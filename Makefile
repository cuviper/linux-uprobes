--- conflicted
+++ resolved
@@ -886,11 +886,7 @@
 # Store (new) KERNELRELASE string in include/config/kernel.release
 include/config/kernel.release: include/config/auto.conf FORCE
 	$(Q)rm -f $@
-<<<<<<< HEAD
-	$(Q)echo "$(KERNELVERSION)$$($(CONFIG_SHELL) scripts/setlocalversion $(srctree))" > $@
-=======
 	$(Q)echo "$(KERNELVERSION)$$($(CONFIG_SHELL) $(srctree)/scripts/setlocalversion $(srctree))" > $@
->>>>>>> 2aa72f61
 
 
 # Things we need to do before we recursively start building the kernel
