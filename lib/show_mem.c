--- conflicted
+++ resolved
@@ -9,11 +9,7 @@
 #include <linux/nmi.h>
 #include <linux/quicklist.h>
 
-<<<<<<< HEAD
-void __show_mem(unsigned int filter)
-=======
 void show_mem(unsigned int filter)
->>>>>>> 9ca85c63
 {
 	pg_data_t *pgdat;
 	unsigned long total = 0, reserved = 0, shared = 0,
@@ -64,9 +60,4 @@
 	printk("%lu pages in pagetable cache\n",
 		quicklist_total_size());
 #endif
-}
-
-void show_mem(void)
-{
-	__show_mem(0);
 }