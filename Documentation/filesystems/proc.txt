--- conflicted
+++ resolved
@@ -380,11 +380,6 @@
 mapping in /proc/PID/maps.  The remaining lines show the size of the mapping
 (size), the amount of the mapping that is currently resident in RAM (RSS), the
 process' proportional share of this mapping (PSS), the number of clean and
-<<<<<<< HEAD
-dirty shared pages in the mapping, and the number of clean and dirty private
-pages in the mapping.  The "Referenced" indicates the amount of memory
-currently marked as referenced or accessed.
-=======
 dirty private pages in the mapping.  Note that even a page which is part of a
 MAP_SHARED mapping, but has only a single pte mapped, i.e.  is currently used
 by only one process, is accounted as private and not as shared.  "Referenced"
@@ -394,7 +389,6 @@
 and a page is modified, the file page is replaced by a private anonymous copy.
 "Swap" shows how much would-be-anonymous memory is also used, but out on
 swap.
->>>>>>> 81280572
 
 This file is only present if the CONFIG_MMU kernel configuration option is
 enabled.
