Linux Kernel patch submission checklist
~~~~~~~~~~~~~~~~~~~~~~~~~~~~~~~~~~~~~~~~~~~~~~~~~~

Here are some basic things that developers should do if they want to see their
kernel patch submissions accepted more quickly.

These are all above and beyond the documentation that is provided in
Documentation/SubmittingPatches and elsewhere regarding submitting Linux
kernel patches.


1: If you use a facility then #include the file that defines/declares
   that facility.  Don't depend on other header files pulling in ones
   that you use.

2: Builds cleanly with applicable or modified CONFIG options =y, =m, and
   =n.  No gcc warnings/errors, no linker warnings/errors.

2b: Passes allnoconfig, allmodconfig

2c: Builds successfully when using O=builddir

3: Builds on multiple CPU architectures by using local cross-compile tools
   or some other build farm.

4: ppc64 is a good architecture for cross-compilation checking because it
   tends to use `unsigned long' for 64-bit quantities.

5: Check your patch for general style as detailed in
   Documentation/CodingStyle.  Check for trivial violations with the
   patch style checker prior to submission (scripts/checkpatch.pl).
   You should be able to justify all violations that remain in
   your patch.

6: Any new or modified CONFIG options don't muck up the config menu.

7: All new Kconfig options have help text.

8: Has been carefully reviewed with respect to relevant Kconfig
   combinations.  This is very hard to get right with testing -- brainpower
   pays off here.

9: Check cleanly with sparse.

10: Use 'make checkstack' and 'make namespacecheck' and fix any problems
    that they find.  Note: checkstack does not point out problems explicitly,
    but any one function that uses more than 512 bytes on the stack is a
    candidate for change.

11: Include kernel-doc to document global kernel APIs.  (Not required for
    static functions, but OK there also.) Use 'make htmldocs' or 'make
    mandocs' to check the kernel-doc and fix any issues.

12: Has been tested with CONFIG_PREEMPT, CONFIG_DEBUG_PREEMPT,
    CONFIG_DEBUG_SLAB, CONFIG_DEBUG_PAGEALLOC, CONFIG_DEBUG_MUTEXES,
<<<<<<< HEAD
    CONFIG_DEBUG_SPINLOCK, CONFIG_DEBUG_ATOMIC_SLEEP all simultaneously
    enabled.
=======
    CONFIG_DEBUG_SPINLOCK, CONFIG_DEBUG_ATOMIC_SLEEP, CONFIG_PROVE_RCU
    and CONFIG_DEBUG_OBJECTS_RCU_HEAD all simultaneously enabled.
>>>>>>> 55f9c40f

13: Has been build- and runtime tested with and without CONFIG_SMP and
    CONFIG_PREEMPT.

14: If the patch affects IO/Disk, etc: has been tested with and without
    CONFIG_LBDAF.

15: All codepaths have been exercised with all lockdep features enabled.

16: All new /proc entries are documented under Documentation/

17: All new kernel boot parameters are documented in
    Documentation/kernel-parameters.txt.

18: All new module parameters are documented with MODULE_PARM_DESC()

19: All new userspace interfaces are documented in Documentation/ABI/.
    See Documentation/ABI/README for more information.
    Patches that change userspace interfaces should be CCed to
    linux-api@vger.kernel.org.

20: Check that it all passes `make headers_check'.

21: Has been checked with injection of at least slab and page-allocation
    failures.  See Documentation/fault-injection/.

    If the new code is substantial, addition of subsystem-specific fault
    injection might be appropriate.

22: Newly-added code has been compiled with `gcc -W' (use "make
    EXTRA_CFLAGS=-W").  This will generate lots of noise, but is good for
    finding bugs like "warning: comparison between signed and unsigned".

23: Tested after it has been merged into the -mm patchset to make sure
    that it still works with all of the other queued patches and various
    changes in the VM, VFS, and other subsystems.

24: All memory barriers {e.g., barrier(), rmb(), wmb()} need a comment in the
    source code that explains the logic of what they are doing and why.

25: If any ioctl's are added by the patch, then also update
    Documentation/ioctl/ioctl-number.txt.

26: If your modified source code depends on or uses any of the kernel
    APIs or features that are related to the following kconfig symbols,
    then test multiple builds with the related kconfig symbols disabled
    and/or =m (if that option is available) [not all of these at the
    same time, just various/random combinations of them]:

    CONFIG_SMP, CONFIG_SYSFS, CONFIG_PROC_FS, CONFIG_INPUT, CONFIG_PCI,
    CONFIG_BLOCK, CONFIG_PM, CONFIG_HOTPLUG, CONFIG_MAGIC_SYSRQ,
    CONFIG_NET, CONFIG_INET=n (but latter with CONFIG_NET=y)<|MERGE_RESOLUTION|>--- conflicted
+++ resolved
@@ -53,13 +53,8 @@
 
 12: Has been tested with CONFIG_PREEMPT, CONFIG_DEBUG_PREEMPT,
     CONFIG_DEBUG_SLAB, CONFIG_DEBUG_PAGEALLOC, CONFIG_DEBUG_MUTEXES,
-<<<<<<< HEAD
-    CONFIG_DEBUG_SPINLOCK, CONFIG_DEBUG_ATOMIC_SLEEP all simultaneously
-    enabled.
-=======
     CONFIG_DEBUG_SPINLOCK, CONFIG_DEBUG_ATOMIC_SLEEP, CONFIG_PROVE_RCU
     and CONFIG_DEBUG_OBJECTS_RCU_HEAD all simultaneously enabled.
->>>>>>> 55f9c40f
 
 13: Has been build- and runtime tested with and without CONFIG_SMP and
     CONFIG_PREEMPT.
