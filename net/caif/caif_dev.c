/*
 * CAIF Interface registration.
 * Copyright (C) ST-Ericsson AB 2010
 * Author:	Sjur Brendeland/sjur.brandeland@stericsson.com
 * License terms: GNU General Public License (GPL) version 2
 *
 * Borrowed heavily from file: pn_dev.c. Thanks to
 *  Remi Denis-Courmont <remi.denis-courmont@nokia.com>
 *  and Sakari Ailus <sakari.ailus@nokia.com>
 */

#define pr_fmt(fmt) KBUILD_MODNAME ":%s(): " fmt, __func__

#include <linux/version.h>
#include <linux/kernel.h>
#include <linux/if_arp.h>
#include <linux/net.h>
#include <linux/netdevice.h>
#include <linux/mutex.h>
#include <net/netns/generic.h>
#include <net/net_namespace.h>
#include <net/pkt_sched.h>
#include <net/caif/caif_device.h>
#include <net/caif/caif_layer.h>
#include <net/caif/cfpkt.h>
#include <net/caif/cfcnfg.h>

MODULE_LICENSE("GPL");

/* Used for local tracking of the CAIF net devices */
struct caif_device_entry {
	struct cflayer layer;
	struct list_head list;
	struct net_device *netdev;
	int __percpu *pcpu_refcnt;
};

struct caif_device_entry_list {
	struct list_head list;
	/* Protects simulanous deletes in list */
	struct mutex lock;
};

struct caif_net {
	struct cfcnfg *cfg;
	struct caif_device_entry_list caifdevs;
};

static int caif_net_id;

struct cfcnfg *get_cfcnfg(struct net *net)
{
	struct caif_net *caifn;
	BUG_ON(!net);
	caifn = net_generic(net, caif_net_id);
	BUG_ON(!caifn);
	return caifn->cfg;
}
EXPORT_SYMBOL(get_cfcnfg);

static struct caif_device_entry_list *caif_device_list(struct net *net)
{
	struct caif_net *caifn;
	BUG_ON(!net);
	caifn = net_generic(net, caif_net_id);
	BUG_ON(!caifn);
	return &caifn->caifdevs;
}

static void caifd_put(struct caif_device_entry *e)
{
	irqsafe_cpu_dec(*e->pcpu_refcnt);
}

static void caifd_hold(struct caif_device_entry *e)
{
	irqsafe_cpu_inc(*e->pcpu_refcnt);
}

static int caifd_refcnt_read(struct caif_device_entry *e)
{
	int i, refcnt = 0;
	for_each_possible_cpu(i)
		refcnt += *per_cpu_ptr(e->pcpu_refcnt, i);
	return refcnt;
}

/* Allocate new CAIF device. */
static struct caif_device_entry *caif_device_alloc(struct net_device *dev)
{
	struct caif_device_entry_list *caifdevs;
	struct caif_device_entry *caifd;

	caifdevs = caif_device_list(dev_net(dev));
	BUG_ON(!caifdevs);

	caifd = kzalloc(sizeof(*caifd), GFP_ATOMIC);
	if (!caifd)
		return NULL;
	caifd->pcpu_refcnt = alloc_percpu(int);
	caifd->netdev = dev;
	dev_hold(dev);
	return caifd;
}

static struct caif_device_entry *caif_get(struct net_device *dev)
{
	struct caif_device_entry_list *caifdevs =
	    caif_device_list(dev_net(dev));
	struct caif_device_entry *caifd;
	BUG_ON(!caifdevs);
	list_for_each_entry_rcu(caifd, &caifdevs->list, list) {
		if (caifd->netdev == dev)
			return caifd;
	}
	return NULL;
}

static int transmit(struct cflayer *layer, struct cfpkt *pkt)
{
	int err;
	struct caif_device_entry *caifd =
	    container_of(layer, struct caif_device_entry, layer);
	struct sk_buff *skb;

	skb = cfpkt_tonative(pkt);
	skb->dev = caifd->netdev;

	err = dev_queue_xmit(skb);
	if (err > 0)
		err = -EIO;

	return err;
}

/*
 * Stuff received packets into the CAIF stack.
 * On error, returns non-zero and releases the skb.
 */
static int receive(struct sk_buff *skb, struct net_device *dev,
		   struct packet_type *pkttype, struct net_device *orig_dev)
{
	struct cfpkt *pkt;
	struct caif_device_entry *caifd;
<<<<<<< HEAD
=======
	int err;
>>>>>>> 5e152b4c

	pkt = cfpkt_fromnative(CAIF_DIR_IN, skb);

	rcu_read_lock();
	caifd = caif_get(dev);

	if (!caifd || !caifd->layer.up || !caifd->layer.up->receive ||
			!netif_oper_up(caifd->netdev)) {
		rcu_read_unlock();
		kfree_skb(skb);
		return NET_RX_DROP;
	}

	/* Hold reference to netdevice while using CAIF stack */
	caifd_hold(caifd);
	rcu_read_unlock();

<<<<<<< HEAD
	caifd->layer.up->receive(caifd->layer.up, pkt);

=======
	err = caifd->layer.up->receive(caifd->layer.up, pkt);

	/* For -EILSEQ the packet is not freed so so it now */
	if (err == -EILSEQ)
		cfpkt_destroy(pkt);

>>>>>>> 5e152b4c
	/* Release reference to stack upwards */
	caifd_put(caifd);
	return 0;
}

static struct packet_type caif_packet_type __read_mostly = {
	.type = cpu_to_be16(ETH_P_CAIF),
	.func = receive,
};

static void dev_flowctrl(struct net_device *dev, int on)
{
	struct caif_device_entry *caifd;

	rcu_read_lock();

	caifd = caif_get(dev);
	if (!caifd || !caifd->layer.up || !caifd->layer.up->ctrlcmd) {
		rcu_read_unlock();
		return;
	}

	caifd_hold(caifd);
	rcu_read_unlock();

	caifd->layer.up->ctrlcmd(caifd->layer.up,
				 on ?
				 _CAIF_CTRLCMD_PHYIF_FLOW_ON_IND :
				 _CAIF_CTRLCMD_PHYIF_FLOW_OFF_IND,
				 caifd->layer.id);
	caifd_put(caifd);
}

/* notify Caif of device events */
static int caif_device_notify(struct notifier_block *me, unsigned long what,
			      void *arg)
{
	struct net_device *dev = arg;
	struct caif_device_entry *caifd = NULL;
	struct caif_dev_common *caifdev;
	enum cfcnfg_phy_preference pref;
	enum cfcnfg_phy_type phy_type;
	struct cfcnfg *cfg;
	struct caif_device_entry_list *caifdevs =
	    caif_device_list(dev_net(dev));

	if (dev->type != ARPHRD_CAIF)
		return 0;

	cfg = get_cfcnfg(dev_net(dev));
	if (cfg == NULL)
		return 0;

	switch (what) {
	case NETDEV_REGISTER:
		caifd = caif_device_alloc(dev);
		if (!caifd)
			return 0;

		caifdev = netdev_priv(dev);
		caifdev->flowctrl = dev_flowctrl;

		caifd->layer.transmit = transmit;

		if (caifdev->use_frag)
			phy_type = CFPHYTYPE_FRAG;
		else
			phy_type = CFPHYTYPE_CAIF;

		switch (caifdev->link_select) {
		case CAIF_LINK_HIGH_BANDW:
			pref = CFPHYPREF_HIGH_BW;
			break;
		case CAIF_LINK_LOW_LATENCY:
			pref = CFPHYPREF_LOW_LAT;
			break;
		default:
			pref = CFPHYPREF_HIGH_BW;
			break;
		}
		strncpy(caifd->layer.name, dev->name,
			sizeof(caifd->layer.name) - 1);
		caifd->layer.name[sizeof(caifd->layer.name) - 1] = 0;

		mutex_lock(&caifdevs->lock);
		list_add_rcu(&caifd->list, &caifdevs->list);

		cfcnfg_add_phy_layer(cfg,
				     phy_type,
				     dev,
				     &caifd->layer,
				     pref,
				     caifdev->use_fcs,
				     caifdev->use_stx);
		mutex_unlock(&caifdevs->lock);
		break;

	case NETDEV_UP:
		rcu_read_lock();

		caifd = caif_get(dev);
		if (caifd == NULL) {
			rcu_read_unlock();
			break;
		}

		cfcnfg_set_phy_state(cfg, &caifd->layer, true);
		rcu_read_unlock();

		break;

	case NETDEV_DOWN:
		rcu_read_lock();

		caifd = caif_get(dev);
		if (!caifd || !caifd->layer.up || !caifd->layer.up->ctrlcmd) {
			rcu_read_unlock();
			return -EINVAL;
		}

		cfcnfg_set_phy_state(cfg, &caifd->layer, false);
		caifd_hold(caifd);
		rcu_read_unlock();

		caifd->layer.up->ctrlcmd(caifd->layer.up,
					 _CAIF_CTRLCMD_PHYIF_DOWN_IND,
					 caifd->layer.id);
		caifd_put(caifd);
		break;

	case NETDEV_UNREGISTER:
		mutex_lock(&caifdevs->lock);

		caifd = caif_get(dev);
		if (caifd == NULL) {
			mutex_unlock(&caifdevs->lock);
			break;
		}
		list_del_rcu(&caifd->list);

		/*
		 * NETDEV_UNREGISTER is called repeatedly until all reference
		 * counts for the net-device are released. If references to
		 * caifd is taken, simply ignore NETDEV_UNREGISTER and wait for
		 * the next call to NETDEV_UNREGISTER.
		 *
		 * If any packets are in flight down the CAIF Stack,
		 * cfcnfg_del_phy_layer will return nonzero.
		 * If no packets are in flight, the CAIF Stack associated
		 * with the net-device un-registering is freed.
		 */

		if (caifd_refcnt_read(caifd) != 0 ||
			cfcnfg_del_phy_layer(cfg, &caifd->layer) != 0) {

			pr_info("Wait for device inuse\n");
			/* Enrole device if CAIF Stack is still in use */
			list_add_rcu(&caifd->list, &caifdevs->list);
			mutex_unlock(&caifdevs->lock);
			break;
		}

		synchronize_rcu();
		dev_put(caifd->netdev);
		free_percpu(caifd->pcpu_refcnt);
		kfree(caifd);

		mutex_unlock(&caifdevs->lock);
		break;
	}
	return 0;
}

static struct notifier_block caif_device_notifier = {
	.notifier_call = caif_device_notify,
	.priority = 0,
};

/* Per-namespace Caif devices handling */
static int caif_init_net(struct net *net)
{
	struct caif_net *caifn = net_generic(net, caif_net_id);
	BUG_ON(!caifn);
	INIT_LIST_HEAD(&caifn->caifdevs.list);
	mutex_init(&caifn->caifdevs.lock);

	caifn->cfg = cfcnfg_create();
	if (!caifn->cfg) {
		pr_warn("can't create cfcnfg\n");
		return -ENOMEM;
	}

	return 0;
}

static void caif_exit_net(struct net *net)
{
	struct caif_device_entry *caifd, *tmp;
	struct caif_device_entry_list *caifdevs =
	    caif_device_list(net);
	struct cfcnfg *cfg;

	rtnl_lock();
	mutex_lock(&caifdevs->lock);

	cfg = get_cfcnfg(net);
	if (cfg == NULL) {
		mutex_unlock(&caifdevs->lock);
		return;
	}

	list_for_each_entry_safe(caifd, tmp, &caifdevs->list, list) {
		int i = 0;
		list_del_rcu(&caifd->list);
		cfcnfg_set_phy_state(cfg, &caifd->layer, false);

		while (i < 10 &&
			(caifd_refcnt_read(caifd) != 0 ||
			cfcnfg_del_phy_layer(cfg, &caifd->layer) != 0)) {

			pr_info("Wait for device inuse\n");
			msleep(250);
			i++;
		}
		synchronize_rcu();
		dev_put(caifd->netdev);
		free_percpu(caifd->pcpu_refcnt);
		kfree(caifd);
	}
	cfcnfg_remove(cfg);

	mutex_unlock(&caifdevs->lock);
	rtnl_unlock();
}

static struct pernet_operations caif_net_ops = {
	.init = caif_init_net,
	.exit = caif_exit_net,
	.id   = &caif_net_id,
	.size = sizeof(struct caif_net),
};

/* Initialize Caif devices list */
static int __init caif_device_init(void)
{
	int result;

	result = register_pernet_device(&caif_net_ops);

	if (result)
		return result;

	register_netdevice_notifier(&caif_device_notifier);
	dev_add_pack(&caif_packet_type);

	return result;
}

static void __exit caif_device_exit(void)
{
	unregister_pernet_device(&caif_net_ops);
	unregister_netdevice_notifier(&caif_device_notifier);
	dev_remove_pack(&caif_packet_type);
}

module_init(caif_device_init);
module_exit(caif_device_exit);<|MERGE_RESOLUTION|>--- conflicted
+++ resolved
@@ -142,10 +142,7 @@
 {
 	struct cfpkt *pkt;
 	struct caif_device_entry *caifd;
-<<<<<<< HEAD
-=======
 	int err;
->>>>>>> 5e152b4c
 
 	pkt = cfpkt_fromnative(CAIF_DIR_IN, skb);
 
@@ -163,17 +160,12 @@
 	caifd_hold(caifd);
 	rcu_read_unlock();
 
-<<<<<<< HEAD
-	caifd->layer.up->receive(caifd->layer.up, pkt);
-
-=======
 	err = caifd->layer.up->receive(caifd->layer.up, pkt);
 
 	/* For -EILSEQ the packet is not freed so so it now */
 	if (err == -EILSEQ)
 		cfpkt_destroy(pkt);
 
->>>>>>> 5e152b4c
 	/* Release reference to stack upwards */
 	caifd_put(caifd);
 	return 0;
