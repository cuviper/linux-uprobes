/*
   BlueZ - Bluetooth protocol stack for Linux
   Copyright (C) 2000-2001 Qualcomm Incorporated
   Copyright (C) 2009-2010 Gustavo F. Padovan <gustavo@padovan.org>
   Copyright (C) 2010 Google Inc.

   Written 2000,2001 by Maxim Krasnyansky <maxk@qualcomm.com>

   This program is free software; you can redistribute it and/or modify
   it under the terms of the GNU General Public License version 2 as
   published by the Free Software Foundation;

   THE SOFTWARE IS PROVIDED "AS IS", WITHOUT WARRANTY OF ANY KIND, EXPRESS
   OR IMPLIED, INCLUDING BUT NOT LIMITED TO THE WARRANTIES OF MERCHANTABILITY,
   FITNESS FOR A PARTICULAR PURPOSE AND NONINFRINGEMENT OF THIRD PARTY RIGHTS.
   IN NO EVENT SHALL THE COPYRIGHT HOLDER(S) AND AUTHOR(S) BE LIABLE FOR ANY
   CLAIM, OR ANY SPECIAL INDIRECT OR CONSEQUENTIAL DAMAGES, OR ANY DAMAGES
   WHATSOEVER RESULTING FROM LOSS OF USE, DATA OR PROFITS, WHETHER IN AN
   ACTION OF CONTRACT, NEGLIGENCE OR OTHER TORTIOUS ACTION, ARISING OUT OF
   OR IN CONNECTION WITH THE USE OR PERFORMANCE OF THIS SOFTWARE.

   ALL LIABILITY, INCLUDING LIABILITY FOR INFRINGEMENT OF ANY PATENTS,
   COPYRIGHTS, TRADEMARKS OR OTHER RIGHTS, RELATING TO USE OF THIS
   SOFTWARE IS DISCLAIMED.
*/

/* Bluetooth L2CAP core. */

#include <linux/module.h>

#include <linux/types.h>
#include <linux/capability.h>
#include <linux/errno.h>
#include <linux/kernel.h>
#include <linux/sched.h>
#include <linux/slab.h>
#include <linux/poll.h>
#include <linux/fcntl.h>
#include <linux/init.h>
#include <linux/interrupt.h>
#include <linux/socket.h>
#include <linux/skbuff.h>
#include <linux/list.h>
#include <linux/device.h>
#include <linux/debugfs.h>
#include <linux/seq_file.h>
#include <linux/uaccess.h>
#include <linux/crc16.h>
#include <net/sock.h>

#include <asm/system.h>
#include <asm/unaligned.h>

#include <net/bluetooth/bluetooth.h>
#include <net/bluetooth/hci_core.h>
#include <net/bluetooth/l2cap.h>
#include <net/bluetooth/smp.h>

int disable_ertm;

static u32 l2cap_feat_mask = L2CAP_FEAT_FIXED_CHAN;
static u8 l2cap_fixed_chan[8] = { 0x02, };

static LIST_HEAD(chan_list);
static DEFINE_RWLOCK(chan_list_lock);

static struct sk_buff *l2cap_build_cmd(struct l2cap_conn *conn,
				u8 code, u8 ident, u16 dlen, void *data);
static void l2cap_send_cmd(struct l2cap_conn *conn, u8 ident, u8 code, u16 len,
								void *data);
static int l2cap_build_conf_req(struct l2cap_chan *chan, void *data);
static void l2cap_send_disconn_req(struct l2cap_conn *conn,
				struct l2cap_chan *chan, int err);

static int l2cap_ertm_data_rcv(struct sock *sk, struct sk_buff *skb);

/* ---- L2CAP channels ---- */

static inline void chan_hold(struct l2cap_chan *c)
{
	atomic_inc(&c->refcnt);
}

static inline void chan_put(struct l2cap_chan *c)
{
	if (atomic_dec_and_test(&c->refcnt))
		kfree(c);
}

static struct l2cap_chan *__l2cap_get_chan_by_dcid(struct l2cap_conn *conn, u16 cid)
{
	struct l2cap_chan *c;

	list_for_each_entry(c, &conn->chan_l, list) {
		if (c->dcid == cid)
			return c;
	}
	return NULL;

}

static struct l2cap_chan *__l2cap_get_chan_by_scid(struct l2cap_conn *conn, u16 cid)
{
	struct l2cap_chan *c;

	list_for_each_entry(c, &conn->chan_l, list) {
		if (c->scid == cid)
			return c;
	}
	return NULL;
}

/* Find channel with given SCID.
 * Returns locked socket */
static struct l2cap_chan *l2cap_get_chan_by_scid(struct l2cap_conn *conn, u16 cid)
{
	struct l2cap_chan *c;

	read_lock(&conn->chan_lock);
	c = __l2cap_get_chan_by_scid(conn, cid);
	if (c)
		bh_lock_sock(c->sk);
	read_unlock(&conn->chan_lock);
	return c;
}

static struct l2cap_chan *__l2cap_get_chan_by_ident(struct l2cap_conn *conn, u8 ident)
{
	struct l2cap_chan *c;

	list_for_each_entry(c, &conn->chan_l, list) {
		if (c->ident == ident)
			return c;
	}
	return NULL;
}

static inline struct l2cap_chan *l2cap_get_chan_by_ident(struct l2cap_conn *conn, u8 ident)
{
	struct l2cap_chan *c;

	read_lock(&conn->chan_lock);
	c = __l2cap_get_chan_by_ident(conn, ident);
	if (c)
		bh_lock_sock(c->sk);
	read_unlock(&conn->chan_lock);
	return c;
}

static struct l2cap_chan *__l2cap_global_chan_by_addr(__le16 psm, bdaddr_t *src)
{
	struct l2cap_chan *c;

	list_for_each_entry(c, &chan_list, global_l) {
		if (c->sport == psm && !bacmp(&bt_sk(c->sk)->src, src))
			goto found;
	}

	c = NULL;
found:
	return c;
}

int l2cap_add_psm(struct l2cap_chan *chan, bdaddr_t *src, __le16 psm)
{
	int err;

	write_lock_bh(&chan_list_lock);

	if (psm && __l2cap_global_chan_by_addr(psm, src)) {
		err = -EADDRINUSE;
		goto done;
	}

	if (psm) {
		chan->psm = psm;
		chan->sport = psm;
		err = 0;
	} else {
		u16 p;

		err = -EINVAL;
		for (p = 0x1001; p < 0x1100; p += 2)
			if (!__l2cap_global_chan_by_addr(cpu_to_le16(p), src)) {
				chan->psm   = cpu_to_le16(p);
				chan->sport = cpu_to_le16(p);
				err = 0;
				break;
			}
	}

done:
	write_unlock_bh(&chan_list_lock);
	return err;
}

int l2cap_add_scid(struct l2cap_chan *chan,  __u16 scid)
{
	write_lock_bh(&chan_list_lock);

	chan->scid = scid;

	write_unlock_bh(&chan_list_lock);

	return 0;
}

static u16 l2cap_alloc_cid(struct l2cap_conn *conn)
{
	u16 cid = L2CAP_CID_DYN_START;

	for (; cid < L2CAP_CID_DYN_END; cid++) {
		if (!__l2cap_get_chan_by_scid(conn, cid))
			return cid;
	}

	return 0;
}

static void l2cap_set_timer(struct l2cap_chan *chan, struct timer_list *timer, long timeout)
{
	BT_DBG("chan %p state %d timeout %ld", chan->sk, chan->state, timeout);

	if (!mod_timer(timer, jiffies + msecs_to_jiffies(timeout)))
		chan_hold(chan);
}

static void l2cap_clear_timer(struct l2cap_chan *chan, struct timer_list *timer)
{
	BT_DBG("chan %p state %d", chan, chan->state);

	if (timer_pending(timer) && del_timer(timer))
		chan_put(chan);
}

static void l2cap_state_change(struct l2cap_chan *chan, int state)
{
	chan->state = state;
	chan->ops->state_change(chan->data, state);
}

static void l2cap_chan_timeout(unsigned long arg)
{
	struct l2cap_chan *chan = (struct l2cap_chan *) arg;
	struct sock *sk = chan->sk;
	int reason;

	BT_DBG("chan %p state %d", chan, chan->state);

	bh_lock_sock(sk);

	if (sock_owned_by_user(sk)) {
		/* sk is owned by user. Try again later */
		__set_chan_timer(chan, HZ / 5);
		bh_unlock_sock(sk);
		chan_put(chan);
		return;
	}

	if (chan->state == BT_CONNECTED || chan->state == BT_CONFIG)
		reason = ECONNREFUSED;
	else if (chan->state == BT_CONNECT &&
					chan->sec_level != BT_SECURITY_SDP)
		reason = ECONNREFUSED;
	else
		reason = ETIMEDOUT;

	l2cap_chan_close(chan, reason);

	bh_unlock_sock(sk);

	chan->ops->close(chan->data);
	chan_put(chan);
}

struct l2cap_chan *l2cap_chan_create(struct sock *sk)
{
	struct l2cap_chan *chan;

	chan = kzalloc(sizeof(*chan), GFP_ATOMIC);
	if (!chan)
		return NULL;

	chan->sk = sk;

	write_lock_bh(&chan_list_lock);
	list_add(&chan->global_l, &chan_list);
	write_unlock_bh(&chan_list_lock);

	setup_timer(&chan->chan_timer, l2cap_chan_timeout, (unsigned long) chan);

	chan->state = BT_OPEN;

	atomic_set(&chan->refcnt, 1);

	return chan;
}

void l2cap_chan_destroy(struct l2cap_chan *chan)
{
	write_lock_bh(&chan_list_lock);
	list_del(&chan->global_l);
	write_unlock_bh(&chan_list_lock);

	chan_put(chan);
}

static void __l2cap_chan_add(struct l2cap_conn *conn, struct l2cap_chan *chan)
{
	BT_DBG("conn %p, psm 0x%2.2x, dcid 0x%4.4x", conn,
			chan->psm, chan->dcid);

	conn->disc_reason = 0x13;

	chan->conn = conn;

	if (chan->chan_type == L2CAP_CHAN_CONN_ORIENTED) {
		if (conn->hcon->type == LE_LINK) {
			/* LE connection */
			chan->omtu = L2CAP_LE_DEFAULT_MTU;
			chan->scid = L2CAP_CID_LE_DATA;
			chan->dcid = L2CAP_CID_LE_DATA;
		} else {
			/* Alloc CID for connection-oriented socket */
			chan->scid = l2cap_alloc_cid(conn);
			chan->omtu = L2CAP_DEFAULT_MTU;
		}
	} else if (chan->chan_type == L2CAP_CHAN_CONN_LESS) {
		/* Connectionless socket */
		chan->scid = L2CAP_CID_CONN_LESS;
		chan->dcid = L2CAP_CID_CONN_LESS;
		chan->omtu = L2CAP_DEFAULT_MTU;
	} else {
		/* Raw socket can send/recv signalling messages only */
		chan->scid = L2CAP_CID_SIGNALING;
		chan->dcid = L2CAP_CID_SIGNALING;
		chan->omtu = L2CAP_DEFAULT_MTU;
	}

	chan_hold(chan);

	list_add(&chan->list, &conn->chan_l);
}

/* Delete channel.
 * Must be called on the locked socket. */
static void l2cap_chan_del(struct l2cap_chan *chan, int err)
{
	struct sock *sk = chan->sk;
	struct l2cap_conn *conn = chan->conn;
	struct sock *parent = bt_sk(sk)->parent;

	__clear_chan_timer(chan);

	BT_DBG("chan %p, conn %p, err %d", chan, conn, err);

	if (conn) {
		/* Delete from channel list */
		write_lock_bh(&conn->chan_lock);
		list_del(&chan->list);
		write_unlock_bh(&conn->chan_lock);
		chan_put(chan);

		chan->conn = NULL;
		hci_conn_put(conn->hcon);
	}

	l2cap_state_change(chan, BT_CLOSED);
	sock_set_flag(sk, SOCK_ZAPPED);

	if (err)
		sk->sk_err = err;

	if (parent) {
		bt_accept_unlink(sk);
		parent->sk_data_ready(parent, 0);
	} else
		sk->sk_state_change(sk);

	if (!(test_bit(CONF_OUTPUT_DONE, &chan->conf_state) &&
			test_bit(CONF_INPUT_DONE, &chan->conf_state)))
		return;

	skb_queue_purge(&chan->tx_q);

	if (chan->mode == L2CAP_MODE_ERTM) {
		struct srej_list *l, *tmp;

		__clear_retrans_timer(chan);
		__clear_monitor_timer(chan);
		__clear_ack_timer(chan);

		skb_queue_purge(&chan->srej_q);

		list_for_each_entry_safe(l, tmp, &chan->srej_l, list) {
			list_del(&l->list);
			kfree(l);
		}
	}
}

static void l2cap_chan_cleanup_listen(struct sock *parent)
{
	struct sock *sk;

	BT_DBG("parent %p", parent);

	/* Close not yet accepted channels */
	while ((sk = bt_accept_dequeue(parent, NULL))) {
		struct l2cap_chan *chan = l2cap_pi(sk)->chan;
		__clear_chan_timer(chan);
		lock_sock(sk);
		l2cap_chan_close(chan, ECONNRESET);
		release_sock(sk);
		chan->ops->close(chan->data);
	}
}

void l2cap_chan_close(struct l2cap_chan *chan, int reason)
{
	struct l2cap_conn *conn = chan->conn;
	struct sock *sk = chan->sk;

	BT_DBG("chan %p state %d socket %p", chan, chan->state, sk->sk_socket);

	switch (chan->state) {
	case BT_LISTEN:
		l2cap_chan_cleanup_listen(sk);

		l2cap_state_change(chan, BT_CLOSED);
		sock_set_flag(sk, SOCK_ZAPPED);
		break;

	case BT_CONNECTED:
	case BT_CONFIG:
		if (chan->chan_type == L2CAP_CHAN_CONN_ORIENTED &&
					conn->hcon->type == ACL_LINK) {
			__clear_chan_timer(chan);
			__set_chan_timer(chan, sk->sk_sndtimeo);
			l2cap_send_disconn_req(conn, chan, reason);
		} else
			l2cap_chan_del(chan, reason);
		break;

	case BT_CONNECT2:
		if (chan->chan_type == L2CAP_CHAN_CONN_ORIENTED &&
					conn->hcon->type == ACL_LINK) {
			struct l2cap_conn_rsp rsp;
			__u16 result;

			if (bt_sk(sk)->defer_setup)
				result = L2CAP_CR_SEC_BLOCK;
			else
				result = L2CAP_CR_BAD_PSM;
			l2cap_state_change(chan, BT_DISCONN);

			rsp.scid   = cpu_to_le16(chan->dcid);
			rsp.dcid   = cpu_to_le16(chan->scid);
			rsp.result = cpu_to_le16(result);
			rsp.status = cpu_to_le16(L2CAP_CS_NO_INFO);
			l2cap_send_cmd(conn, chan->ident, L2CAP_CONN_RSP,
							sizeof(rsp), &rsp);
		}

		l2cap_chan_del(chan, reason);
		break;

	case BT_CONNECT:
	case BT_DISCONN:
		l2cap_chan_del(chan, reason);
		break;

	default:
		sock_set_flag(sk, SOCK_ZAPPED);
		break;
	}
}

static inline u8 l2cap_get_auth_type(struct l2cap_chan *chan)
{
	if (chan->chan_type == L2CAP_CHAN_RAW) {
		switch (chan->sec_level) {
		case BT_SECURITY_HIGH:
			return HCI_AT_DEDICATED_BONDING_MITM;
		case BT_SECURITY_MEDIUM:
			return HCI_AT_DEDICATED_BONDING;
		default:
			return HCI_AT_NO_BONDING;
		}
	} else if (chan->psm == cpu_to_le16(0x0001)) {
		if (chan->sec_level == BT_SECURITY_LOW)
			chan->sec_level = BT_SECURITY_SDP;

		if (chan->sec_level == BT_SECURITY_HIGH)
			return HCI_AT_NO_BONDING_MITM;
		else
			return HCI_AT_NO_BONDING;
	} else {
		switch (chan->sec_level) {
		case BT_SECURITY_HIGH:
			return HCI_AT_GENERAL_BONDING_MITM;
		case BT_SECURITY_MEDIUM:
			return HCI_AT_GENERAL_BONDING;
		default:
			return HCI_AT_NO_BONDING;
		}
	}
}

/* Service level security */
static inline int l2cap_check_security(struct l2cap_chan *chan)
{
	struct l2cap_conn *conn = chan->conn;
	__u8 auth_type;

	auth_type = l2cap_get_auth_type(chan);

	return hci_conn_security(conn->hcon, chan->sec_level, auth_type);
}

static u8 l2cap_get_ident(struct l2cap_conn *conn)
{
	u8 id;

	/* Get next available identificator.
	 *    1 - 128 are used by kernel.
	 *  129 - 199 are reserved.
	 *  200 - 254 are used by utilities like l2ping, etc.
	 */

	spin_lock_bh(&conn->lock);

	if (++conn->tx_ident > 128)
		conn->tx_ident = 1;

	id = conn->tx_ident;

	spin_unlock_bh(&conn->lock);

	return id;
}

static void l2cap_send_cmd(struct l2cap_conn *conn, u8 ident, u8 code, u16 len, void *data)
{
	struct sk_buff *skb = l2cap_build_cmd(conn, code, ident, len, data);
	u8 flags;

	BT_DBG("code 0x%2.2x", code);

	if (!skb)
		return;

	if (lmp_no_flush_capable(conn->hcon->hdev))
		flags = ACL_START_NO_FLUSH;
	else
		flags = ACL_START;

	bt_cb(skb)->force_active = BT_POWER_FORCE_ACTIVE_ON;

	hci_send_acl(conn->hcon, skb, flags);
}

static inline void l2cap_send_sframe(struct l2cap_chan *chan, u16 control)
{
	struct sk_buff *skb;
	struct l2cap_hdr *lh;
	struct l2cap_conn *conn = chan->conn;
	int count, hlen = L2CAP_HDR_SIZE + 2;
	u8 flags;

	if (chan->state != BT_CONNECTED)
		return;

	if (chan->fcs == L2CAP_FCS_CRC16)
		hlen += 2;

	BT_DBG("chan %p, control 0x%2.2x", chan, control);

	count = min_t(unsigned int, conn->mtu, hlen);
	control |= L2CAP_CTRL_FRAME_TYPE;

	if (test_and_clear_bit(CONN_SEND_FBIT, &chan->conn_state))
		control |= L2CAP_CTRL_FINAL;

	if (test_and_clear_bit(CONN_SEND_PBIT, &chan->conn_state))
		control |= L2CAP_CTRL_POLL;

	skb = bt_skb_alloc(count, GFP_ATOMIC);
	if (!skb)
		return;

	lh = (struct l2cap_hdr *) skb_put(skb, L2CAP_HDR_SIZE);
	lh->len = cpu_to_le16(hlen - L2CAP_HDR_SIZE);
	lh->cid = cpu_to_le16(chan->dcid);
	put_unaligned_le16(control, skb_put(skb, 2));

	if (chan->fcs == L2CAP_FCS_CRC16) {
		u16 fcs = crc16(0, (u8 *)lh, count - 2);
		put_unaligned_le16(fcs, skb_put(skb, 2));
	}

	if (lmp_no_flush_capable(conn->hcon->hdev))
		flags = ACL_START_NO_FLUSH;
	else
		flags = ACL_START;

	bt_cb(skb)->force_active = chan->force_active;

	hci_send_acl(chan->conn->hcon, skb, flags);
}

static inline void l2cap_send_rr_or_rnr(struct l2cap_chan *chan, u16 control)
{
	if (test_bit(CONN_LOCAL_BUSY, &chan->conn_state)) {
		control |= L2CAP_SUPER_RCV_NOT_READY;
		set_bit(CONN_RNR_SENT, &chan->conn_state);
	} else
		control |= L2CAP_SUPER_RCV_READY;

	control |= chan->buffer_seq << L2CAP_CTRL_REQSEQ_SHIFT;

	l2cap_send_sframe(chan, control);
}

static inline int __l2cap_no_conn_pending(struct l2cap_chan *chan)
{
	return !test_bit(CONF_CONNECT_PEND, &chan->conf_state);
}

static void l2cap_do_start(struct l2cap_chan *chan)
{
	struct l2cap_conn *conn = chan->conn;

	if (conn->info_state & L2CAP_INFO_FEAT_MASK_REQ_SENT) {
		if (!(conn->info_state & L2CAP_INFO_FEAT_MASK_REQ_DONE))
			return;

		if (l2cap_check_security(chan) &&
				__l2cap_no_conn_pending(chan)) {
			struct l2cap_conn_req req;
			req.scid = cpu_to_le16(chan->scid);
			req.psm  = chan->psm;

			chan->ident = l2cap_get_ident(conn);
			set_bit(CONF_CONNECT_PEND, &chan->conf_state);

			l2cap_send_cmd(conn, chan->ident, L2CAP_CONN_REQ,
							sizeof(req), &req);
		}
	} else {
		struct l2cap_info_req req;
		req.type = cpu_to_le16(L2CAP_IT_FEAT_MASK);

		conn->info_state |= L2CAP_INFO_FEAT_MASK_REQ_SENT;
		conn->info_ident = l2cap_get_ident(conn);

		mod_timer(&conn->info_timer, jiffies +
					msecs_to_jiffies(L2CAP_INFO_TIMEOUT));

		l2cap_send_cmd(conn, conn->info_ident,
					L2CAP_INFO_REQ, sizeof(req), &req);
	}
}

static inline int l2cap_mode_supported(__u8 mode, __u32 feat_mask)
{
	u32 local_feat_mask = l2cap_feat_mask;
	if (!disable_ertm)
		local_feat_mask |= L2CAP_FEAT_ERTM | L2CAP_FEAT_STREAMING;

	switch (mode) {
	case L2CAP_MODE_ERTM:
		return L2CAP_FEAT_ERTM & feat_mask & local_feat_mask;
	case L2CAP_MODE_STREAMING:
		return L2CAP_FEAT_STREAMING & feat_mask & local_feat_mask;
	default:
		return 0x00;
	}
}

static void l2cap_send_disconn_req(struct l2cap_conn *conn, struct l2cap_chan *chan, int err)
{
	struct sock *sk;
	struct l2cap_disconn_req req;

	if (!conn)
		return;

	sk = chan->sk;

	if (chan->mode == L2CAP_MODE_ERTM) {
		__clear_retrans_timer(chan);
		__clear_monitor_timer(chan);
		__clear_ack_timer(chan);
	}

	req.dcid = cpu_to_le16(chan->dcid);
	req.scid = cpu_to_le16(chan->scid);
	l2cap_send_cmd(conn, l2cap_get_ident(conn),
			L2CAP_DISCONN_REQ, sizeof(req), &req);

	l2cap_state_change(chan, BT_DISCONN);
	sk->sk_err = err;
}

/* ---- L2CAP connections ---- */
static void l2cap_conn_start(struct l2cap_conn *conn)
{
	struct l2cap_chan *chan, *tmp;

	BT_DBG("conn %p", conn);

	read_lock(&conn->chan_lock);

	list_for_each_entry_safe(chan, tmp, &conn->chan_l, list) {
		struct sock *sk = chan->sk;

		bh_lock_sock(sk);

		if (chan->chan_type != L2CAP_CHAN_CONN_ORIENTED) {
			bh_unlock_sock(sk);
			continue;
		}

		if (chan->state == BT_CONNECT) {
			struct l2cap_conn_req req;

			if (!l2cap_check_security(chan) ||
					!__l2cap_no_conn_pending(chan)) {
				bh_unlock_sock(sk);
				continue;
			}

			if (!l2cap_mode_supported(chan->mode, conn->feat_mask)
					&& test_bit(CONF_STATE2_DEVICE,
					&chan->conf_state)) {
				/* l2cap_chan_close() calls list_del(chan)
				 * so release the lock */
				read_unlock(&conn->chan_lock);
				l2cap_chan_close(chan, ECONNRESET);
				read_lock(&conn->chan_lock);
				bh_unlock_sock(sk);
				continue;
			}

			req.scid = cpu_to_le16(chan->scid);
			req.psm  = chan->psm;

			chan->ident = l2cap_get_ident(conn);
			set_bit(CONF_CONNECT_PEND, &chan->conf_state);

			l2cap_send_cmd(conn, chan->ident, L2CAP_CONN_REQ,
							sizeof(req), &req);

		} else if (chan->state == BT_CONNECT2) {
			struct l2cap_conn_rsp rsp;
			char buf[128];
			rsp.scid = cpu_to_le16(chan->dcid);
			rsp.dcid = cpu_to_le16(chan->scid);

			if (l2cap_check_security(chan)) {
				if (bt_sk(sk)->defer_setup) {
					struct sock *parent = bt_sk(sk)->parent;
					rsp.result = cpu_to_le16(L2CAP_CR_PEND);
					rsp.status = cpu_to_le16(L2CAP_CS_AUTHOR_PEND);
					if (parent)
						parent->sk_data_ready(parent, 0);

				} else {
					l2cap_state_change(chan, BT_CONFIG);
					rsp.result = cpu_to_le16(L2CAP_CR_SUCCESS);
					rsp.status = cpu_to_le16(L2CAP_CS_NO_INFO);
				}
			} else {
				rsp.result = cpu_to_le16(L2CAP_CR_PEND);
				rsp.status = cpu_to_le16(L2CAP_CS_AUTHEN_PEND);
			}

			l2cap_send_cmd(conn, chan->ident, L2CAP_CONN_RSP,
							sizeof(rsp), &rsp);

			if (test_bit(CONF_REQ_SENT, &chan->conf_state) ||
					rsp.result != L2CAP_CR_SUCCESS) {
				bh_unlock_sock(sk);
				continue;
			}

			set_bit(CONF_REQ_SENT, &chan->conf_state);
			l2cap_send_cmd(conn, l2cap_get_ident(conn), L2CAP_CONF_REQ,
						l2cap_build_conf_req(chan, buf), buf);
			chan->num_conf_req++;
		}

		bh_unlock_sock(sk);
	}

	read_unlock(&conn->chan_lock);
}

/* Find socket with cid and source bdaddr.
 * Returns closest match, locked.
 */
static struct l2cap_chan *l2cap_global_chan_by_scid(int state, __le16 cid, bdaddr_t *src)
{
	struct l2cap_chan *c, *c1 = NULL;

	read_lock(&chan_list_lock);

	list_for_each_entry(c, &chan_list, global_l) {
		struct sock *sk = c->sk;

		if (state && c->state != state)
			continue;

		if (c->scid == cid) {
			/* Exact match. */
			if (!bacmp(&bt_sk(sk)->src, src)) {
				read_unlock(&chan_list_lock);
				return c;
			}

			/* Closest match */
			if (!bacmp(&bt_sk(sk)->src, BDADDR_ANY))
				c1 = c;
		}
	}

	read_unlock(&chan_list_lock);

	return c1;
}

static void l2cap_le_conn_ready(struct l2cap_conn *conn)
{
	struct sock *parent, *sk;
	struct l2cap_chan *chan, *pchan;

	BT_DBG("");

	/* Check if we have socket listening on cid */
	pchan = l2cap_global_chan_by_scid(BT_LISTEN, L2CAP_CID_LE_DATA,
							conn->src);
	if (!pchan)
		return;

	parent = pchan->sk;

	bh_lock_sock(parent);

	/* Check for backlog size */
	if (sk_acceptq_is_full(parent)) {
		BT_DBG("backlog full %d", parent->sk_ack_backlog);
		goto clean;
	}

	chan = pchan->ops->new_connection(pchan->data);
	if (!chan)
		goto clean;

	sk = chan->sk;

	write_lock_bh(&conn->chan_lock);

	hci_conn_hold(conn->hcon);

	bacpy(&bt_sk(sk)->src, conn->src);
	bacpy(&bt_sk(sk)->dst, conn->dst);

	bt_accept_enqueue(parent, sk);

	__l2cap_chan_add(conn, chan);

	__set_chan_timer(chan, sk->sk_sndtimeo);

	l2cap_state_change(chan, BT_CONNECTED);
	parent->sk_data_ready(parent, 0);

	write_unlock_bh(&conn->chan_lock);

clean:
	bh_unlock_sock(parent);
}

static void l2cap_chan_ready(struct sock *sk)
{
	struct l2cap_chan *chan = l2cap_pi(sk)->chan;
	struct sock *parent = bt_sk(sk)->parent;

	BT_DBG("sk %p, parent %p", sk, parent);

	chan->conf_state = 0;
	__clear_chan_timer(chan);

	l2cap_state_change(chan, BT_CONNECTED);
	sk->sk_state_change(sk);

	if (parent)
		parent->sk_data_ready(parent, 0);
}

static void l2cap_conn_ready(struct l2cap_conn *conn)
{
	struct l2cap_chan *chan;

	BT_DBG("conn %p", conn);

	if (!conn->hcon->out && conn->hcon->type == LE_LINK)
		l2cap_le_conn_ready(conn);

	read_lock(&conn->chan_lock);

	list_for_each_entry(chan, &conn->chan_l, list) {
		struct sock *sk = chan->sk;

		bh_lock_sock(sk);

		if (conn->hcon->type == LE_LINK) {
			if (smp_conn_security(conn, chan->sec_level))
				l2cap_chan_ready(sk);

		} else if (chan->chan_type != L2CAP_CHAN_CONN_ORIENTED) {
			__clear_chan_timer(chan);
			l2cap_state_change(chan, BT_CONNECTED);
			sk->sk_state_change(sk);

		} else if (chan->state == BT_CONNECT)
			l2cap_do_start(chan);

		bh_unlock_sock(sk);
	}

	read_unlock(&conn->chan_lock);
}

/* Notify sockets that we cannot guaranty reliability anymore */
static void l2cap_conn_unreliable(struct l2cap_conn *conn, int err)
{
	struct l2cap_chan *chan;

	BT_DBG("conn %p", conn);

	read_lock(&conn->chan_lock);

	list_for_each_entry(chan, &conn->chan_l, list) {
		struct sock *sk = chan->sk;

		if (chan->force_reliable)
			sk->sk_err = err;
	}

	read_unlock(&conn->chan_lock);
}

static void l2cap_info_timeout(unsigned long arg)
{
	struct l2cap_conn *conn = (void *) arg;

	conn->info_state |= L2CAP_INFO_FEAT_MASK_REQ_DONE;
	conn->info_ident = 0;

	l2cap_conn_start(conn);
}

static void l2cap_conn_del(struct hci_conn *hcon, int err)
{
	struct l2cap_conn *conn = hcon->l2cap_data;
	struct l2cap_chan *chan, *l;
	struct sock *sk;

	if (!conn)
		return;

	BT_DBG("hcon %p conn %p, err %d", hcon, conn, err);

	kfree_skb(conn->rx_skb);

	/* Kill channels */
	list_for_each_entry_safe(chan, l, &conn->chan_l, list) {
		sk = chan->sk;
		bh_lock_sock(sk);
		l2cap_chan_del(chan, err);
		bh_unlock_sock(sk);
		chan->ops->close(chan->data);
	}

	if (conn->info_state & L2CAP_INFO_FEAT_MASK_REQ_SENT)
		del_timer_sync(&conn->info_timer);

	if (test_bit(HCI_CONN_ENCRYPT_PEND, &hcon->pend))
		del_timer(&conn->security_timer);

	hcon->l2cap_data = NULL;
	kfree(conn);
}

static void security_timeout(unsigned long arg)
{
	struct l2cap_conn *conn = (void *) arg;

	l2cap_conn_del(conn->hcon, ETIMEDOUT);
}

static struct l2cap_conn *l2cap_conn_add(struct hci_conn *hcon, u8 status)
{
	struct l2cap_conn *conn = hcon->l2cap_data;

	if (conn || status)
		return conn;

	conn = kzalloc(sizeof(struct l2cap_conn), GFP_ATOMIC);
	if (!conn)
		return NULL;

	hcon->l2cap_data = conn;
	conn->hcon = hcon;

	BT_DBG("hcon %p conn %p", hcon, conn);

	if (hcon->hdev->le_mtu && hcon->type == LE_LINK)
		conn->mtu = hcon->hdev->le_mtu;
	else
		conn->mtu = hcon->hdev->acl_mtu;

	conn->src = &hcon->hdev->bdaddr;
	conn->dst = &hcon->dst;

	conn->feat_mask = 0;

	spin_lock_init(&conn->lock);
	rwlock_init(&conn->chan_lock);

	INIT_LIST_HEAD(&conn->chan_l);

	if (hcon->type == LE_LINK)
		setup_timer(&conn->security_timer, security_timeout,
						(unsigned long) conn);
	else
		setup_timer(&conn->info_timer, l2cap_info_timeout,
						(unsigned long) conn);

	conn->disc_reason = 0x13;

	return conn;
}

static inline void l2cap_chan_add(struct l2cap_conn *conn, struct l2cap_chan *chan)
{
	write_lock_bh(&conn->chan_lock);
	__l2cap_chan_add(conn, chan);
	write_unlock_bh(&conn->chan_lock);
}

/* ---- Socket interface ---- */

/* Find socket with psm and source bdaddr.
 * Returns closest match.
 */
static struct l2cap_chan *l2cap_global_chan_by_psm(int state, __le16 psm, bdaddr_t *src)
{
	struct l2cap_chan *c, *c1 = NULL;

	read_lock(&chan_list_lock);

	list_for_each_entry(c, &chan_list, global_l) {
		struct sock *sk = c->sk;

		if (state && c->state != state)
			continue;

		if (c->psm == psm) {
			/* Exact match. */
			if (!bacmp(&bt_sk(sk)->src, src)) {
				read_unlock(&chan_list_lock);
				return c;
			}

			/* Closest match */
			if (!bacmp(&bt_sk(sk)->src, BDADDR_ANY))
				c1 = c;
		}
	}

	read_unlock(&chan_list_lock);

	return c1;
}

int l2cap_chan_connect(struct l2cap_chan *chan)
{
	struct sock *sk = chan->sk;
	bdaddr_t *src = &bt_sk(sk)->src;
	bdaddr_t *dst = &bt_sk(sk)->dst;
	struct l2cap_conn *conn;
	struct hci_conn *hcon;
	struct hci_dev *hdev;
	__u8 auth_type;
	int err;

	BT_DBG("%s -> %s psm 0x%2.2x", batostr(src), batostr(dst),
							chan->psm);

	hdev = hci_get_route(dst, src);
	if (!hdev)
		return -EHOSTUNREACH;

	hci_dev_lock_bh(hdev);

	auth_type = l2cap_get_auth_type(chan);

	if (chan->dcid == L2CAP_CID_LE_DATA)
		hcon = hci_connect(hdev, LE_LINK, dst,
					chan->sec_level, auth_type);
	else
		hcon = hci_connect(hdev, ACL_LINK, dst,
					chan->sec_level, auth_type);

	if (IS_ERR(hcon)) {
		err = PTR_ERR(hcon);
		goto done;
	}

	conn = l2cap_conn_add(hcon, 0);
	if (!conn) {
		hci_conn_put(hcon);
		err = -ENOMEM;
		goto done;
	}

	/* Update source addr of the socket */
	bacpy(src, conn->src);

	l2cap_chan_add(conn, chan);

	l2cap_state_change(chan, BT_CONNECT);
	__set_chan_timer(chan, sk->sk_sndtimeo);

	if (hcon->state == BT_CONNECTED) {
		if (chan->chan_type != L2CAP_CHAN_CONN_ORIENTED) {
			__clear_chan_timer(chan);
			if (l2cap_check_security(chan))
				l2cap_state_change(chan, BT_CONNECTED);
		} else
			l2cap_do_start(chan);
	}

	err = 0;

done:
	hci_dev_unlock_bh(hdev);
	hci_dev_put(hdev);
	return err;
}

int __l2cap_wait_ack(struct sock *sk)
{
	struct l2cap_chan *chan = l2cap_pi(sk)->chan;
	DECLARE_WAITQUEUE(wait, current);
	int err = 0;
	int timeo = HZ/5;

	add_wait_queue(sk_sleep(sk), &wait);
	while ((chan->unacked_frames > 0 && chan->conn)) {
		set_current_state(TASK_INTERRUPTIBLE);

		if (!timeo)
			timeo = HZ/5;

		if (signal_pending(current)) {
			err = sock_intr_errno(timeo);
			break;
		}

		release_sock(sk);
		timeo = schedule_timeout(timeo);
		lock_sock(sk);

		err = sock_error(sk);
		if (err)
			break;
	}
	set_current_state(TASK_RUNNING);
	remove_wait_queue(sk_sleep(sk), &wait);
	return err;
}

static void l2cap_monitor_timeout(unsigned long arg)
{
	struct l2cap_chan *chan = (void *) arg;
	struct sock *sk = chan->sk;

	BT_DBG("chan %p", chan);

	bh_lock_sock(sk);
	if (chan->retry_count >= chan->remote_max_tx) {
		l2cap_send_disconn_req(chan->conn, chan, ECONNABORTED);
		bh_unlock_sock(sk);
		return;
	}

	chan->retry_count++;
	__set_monitor_timer(chan);

	l2cap_send_rr_or_rnr(chan, L2CAP_CTRL_POLL);
	bh_unlock_sock(sk);
}

static void l2cap_retrans_timeout(unsigned long arg)
{
	struct l2cap_chan *chan = (void *) arg;
	struct sock *sk = chan->sk;

	BT_DBG("chan %p", chan);

	bh_lock_sock(sk);
	chan->retry_count = 1;
	__set_monitor_timer(chan);

	set_bit(CONN_WAIT_F, &chan->conn_state);

	l2cap_send_rr_or_rnr(chan, L2CAP_CTRL_POLL);
	bh_unlock_sock(sk);
}

static void l2cap_drop_acked_frames(struct l2cap_chan *chan)
{
	struct sk_buff *skb;

	while ((skb = skb_peek(&chan->tx_q)) &&
			chan->unacked_frames) {
		if (bt_cb(skb)->tx_seq == chan->expected_ack_seq)
			break;

		skb = skb_dequeue(&chan->tx_q);
		kfree_skb(skb);

		chan->unacked_frames--;
	}

	if (!chan->unacked_frames)
		__clear_retrans_timer(chan);
}

void l2cap_do_send(struct l2cap_chan *chan, struct sk_buff *skb)
{
	struct hci_conn *hcon = chan->conn->hcon;
	u16 flags;

	BT_DBG("chan %p, skb %p len %d", chan, skb, skb->len);

	if (!chan->flushable && lmp_no_flush_capable(hcon->hdev))
		flags = ACL_START_NO_FLUSH;
	else
		flags = ACL_START;

	bt_cb(skb)->force_active = chan->force_active;
	hci_send_acl(hcon, skb, flags);
}

void l2cap_streaming_send(struct l2cap_chan *chan)
{
	struct sk_buff *skb;
	u16 control, fcs;

	while ((skb = skb_dequeue(&chan->tx_q))) {
		control = get_unaligned_le16(skb->data + L2CAP_HDR_SIZE);
		control |= chan->next_tx_seq << L2CAP_CTRL_TXSEQ_SHIFT;
		put_unaligned_le16(control, skb->data + L2CAP_HDR_SIZE);

		if (chan->fcs == L2CAP_FCS_CRC16) {
			fcs = crc16(0, (u8 *)skb->data, skb->len - 2);
			put_unaligned_le16(fcs, skb->data + skb->len - 2);
		}

		l2cap_do_send(chan, skb);

		chan->next_tx_seq = (chan->next_tx_seq + 1) % 64;
	}
}

static void l2cap_retransmit_one_frame(struct l2cap_chan *chan, u8 tx_seq)
{
	struct sk_buff *skb, *tx_skb;
	u16 control, fcs;

	skb = skb_peek(&chan->tx_q);
	if (!skb)
		return;

	do {
		if (bt_cb(skb)->tx_seq == tx_seq)
			break;

		if (skb_queue_is_last(&chan->tx_q, skb))
			return;

	} while ((skb = skb_queue_next(&chan->tx_q, skb)));

	if (chan->remote_max_tx &&
			bt_cb(skb)->retries == chan->remote_max_tx) {
		l2cap_send_disconn_req(chan->conn, chan, ECONNABORTED);
		return;
	}

	tx_skb = skb_clone(skb, GFP_ATOMIC);
	bt_cb(skb)->retries++;
	control = get_unaligned_le16(tx_skb->data + L2CAP_HDR_SIZE);
	control &= L2CAP_CTRL_SAR;

	if (test_and_clear_bit(CONN_SEND_FBIT, &chan->conn_state))
		control |= L2CAP_CTRL_FINAL;

	control |= (chan->buffer_seq << L2CAP_CTRL_REQSEQ_SHIFT)
			| (tx_seq << L2CAP_CTRL_TXSEQ_SHIFT);

	put_unaligned_le16(control, tx_skb->data + L2CAP_HDR_SIZE);

	if (chan->fcs == L2CAP_FCS_CRC16) {
		fcs = crc16(0, (u8 *)tx_skb->data, tx_skb->len - 2);
		put_unaligned_le16(fcs, tx_skb->data + tx_skb->len - 2);
	}

	l2cap_do_send(chan, tx_skb);
}

int l2cap_ertm_send(struct l2cap_chan *chan)
{
	struct sk_buff *skb, *tx_skb;
	u16 control, fcs;
	int nsent = 0;

	if (chan->state != BT_CONNECTED)
		return -ENOTCONN;

	while ((skb = chan->tx_send_head) && (!l2cap_tx_window_full(chan))) {

		if (chan->remote_max_tx &&
				bt_cb(skb)->retries == chan->remote_max_tx) {
			l2cap_send_disconn_req(chan->conn, chan, ECONNABORTED);
			break;
		}

		tx_skb = skb_clone(skb, GFP_ATOMIC);

		bt_cb(skb)->retries++;

		control = get_unaligned_le16(tx_skb->data + L2CAP_HDR_SIZE);
		control &= L2CAP_CTRL_SAR;

		if (test_and_clear_bit(CONN_SEND_FBIT, &chan->conn_state))
			control |= L2CAP_CTRL_FINAL;

		control |= (chan->buffer_seq << L2CAP_CTRL_REQSEQ_SHIFT)
				| (chan->next_tx_seq << L2CAP_CTRL_TXSEQ_SHIFT);
		put_unaligned_le16(control, tx_skb->data + L2CAP_HDR_SIZE);


		if (chan->fcs == L2CAP_FCS_CRC16) {
			fcs = crc16(0, (u8 *)skb->data, tx_skb->len - 2);
			put_unaligned_le16(fcs, skb->data + tx_skb->len - 2);
		}

		l2cap_do_send(chan, tx_skb);

		__set_retrans_timer(chan);

		bt_cb(skb)->tx_seq = chan->next_tx_seq;
		chan->next_tx_seq = (chan->next_tx_seq + 1) % 64;

		if (bt_cb(skb)->retries == 1)
			chan->unacked_frames++;

		chan->frames_sent++;

		if (skb_queue_is_last(&chan->tx_q, skb))
			chan->tx_send_head = NULL;
		else
			chan->tx_send_head = skb_queue_next(&chan->tx_q, skb);

		nsent++;
	}

	return nsent;
}

static int l2cap_retransmit_frames(struct l2cap_chan *chan)
{
	int ret;

	if (!skb_queue_empty(&chan->tx_q))
		chan->tx_send_head = chan->tx_q.next;

	chan->next_tx_seq = chan->expected_ack_seq;
	ret = l2cap_ertm_send(chan);
	return ret;
}

static void l2cap_send_ack(struct l2cap_chan *chan)
{
	u16 control = 0;

	control |= chan->buffer_seq << L2CAP_CTRL_REQSEQ_SHIFT;

	if (test_bit(CONN_LOCAL_BUSY, &chan->conn_state)) {
		control |= L2CAP_SUPER_RCV_NOT_READY;
		set_bit(CONN_RNR_SENT, &chan->conn_state);
		l2cap_send_sframe(chan, control);
		return;
	}

	if (l2cap_ertm_send(chan) > 0)
		return;

	control |= L2CAP_SUPER_RCV_READY;
	l2cap_send_sframe(chan, control);
}

static void l2cap_send_srejtail(struct l2cap_chan *chan)
{
	struct srej_list *tail;
	u16 control;

	control = L2CAP_SUPER_SELECT_REJECT;
	control |= L2CAP_CTRL_FINAL;

	tail = list_entry((&chan->srej_l)->prev, struct srej_list, list);
	control |= tail->tx_seq << L2CAP_CTRL_REQSEQ_SHIFT;

	l2cap_send_sframe(chan, control);
}

static inline int l2cap_skbuff_fromiovec(struct sock *sk, struct msghdr *msg, int len, int count, struct sk_buff *skb)
{
	struct l2cap_conn *conn = l2cap_pi(sk)->chan->conn;
	struct sk_buff **frag;
	int err, sent = 0;

	if (memcpy_fromiovec(skb_put(skb, count), msg->msg_iov, count))
		return -EFAULT;

	sent += count;
	len  -= count;

	/* Continuation fragments (no L2CAP header) */
	frag = &skb_shinfo(skb)->frag_list;
	while (len) {
		count = min_t(unsigned int, conn->mtu, len);

		*frag = bt_skb_send_alloc(sk, count, msg->msg_flags & MSG_DONTWAIT, &err);
		if (!*frag)
			return err;
		if (memcpy_fromiovec(skb_put(*frag, count), msg->msg_iov, count))
			return -EFAULT;

		sent += count;
		len  -= count;

		frag = &(*frag)->next;
	}

	return sent;
}

struct sk_buff *l2cap_create_connless_pdu(struct l2cap_chan *chan, struct msghdr *msg, size_t len)
{
	struct sock *sk = chan->sk;
	struct l2cap_conn *conn = chan->conn;
	struct sk_buff *skb;
	int err, count, hlen = L2CAP_HDR_SIZE + 2;
	struct l2cap_hdr *lh;

	BT_DBG("sk %p len %d", sk, (int)len);

	count = min_t(unsigned int, (conn->mtu - hlen), len);
	skb = bt_skb_send_alloc(sk, count + hlen,
			msg->msg_flags & MSG_DONTWAIT, &err);
	if (!skb)
		return ERR_PTR(err);

	/* Create L2CAP header */
	lh = (struct l2cap_hdr *) skb_put(skb, L2CAP_HDR_SIZE);
	lh->cid = cpu_to_le16(chan->dcid);
	lh->len = cpu_to_le16(len + (hlen - L2CAP_HDR_SIZE));
	put_unaligned_le16(chan->psm, skb_put(skb, 2));

	err = l2cap_skbuff_fromiovec(sk, msg, len, count, skb);
	if (unlikely(err < 0)) {
		kfree_skb(skb);
		return ERR_PTR(err);
	}
	return skb;
}

struct sk_buff *l2cap_create_basic_pdu(struct l2cap_chan *chan, struct msghdr *msg, size_t len)
{
	struct sock *sk = chan->sk;
	struct l2cap_conn *conn = chan->conn;
	struct sk_buff *skb;
	int err, count, hlen = L2CAP_HDR_SIZE;
	struct l2cap_hdr *lh;

	BT_DBG("sk %p len %d", sk, (int)len);

	count = min_t(unsigned int, (conn->mtu - hlen), len);
	skb = bt_skb_send_alloc(sk, count + hlen,
			msg->msg_flags & MSG_DONTWAIT, &err);
	if (!skb)
		return ERR_PTR(err);

	/* Create L2CAP header */
	lh = (struct l2cap_hdr *) skb_put(skb, L2CAP_HDR_SIZE);
	lh->cid = cpu_to_le16(chan->dcid);
	lh->len = cpu_to_le16(len + (hlen - L2CAP_HDR_SIZE));

	err = l2cap_skbuff_fromiovec(sk, msg, len, count, skb);
	if (unlikely(err < 0)) {
		kfree_skb(skb);
		return ERR_PTR(err);
	}
	return skb;
}

struct sk_buff *l2cap_create_iframe_pdu(struct l2cap_chan *chan, struct msghdr *msg, size_t len, u16 control, u16 sdulen)
{
	struct sock *sk = chan->sk;
	struct l2cap_conn *conn = chan->conn;
	struct sk_buff *skb;
	int err, count, hlen = L2CAP_HDR_SIZE + 2;
	struct l2cap_hdr *lh;

	BT_DBG("sk %p len %d", sk, (int)len);

	if (!conn)
		return ERR_PTR(-ENOTCONN);

	if (sdulen)
		hlen += 2;

	if (chan->fcs == L2CAP_FCS_CRC16)
		hlen += 2;

	count = min_t(unsigned int, (conn->mtu - hlen), len);
	skb = bt_skb_send_alloc(sk, count + hlen,
			msg->msg_flags & MSG_DONTWAIT, &err);
	if (!skb)
		return ERR_PTR(err);

	/* Create L2CAP header */
	lh = (struct l2cap_hdr *) skb_put(skb, L2CAP_HDR_SIZE);
	lh->cid = cpu_to_le16(chan->dcid);
	lh->len = cpu_to_le16(len + (hlen - L2CAP_HDR_SIZE));
	put_unaligned_le16(control, skb_put(skb, 2));
	if (sdulen)
		put_unaligned_le16(sdulen, skb_put(skb, 2));

	err = l2cap_skbuff_fromiovec(sk, msg, len, count, skb);
	if (unlikely(err < 0)) {
		kfree_skb(skb);
		return ERR_PTR(err);
	}

	if (chan->fcs == L2CAP_FCS_CRC16)
		put_unaligned_le16(0, skb_put(skb, 2));

	bt_cb(skb)->retries = 0;
	return skb;
}

int l2cap_sar_segment_sdu(struct l2cap_chan *chan, struct msghdr *msg, size_t len)
{
	struct sk_buff *skb;
	struct sk_buff_head sar_queue;
	u16 control;
	size_t size = 0;

	skb_queue_head_init(&sar_queue);
	control = L2CAP_SDU_START;
	skb = l2cap_create_iframe_pdu(chan, msg, chan->remote_mps, control, len);
	if (IS_ERR(skb))
		return PTR_ERR(skb);

	__skb_queue_tail(&sar_queue, skb);
	len -= chan->remote_mps;
	size += chan->remote_mps;

	while (len > 0) {
		size_t buflen;

		if (len > chan->remote_mps) {
			control = L2CAP_SDU_CONTINUE;
			buflen = chan->remote_mps;
		} else {
			control = L2CAP_SDU_END;
			buflen = len;
		}

		skb = l2cap_create_iframe_pdu(chan, msg, buflen, control, 0);
		if (IS_ERR(skb)) {
			skb_queue_purge(&sar_queue);
			return PTR_ERR(skb);
		}

		__skb_queue_tail(&sar_queue, skb);
		len -= buflen;
		size += buflen;
	}
	skb_queue_splice_tail(&sar_queue, &chan->tx_q);
	if (chan->tx_send_head == NULL)
		chan->tx_send_head = sar_queue.next;

	return size;
}

int l2cap_chan_send(struct l2cap_chan *chan, struct msghdr *msg, size_t len)
{
	struct sk_buff *skb;
	u16 control;
	int err;

	/* Connectionless channel */
	if (chan->chan_type == L2CAP_CHAN_CONN_LESS) {
		skb = l2cap_create_connless_pdu(chan, msg, len);
		if (IS_ERR(skb))
			return PTR_ERR(skb);

		l2cap_do_send(chan, skb);
		return len;
	}

	switch (chan->mode) {
	case L2CAP_MODE_BASIC:
		/* Check outgoing MTU */
		if (len > chan->omtu)
			return -EMSGSIZE;

		/* Create a basic PDU */
		skb = l2cap_create_basic_pdu(chan, msg, len);
		if (IS_ERR(skb))
			return PTR_ERR(skb);

		l2cap_do_send(chan, skb);
		err = len;
		break;

	case L2CAP_MODE_ERTM:
	case L2CAP_MODE_STREAMING:
		/* Entire SDU fits into one PDU */
		if (len <= chan->remote_mps) {
			control = L2CAP_SDU_UNSEGMENTED;
			skb = l2cap_create_iframe_pdu(chan, msg, len, control,
									0);
			if (IS_ERR(skb))
				return PTR_ERR(skb);

			__skb_queue_tail(&chan->tx_q, skb);

			if (chan->tx_send_head == NULL)
				chan->tx_send_head = skb;

		} else {
			/* Segment SDU into multiples PDUs */
			err = l2cap_sar_segment_sdu(chan, msg, len);
			if (err < 0)
				return err;
		}

		if (chan->mode == L2CAP_MODE_STREAMING) {
			l2cap_streaming_send(chan);
			err = len;
			break;
		}

		if (test_bit(CONN_REMOTE_BUSY, &chan->conn_state) &&
				test_bit(CONN_WAIT_F, &chan->conn_state)) {
			err = len;
			break;
		}

		err = l2cap_ertm_send(chan);
		if (err >= 0)
			err = len;

		break;

	default:
		BT_DBG("bad state %1.1x", chan->mode);
		err = -EBADFD;
	}

	return err;
}

/* Copy frame to all raw sockets on that connection */
static void l2cap_raw_recv(struct l2cap_conn *conn, struct sk_buff *skb)
{
	struct sk_buff *nskb;
	struct l2cap_chan *chan;

	BT_DBG("conn %p", conn);

	read_lock(&conn->chan_lock);
	list_for_each_entry(chan, &conn->chan_l, list) {
		struct sock *sk = chan->sk;
		if (chan->chan_type != L2CAP_CHAN_RAW)
			continue;

		/* Don't send frame to the socket it came from */
		if (skb->sk == sk)
			continue;
		nskb = skb_clone(skb, GFP_ATOMIC);
		if (!nskb)
			continue;

		if (chan->ops->recv(chan->data, nskb))
			kfree_skb(nskb);
	}
	read_unlock(&conn->chan_lock);
}

/* ---- L2CAP signalling commands ---- */
static struct sk_buff *l2cap_build_cmd(struct l2cap_conn *conn,
				u8 code, u8 ident, u16 dlen, void *data)
{
	struct sk_buff *skb, **frag;
	struct l2cap_cmd_hdr *cmd;
	struct l2cap_hdr *lh;
	int len, count;

	BT_DBG("conn %p, code 0x%2.2x, ident 0x%2.2x, len %d",
			conn, code, ident, dlen);

	len = L2CAP_HDR_SIZE + L2CAP_CMD_HDR_SIZE + dlen;
	count = min_t(unsigned int, conn->mtu, len);

	skb = bt_skb_alloc(count, GFP_ATOMIC);
	if (!skb)
		return NULL;

	lh = (struct l2cap_hdr *) skb_put(skb, L2CAP_HDR_SIZE);
	lh->len = cpu_to_le16(L2CAP_CMD_HDR_SIZE + dlen);

	if (conn->hcon->type == LE_LINK)
		lh->cid = cpu_to_le16(L2CAP_CID_LE_SIGNALING);
	else
		lh->cid = cpu_to_le16(L2CAP_CID_SIGNALING);

	cmd = (struct l2cap_cmd_hdr *) skb_put(skb, L2CAP_CMD_HDR_SIZE);
	cmd->code  = code;
	cmd->ident = ident;
	cmd->len   = cpu_to_le16(dlen);

	if (dlen) {
		count -= L2CAP_HDR_SIZE + L2CAP_CMD_HDR_SIZE;
		memcpy(skb_put(skb, count), data, count);
		data += count;
	}

	len -= skb->len;

	/* Continuation fragments (no L2CAP header) */
	frag = &skb_shinfo(skb)->frag_list;
	while (len) {
		count = min_t(unsigned int, conn->mtu, len);

		*frag = bt_skb_alloc(count, GFP_ATOMIC);
		if (!*frag)
			goto fail;

		memcpy(skb_put(*frag, count), data, count);

		len  -= count;
		data += count;

		frag = &(*frag)->next;
	}

	return skb;

fail:
	kfree_skb(skb);
	return NULL;
}

static inline int l2cap_get_conf_opt(void **ptr, int *type, int *olen, unsigned long *val)
{
	struct l2cap_conf_opt *opt = *ptr;
	int len;

	len = L2CAP_CONF_OPT_SIZE + opt->len;
	*ptr += len;

	*type = opt->type;
	*olen = opt->len;

	switch (opt->len) {
	case 1:
		*val = *((u8 *) opt->val);
		break;

	case 2:
		*val = get_unaligned_le16(opt->val);
		break;

	case 4:
		*val = get_unaligned_le32(opt->val);
		break;

	default:
		*val = (unsigned long) opt->val;
		break;
	}

	BT_DBG("type 0x%2.2x len %d val 0x%lx", *type, opt->len, *val);
	return len;
}

static void l2cap_add_conf_opt(void **ptr, u8 type, u8 len, unsigned long val)
{
	struct l2cap_conf_opt *opt = *ptr;

	BT_DBG("type 0x%2.2x len %d val 0x%lx", type, len, val);

	opt->type = type;
	opt->len  = len;

	switch (len) {
	case 1:
		*((u8 *) opt->val)  = val;
		break;

	case 2:
		put_unaligned_le16(val, opt->val);
		break;

	case 4:
		put_unaligned_le32(val, opt->val);
		break;

	default:
		memcpy(opt->val, (void *) val, len);
		break;
	}

	*ptr += L2CAP_CONF_OPT_SIZE + len;
}

static void l2cap_ack_timeout(unsigned long arg)
{
	struct l2cap_chan *chan = (void *) arg;

	bh_lock_sock(chan->sk);
	l2cap_send_ack(chan);
	bh_unlock_sock(chan->sk);
}

static inline void l2cap_ertm_init(struct l2cap_chan *chan)
{
	struct sock *sk = chan->sk;

	chan->expected_ack_seq = 0;
	chan->unacked_frames = 0;
	chan->buffer_seq = 0;
	chan->num_acked = 0;
	chan->frames_sent = 0;

	setup_timer(&chan->retrans_timer, l2cap_retrans_timeout,
							(unsigned long) chan);
	setup_timer(&chan->monitor_timer, l2cap_monitor_timeout,
							(unsigned long) chan);
	setup_timer(&chan->ack_timer, l2cap_ack_timeout, (unsigned long) chan);

	skb_queue_head_init(&chan->srej_q);

	INIT_LIST_HEAD(&chan->srej_l);


	sk->sk_backlog_rcv = l2cap_ertm_data_rcv;
}

static inline __u8 l2cap_select_mode(__u8 mode, __u16 remote_feat_mask)
{
	switch (mode) {
	case L2CAP_MODE_STREAMING:
	case L2CAP_MODE_ERTM:
		if (l2cap_mode_supported(mode, remote_feat_mask))
			return mode;
		/* fall through */
	default:
		return L2CAP_MODE_BASIC;
	}
}

static int l2cap_build_conf_req(struct l2cap_chan *chan, void *data)
{
	struct l2cap_conf_req *req = data;
	struct l2cap_conf_rfc rfc = { .mode = chan->mode };
	void *ptr = req->data;

	BT_DBG("chan %p", chan);

	if (chan->num_conf_req || chan->num_conf_rsp)
		goto done;

	switch (chan->mode) {
	case L2CAP_MODE_STREAMING:
	case L2CAP_MODE_ERTM:
		if (test_bit(CONF_STATE2_DEVICE, &chan->conf_state))
			break;

		/* fall through */
	default:
		chan->mode = l2cap_select_mode(rfc.mode, chan->conn->feat_mask);
		break;
	}

done:
	if (chan->imtu != L2CAP_DEFAULT_MTU)
		l2cap_add_conf_opt(&ptr, L2CAP_CONF_MTU, 2, chan->imtu);

	switch (chan->mode) {
	case L2CAP_MODE_BASIC:
		if (!(chan->conn->feat_mask & L2CAP_FEAT_ERTM) &&
				!(chan->conn->feat_mask & L2CAP_FEAT_STREAMING))
			break;

		rfc.mode            = L2CAP_MODE_BASIC;
		rfc.txwin_size      = 0;
		rfc.max_transmit    = 0;
		rfc.retrans_timeout = 0;
		rfc.monitor_timeout = 0;
		rfc.max_pdu_size    = 0;

		l2cap_add_conf_opt(&ptr, L2CAP_CONF_RFC, sizeof(rfc),
							(unsigned long) &rfc);
		break;

	case L2CAP_MODE_ERTM:
		rfc.mode            = L2CAP_MODE_ERTM;
		rfc.txwin_size      = chan->tx_win;
		rfc.max_transmit    = chan->max_tx;
		rfc.retrans_timeout = 0;
		rfc.monitor_timeout = 0;
		rfc.max_pdu_size    = cpu_to_le16(L2CAP_DEFAULT_MAX_PDU_SIZE);
		if (L2CAP_DEFAULT_MAX_PDU_SIZE > chan->conn->mtu - 10)
			rfc.max_pdu_size = cpu_to_le16(chan->conn->mtu - 10);

		l2cap_add_conf_opt(&ptr, L2CAP_CONF_RFC, sizeof(rfc),
							(unsigned long) &rfc);

		if (!(chan->conn->feat_mask & L2CAP_FEAT_FCS))
			break;

		if (chan->fcs == L2CAP_FCS_NONE ||
				test_bit(CONF_NO_FCS_RECV, &chan->conf_state)) {
			chan->fcs = L2CAP_FCS_NONE;
			l2cap_add_conf_opt(&ptr, L2CAP_CONF_FCS, 1, chan->fcs);
		}
		break;

	case L2CAP_MODE_STREAMING:
		rfc.mode            = L2CAP_MODE_STREAMING;
		rfc.txwin_size      = 0;
		rfc.max_transmit    = 0;
		rfc.retrans_timeout = 0;
		rfc.monitor_timeout = 0;
		rfc.max_pdu_size    = cpu_to_le16(L2CAP_DEFAULT_MAX_PDU_SIZE);
		if (L2CAP_DEFAULT_MAX_PDU_SIZE > chan->conn->mtu - 10)
			rfc.max_pdu_size = cpu_to_le16(chan->conn->mtu - 10);

		l2cap_add_conf_opt(&ptr, L2CAP_CONF_RFC, sizeof(rfc),
							(unsigned long) &rfc);

		if (!(chan->conn->feat_mask & L2CAP_FEAT_FCS))
			break;

		if (chan->fcs == L2CAP_FCS_NONE ||
				test_bit(CONF_NO_FCS_RECV, &chan->conf_state)) {
			chan->fcs = L2CAP_FCS_NONE;
			l2cap_add_conf_opt(&ptr, L2CAP_CONF_FCS, 1, chan->fcs);
		}
		break;
	}

	req->dcid  = cpu_to_le16(chan->dcid);
	req->flags = cpu_to_le16(0);

	return ptr - data;
}

static int l2cap_parse_conf_req(struct l2cap_chan *chan, void *data)
{
	struct l2cap_conf_rsp *rsp = data;
	void *ptr = rsp->data;
	void *req = chan->conf_req;
	int len = chan->conf_len;
	int type, hint, olen;
	unsigned long val;
	struct l2cap_conf_rfc rfc = { .mode = L2CAP_MODE_BASIC };
	u16 mtu = L2CAP_DEFAULT_MTU;
	u16 result = L2CAP_CONF_SUCCESS;

	BT_DBG("chan %p", chan);

	while (len >= L2CAP_CONF_OPT_SIZE) {
		len -= l2cap_get_conf_opt(&req, &type, &olen, &val);

		hint  = type & L2CAP_CONF_HINT;
		type &= L2CAP_CONF_MASK;

		switch (type) {
		case L2CAP_CONF_MTU:
			mtu = val;
			break;

		case L2CAP_CONF_FLUSH_TO:
			chan->flush_to = val;
			break;

		case L2CAP_CONF_QOS:
			break;

		case L2CAP_CONF_RFC:
			if (olen == sizeof(rfc))
				memcpy(&rfc, (void *) val, olen);
			break;

		case L2CAP_CONF_FCS:
			if (val == L2CAP_FCS_NONE)
				set_bit(CONF_NO_FCS_RECV, &chan->conf_state);

			break;

		default:
			if (hint)
				break;

			result = L2CAP_CONF_UNKNOWN;
			*((u8 *) ptr++) = type;
			break;
		}
	}

	if (chan->num_conf_rsp || chan->num_conf_req > 1)
		goto done;

	switch (chan->mode) {
	case L2CAP_MODE_STREAMING:
	case L2CAP_MODE_ERTM:
		if (!test_bit(CONF_STATE2_DEVICE, &chan->conf_state)) {
			chan->mode = l2cap_select_mode(rfc.mode,
					chan->conn->feat_mask);
			break;
		}

		if (chan->mode != rfc.mode)
			return -ECONNREFUSED;

		break;
	}

done:
	if (chan->mode != rfc.mode) {
		result = L2CAP_CONF_UNACCEPT;
		rfc.mode = chan->mode;

		if (chan->num_conf_rsp == 1)
			return -ECONNREFUSED;

		l2cap_add_conf_opt(&ptr, L2CAP_CONF_RFC,
					sizeof(rfc), (unsigned long) &rfc);
	}


	if (result == L2CAP_CONF_SUCCESS) {
		/* Configure output options and let the other side know
		 * which ones we don't like. */

		if (mtu < L2CAP_DEFAULT_MIN_MTU)
			result = L2CAP_CONF_UNACCEPT;
		else {
			chan->omtu = mtu;
			set_bit(CONF_MTU_DONE, &chan->conf_state);
		}
		l2cap_add_conf_opt(&ptr, L2CAP_CONF_MTU, 2, chan->omtu);

		switch (rfc.mode) {
		case L2CAP_MODE_BASIC:
			chan->fcs = L2CAP_FCS_NONE;
			set_bit(CONF_MODE_DONE, &chan->conf_state);
			break;

		case L2CAP_MODE_ERTM:
			chan->remote_tx_win = rfc.txwin_size;
			chan->remote_max_tx = rfc.max_transmit;

			if (le16_to_cpu(rfc.max_pdu_size) > chan->conn->mtu - 10)
				rfc.max_pdu_size = cpu_to_le16(chan->conn->mtu - 10);

			chan->remote_mps = le16_to_cpu(rfc.max_pdu_size);

			rfc.retrans_timeout =
				le16_to_cpu(L2CAP_DEFAULT_RETRANS_TO);
			rfc.monitor_timeout =
				le16_to_cpu(L2CAP_DEFAULT_MONITOR_TO);

			set_bit(CONF_MODE_DONE, &chan->conf_state);

			l2cap_add_conf_opt(&ptr, L2CAP_CONF_RFC,
					sizeof(rfc), (unsigned long) &rfc);

			break;

		case L2CAP_MODE_STREAMING:
			if (le16_to_cpu(rfc.max_pdu_size) > chan->conn->mtu - 10)
				rfc.max_pdu_size = cpu_to_le16(chan->conn->mtu - 10);

			chan->remote_mps = le16_to_cpu(rfc.max_pdu_size);

			set_bit(CONF_MODE_DONE, &chan->conf_state);

			l2cap_add_conf_opt(&ptr, L2CAP_CONF_RFC,
					sizeof(rfc), (unsigned long) &rfc);

			break;

		default:
			result = L2CAP_CONF_UNACCEPT;

			memset(&rfc, 0, sizeof(rfc));
			rfc.mode = chan->mode;
		}

		if (result == L2CAP_CONF_SUCCESS)
			set_bit(CONF_OUTPUT_DONE, &chan->conf_state);
	}
	rsp->scid   = cpu_to_le16(chan->dcid);
	rsp->result = cpu_to_le16(result);
	rsp->flags  = cpu_to_le16(0x0000);

	return ptr - data;
}

static int l2cap_parse_conf_rsp(struct l2cap_chan *chan, void *rsp, int len, void *data, u16 *result)
{
	struct l2cap_conf_req *req = data;
	void *ptr = req->data;
	int type, olen;
	unsigned long val;
	struct l2cap_conf_rfc rfc;

	BT_DBG("chan %p, rsp %p, len %d, req %p", chan, rsp, len, data);

	while (len >= L2CAP_CONF_OPT_SIZE) {
		len -= l2cap_get_conf_opt(&rsp, &type, &olen, &val);

		switch (type) {
		case L2CAP_CONF_MTU:
			if (val < L2CAP_DEFAULT_MIN_MTU) {
				*result = L2CAP_CONF_UNACCEPT;
				chan->imtu = L2CAP_DEFAULT_MIN_MTU;
			} else
				chan->imtu = val;
			l2cap_add_conf_opt(&ptr, L2CAP_CONF_MTU, 2, chan->imtu);
			break;

		case L2CAP_CONF_FLUSH_TO:
			chan->flush_to = val;
			l2cap_add_conf_opt(&ptr, L2CAP_CONF_FLUSH_TO,
							2, chan->flush_to);
			break;

		case L2CAP_CONF_RFC:
			if (olen == sizeof(rfc))
				memcpy(&rfc, (void *)val, olen);

			if (test_bit(CONF_STATE2_DEVICE, &chan->conf_state) &&
							rfc.mode != chan->mode)
				return -ECONNREFUSED;

			chan->fcs = 0;

			l2cap_add_conf_opt(&ptr, L2CAP_CONF_RFC,
					sizeof(rfc), (unsigned long) &rfc);
			break;
		}
	}

	if (chan->mode == L2CAP_MODE_BASIC && chan->mode != rfc.mode)
		return -ECONNREFUSED;

	chan->mode = rfc.mode;

	if (*result == L2CAP_CONF_SUCCESS) {
		switch (rfc.mode) {
		case L2CAP_MODE_ERTM:
			chan->retrans_timeout = le16_to_cpu(rfc.retrans_timeout);
			chan->monitor_timeout = le16_to_cpu(rfc.monitor_timeout);
			chan->mps    = le16_to_cpu(rfc.max_pdu_size);
			break;
		case L2CAP_MODE_STREAMING:
			chan->mps    = le16_to_cpu(rfc.max_pdu_size);
		}
	}

	req->dcid   = cpu_to_le16(chan->dcid);
	req->flags  = cpu_to_le16(0x0000);

	return ptr - data;
}

static int l2cap_build_conf_rsp(struct l2cap_chan *chan, void *data, u16 result, u16 flags)
{
	struct l2cap_conf_rsp *rsp = data;
	void *ptr = rsp->data;

	BT_DBG("chan %p", chan);

	rsp->scid   = cpu_to_le16(chan->dcid);
	rsp->result = cpu_to_le16(result);
	rsp->flags  = cpu_to_le16(flags);

	return ptr - data;
}

void __l2cap_connect_rsp_defer(struct l2cap_chan *chan)
{
	struct l2cap_conn_rsp rsp;
	struct l2cap_conn *conn = chan->conn;
	u8 buf[128];

	rsp.scid   = cpu_to_le16(chan->dcid);
	rsp.dcid   = cpu_to_le16(chan->scid);
	rsp.result = cpu_to_le16(L2CAP_CR_SUCCESS);
	rsp.status = cpu_to_le16(L2CAP_CS_NO_INFO);
	l2cap_send_cmd(conn, chan->ident,
				L2CAP_CONN_RSP, sizeof(rsp), &rsp);

	if (test_and_set_bit(CONF_REQ_SENT, &chan->conf_state))
		return;

	l2cap_send_cmd(conn, l2cap_get_ident(conn), L2CAP_CONF_REQ,
			l2cap_build_conf_req(chan, buf), buf);
	chan->num_conf_req++;
}

static void l2cap_conf_rfc_get(struct l2cap_chan *chan, void *rsp, int len)
{
	int type, olen;
	unsigned long val;
	struct l2cap_conf_rfc rfc;

	BT_DBG("chan %p, rsp %p, len %d", chan, rsp, len);

	if ((chan->mode != L2CAP_MODE_ERTM) && (chan->mode != L2CAP_MODE_STREAMING))
		return;

	while (len >= L2CAP_CONF_OPT_SIZE) {
		len -= l2cap_get_conf_opt(&rsp, &type, &olen, &val);

		switch (type) {
		case L2CAP_CONF_RFC:
			if (olen == sizeof(rfc))
				memcpy(&rfc, (void *)val, olen);
			goto done;
		}
	}

done:
	switch (rfc.mode) {
	case L2CAP_MODE_ERTM:
		chan->retrans_timeout = le16_to_cpu(rfc.retrans_timeout);
		chan->monitor_timeout = le16_to_cpu(rfc.monitor_timeout);
		chan->mps    = le16_to_cpu(rfc.max_pdu_size);
		break;
	case L2CAP_MODE_STREAMING:
		chan->mps    = le16_to_cpu(rfc.max_pdu_size);
	}
}

static inline int l2cap_command_rej(struct l2cap_conn *conn, struct l2cap_cmd_hdr *cmd, u8 *data)
{
	struct l2cap_cmd_rej_unk *rej = (struct l2cap_cmd_rej_unk *) data;

	if (rej->reason != L2CAP_REJ_NOT_UNDERSTOOD)
		return 0;

	if ((conn->info_state & L2CAP_INFO_FEAT_MASK_REQ_SENT) &&
					cmd->ident == conn->info_ident) {
		del_timer(&conn->info_timer);

		conn->info_state |= L2CAP_INFO_FEAT_MASK_REQ_DONE;
		conn->info_ident = 0;

		l2cap_conn_start(conn);
	}

	return 0;
}

static inline int l2cap_connect_req(struct l2cap_conn *conn, struct l2cap_cmd_hdr *cmd, u8 *data)
{
	struct l2cap_conn_req *req = (struct l2cap_conn_req *) data;
	struct l2cap_conn_rsp rsp;
	struct l2cap_chan *chan = NULL, *pchan;
	struct sock *parent, *sk = NULL;
	int result, status = L2CAP_CS_NO_INFO;

	u16 dcid = 0, scid = __le16_to_cpu(req->scid);
	__le16 psm = req->psm;

	BT_DBG("psm 0x%2.2x scid 0x%4.4x", psm, scid);

	/* Check if we have socket listening on psm */
	pchan = l2cap_global_chan_by_psm(BT_LISTEN, psm, conn->src);
	if (!pchan) {
		result = L2CAP_CR_BAD_PSM;
		goto sendresp;
	}

	parent = pchan->sk;

	bh_lock_sock(parent);

	/* Check if the ACL is secure enough (if not SDP) */
	if (psm != cpu_to_le16(0x0001) &&
				!hci_conn_check_link_mode(conn->hcon)) {
		conn->disc_reason = 0x05;
		result = L2CAP_CR_SEC_BLOCK;
		goto response;
	}

	result = L2CAP_CR_NO_MEM;

	/* Check for backlog size */
	if (sk_acceptq_is_full(parent)) {
		BT_DBG("backlog full %d", parent->sk_ack_backlog);
		goto response;
	}

	chan = pchan->ops->new_connection(pchan->data);
	if (!chan)
		goto response;

	sk = chan->sk;

	write_lock_bh(&conn->chan_lock);

	/* Check if we already have channel with that dcid */
	if (__l2cap_get_chan_by_dcid(conn, scid)) {
		write_unlock_bh(&conn->chan_lock);
		sock_set_flag(sk, SOCK_ZAPPED);
		chan->ops->close(chan->data);
		goto response;
	}

	hci_conn_hold(conn->hcon);

	bacpy(&bt_sk(sk)->src, conn->src);
	bacpy(&bt_sk(sk)->dst, conn->dst);
	chan->psm  = psm;
	chan->dcid = scid;

	bt_accept_enqueue(parent, sk);

	__l2cap_chan_add(conn, chan);

	dcid = chan->scid;

	__set_chan_timer(chan, sk->sk_sndtimeo);

	chan->ident = cmd->ident;

	if (conn->info_state & L2CAP_INFO_FEAT_MASK_REQ_DONE) {
		if (l2cap_check_security(chan)) {
			if (bt_sk(sk)->defer_setup) {
				l2cap_state_change(chan, BT_CONNECT2);
				result = L2CAP_CR_PEND;
				status = L2CAP_CS_AUTHOR_PEND;
				parent->sk_data_ready(parent, 0);
			} else {
				l2cap_state_change(chan, BT_CONFIG);
				result = L2CAP_CR_SUCCESS;
				status = L2CAP_CS_NO_INFO;
			}
		} else {
			l2cap_state_change(chan, BT_CONNECT2);
			result = L2CAP_CR_PEND;
			status = L2CAP_CS_AUTHEN_PEND;
		}
	} else {
		l2cap_state_change(chan, BT_CONNECT2);
		result = L2CAP_CR_PEND;
		status = L2CAP_CS_NO_INFO;
	}

	write_unlock_bh(&conn->chan_lock);

response:
	bh_unlock_sock(parent);

sendresp:
	rsp.scid   = cpu_to_le16(scid);
	rsp.dcid   = cpu_to_le16(dcid);
	rsp.result = cpu_to_le16(result);
	rsp.status = cpu_to_le16(status);
	l2cap_send_cmd(conn, cmd->ident, L2CAP_CONN_RSP, sizeof(rsp), &rsp);

	if (result == L2CAP_CR_PEND && status == L2CAP_CS_NO_INFO) {
		struct l2cap_info_req info;
		info.type = cpu_to_le16(L2CAP_IT_FEAT_MASK);

		conn->info_state |= L2CAP_INFO_FEAT_MASK_REQ_SENT;
		conn->info_ident = l2cap_get_ident(conn);

		mod_timer(&conn->info_timer, jiffies +
					msecs_to_jiffies(L2CAP_INFO_TIMEOUT));

		l2cap_send_cmd(conn, conn->info_ident,
					L2CAP_INFO_REQ, sizeof(info), &info);
	}

	if (chan && !test_bit(CONF_REQ_SENT, &chan->conf_state) &&
				result == L2CAP_CR_SUCCESS) {
		u8 buf[128];
		set_bit(CONF_REQ_SENT, &chan->conf_state);
		l2cap_send_cmd(conn, l2cap_get_ident(conn), L2CAP_CONF_REQ,
					l2cap_build_conf_req(chan, buf), buf);
		chan->num_conf_req++;
	}

	return 0;
}

static inline int l2cap_connect_rsp(struct l2cap_conn *conn, struct l2cap_cmd_hdr *cmd, u8 *data)
{
	struct l2cap_conn_rsp *rsp = (struct l2cap_conn_rsp *) data;
	u16 scid, dcid, result, status;
	struct l2cap_chan *chan;
	struct sock *sk;
	u8 req[128];

	scid   = __le16_to_cpu(rsp->scid);
	dcid   = __le16_to_cpu(rsp->dcid);
	result = __le16_to_cpu(rsp->result);
	status = __le16_to_cpu(rsp->status);

	BT_DBG("dcid 0x%4.4x scid 0x%4.4x result 0x%2.2x status 0x%2.2x", dcid, scid, result, status);

	if (scid) {
		chan = l2cap_get_chan_by_scid(conn, scid);
		if (!chan)
			return -EFAULT;
	} else {
		chan = l2cap_get_chan_by_ident(conn, cmd->ident);
		if (!chan)
			return -EFAULT;
	}

	sk = chan->sk;

	switch (result) {
	case L2CAP_CR_SUCCESS:
		l2cap_state_change(chan, BT_CONFIG);
		chan->ident = 0;
		chan->dcid = dcid;
		clear_bit(CONF_CONNECT_PEND, &chan->conf_state);

		if (test_and_set_bit(CONF_REQ_SENT, &chan->conf_state))
			break;

		l2cap_send_cmd(conn, l2cap_get_ident(conn), L2CAP_CONF_REQ,
					l2cap_build_conf_req(chan, req), req);
		chan->num_conf_req++;
		break;

	case L2CAP_CR_PEND:
		set_bit(CONF_CONNECT_PEND, &chan->conf_state);
		break;

	default:
		/* don't delete l2cap channel if sk is owned by user */
		if (sock_owned_by_user(sk)) {
			l2cap_state_change(chan, BT_DISCONN);
			__clear_chan_timer(chan);
			__set_chan_timer(chan, HZ / 5);
			break;
		}

		l2cap_chan_del(chan, ECONNREFUSED);
		break;
	}

	bh_unlock_sock(sk);
	return 0;
}

static inline void set_default_fcs(struct l2cap_chan *chan)
{
	/* FCS is enabled only in ERTM or streaming mode, if one or both
	 * sides request it.
	 */
	if (chan->mode != L2CAP_MODE_ERTM && chan->mode != L2CAP_MODE_STREAMING)
		chan->fcs = L2CAP_FCS_NONE;
	else if (!test_bit(CONF_NO_FCS_RECV, &chan->conf_state))
		chan->fcs = L2CAP_FCS_CRC16;
}

static inline int l2cap_config_req(struct l2cap_conn *conn, struct l2cap_cmd_hdr *cmd, u16 cmd_len, u8 *data)
{
	struct l2cap_conf_req *req = (struct l2cap_conf_req *) data;
	u16 dcid, flags;
	u8 rsp[64];
	struct l2cap_chan *chan;
	struct sock *sk;
	int len;

	dcid  = __le16_to_cpu(req->dcid);
	flags = __le16_to_cpu(req->flags);

	BT_DBG("dcid 0x%4.4x flags 0x%2.2x", dcid, flags);

	chan = l2cap_get_chan_by_scid(conn, dcid);
	if (!chan)
		return -ENOENT;

	sk = chan->sk;

<<<<<<< HEAD
	if (sk->sk_state != BT_CONFIG && sk->sk_state != BT_CONNECT2) {
		struct l2cap_cmd_rej rej;
=======
	if (chan->state != BT_CONFIG && chan->state != BT_CONNECT2) {
		struct l2cap_cmd_rej_cid rej;

		rej.reason = cpu_to_le16(L2CAP_REJ_INVALID_CID);
		rej.scid = cpu_to_le16(chan->scid);
		rej.dcid = cpu_to_le16(chan->dcid);
>>>>>>> 55f9c40f

		l2cap_send_cmd(conn, cmd->ident, L2CAP_COMMAND_REJ,
				sizeof(rej), &rej);
		goto unlock;
	}

	/* Reject if config buffer is too small. */
	len = cmd_len - sizeof(*req);
	if (len < 0 || chan->conf_len + len > sizeof(chan->conf_req)) {
		l2cap_send_cmd(conn, cmd->ident, L2CAP_CONF_RSP,
				l2cap_build_conf_rsp(chan, rsp,
					L2CAP_CONF_REJECT, flags), rsp);
		goto unlock;
	}

	/* Store config. */
	memcpy(chan->conf_req + chan->conf_len, req->data, len);
	chan->conf_len += len;

	if (flags & 0x0001) {
		/* Incomplete config. Send empty response. */
		l2cap_send_cmd(conn, cmd->ident, L2CAP_CONF_RSP,
				l2cap_build_conf_rsp(chan, rsp,
					L2CAP_CONF_SUCCESS, 0x0001), rsp);
		goto unlock;
	}

	/* Complete config. */
	len = l2cap_parse_conf_req(chan, rsp);
	if (len < 0) {
		l2cap_send_disconn_req(conn, chan, ECONNRESET);
		goto unlock;
	}

	l2cap_send_cmd(conn, cmd->ident, L2CAP_CONF_RSP, len, rsp);
	chan->num_conf_rsp++;

	/* Reset config buffer. */
	chan->conf_len = 0;

	if (!test_bit(CONF_OUTPUT_DONE, &chan->conf_state))
		goto unlock;

	if (test_bit(CONF_INPUT_DONE, &chan->conf_state)) {
		set_default_fcs(chan);

		l2cap_state_change(chan, BT_CONNECTED);

		chan->next_tx_seq = 0;
		chan->expected_tx_seq = 0;
		skb_queue_head_init(&chan->tx_q);
		if (chan->mode == L2CAP_MODE_ERTM)
			l2cap_ertm_init(chan);

		l2cap_chan_ready(sk);
		goto unlock;
	}

	if (!test_and_set_bit(CONF_REQ_SENT, &chan->conf_state)) {
		u8 buf[64];
		l2cap_send_cmd(conn, l2cap_get_ident(conn), L2CAP_CONF_REQ,
					l2cap_build_conf_req(chan, buf), buf);
		chan->num_conf_req++;
	}

unlock:
	bh_unlock_sock(sk);
	return 0;
}

static inline int l2cap_config_rsp(struct l2cap_conn *conn, struct l2cap_cmd_hdr *cmd, u8 *data)
{
	struct l2cap_conf_rsp *rsp = (struct l2cap_conf_rsp *)data;
	u16 scid, flags, result;
	struct l2cap_chan *chan;
	struct sock *sk;
	int len = cmd->len - sizeof(*rsp);

	scid   = __le16_to_cpu(rsp->scid);
	flags  = __le16_to_cpu(rsp->flags);
	result = __le16_to_cpu(rsp->result);

	BT_DBG("scid 0x%4.4x flags 0x%2.2x result 0x%2.2x",
			scid, flags, result);

	chan = l2cap_get_chan_by_scid(conn, scid);
	if (!chan)
		return 0;

	sk = chan->sk;

	switch (result) {
	case L2CAP_CONF_SUCCESS:
		l2cap_conf_rfc_get(chan, rsp->data, len);
		break;

	case L2CAP_CONF_UNACCEPT:
		if (chan->num_conf_rsp <= L2CAP_CONF_MAX_CONF_RSP) {
			char req[64];

			if (len > sizeof(req) - sizeof(struct l2cap_conf_req)) {
				l2cap_send_disconn_req(conn, chan, ECONNRESET);
				goto done;
			}

			/* throw out any old stored conf requests */
			result = L2CAP_CONF_SUCCESS;
			len = l2cap_parse_conf_rsp(chan, rsp->data, len,
								req, &result);
			if (len < 0) {
				l2cap_send_disconn_req(conn, chan, ECONNRESET);
				goto done;
			}

			l2cap_send_cmd(conn, l2cap_get_ident(conn),
						L2CAP_CONF_REQ, len, req);
			chan->num_conf_req++;
			if (result != L2CAP_CONF_SUCCESS)
				goto done;
			break;
		}

	default:
		sk->sk_err = ECONNRESET;
		__set_chan_timer(chan, HZ * 5);
		l2cap_send_disconn_req(conn, chan, ECONNRESET);
		goto done;
	}

	if (flags & 0x01)
		goto done;

	set_bit(CONF_INPUT_DONE, &chan->conf_state);

	if (test_bit(CONF_OUTPUT_DONE, &chan->conf_state)) {
		set_default_fcs(chan);

		l2cap_state_change(chan, BT_CONNECTED);
		chan->next_tx_seq = 0;
		chan->expected_tx_seq = 0;
		skb_queue_head_init(&chan->tx_q);
		if (chan->mode ==  L2CAP_MODE_ERTM)
			l2cap_ertm_init(chan);

		l2cap_chan_ready(sk);
	}

done:
	bh_unlock_sock(sk);
	return 0;
}

static inline int l2cap_disconnect_req(struct l2cap_conn *conn, struct l2cap_cmd_hdr *cmd, u8 *data)
{
	struct l2cap_disconn_req *req = (struct l2cap_disconn_req *) data;
	struct l2cap_disconn_rsp rsp;
	u16 dcid, scid;
	struct l2cap_chan *chan;
	struct sock *sk;

	scid = __le16_to_cpu(req->scid);
	dcid = __le16_to_cpu(req->dcid);

	BT_DBG("scid 0x%4.4x dcid 0x%4.4x", scid, dcid);

	chan = l2cap_get_chan_by_scid(conn, dcid);
	if (!chan)
		return 0;

	sk = chan->sk;

	rsp.dcid = cpu_to_le16(chan->scid);
	rsp.scid = cpu_to_le16(chan->dcid);
	l2cap_send_cmd(conn, cmd->ident, L2CAP_DISCONN_RSP, sizeof(rsp), &rsp);

	sk->sk_shutdown = SHUTDOWN_MASK;

	/* don't delete l2cap channel if sk is owned by user */
	if (sock_owned_by_user(sk)) {
		l2cap_state_change(chan, BT_DISCONN);
		__clear_chan_timer(chan);
		__set_chan_timer(chan, HZ / 5);
		bh_unlock_sock(sk);
		return 0;
	}

	l2cap_chan_del(chan, ECONNRESET);
	bh_unlock_sock(sk);

	chan->ops->close(chan->data);
	return 0;
}

static inline int l2cap_disconnect_rsp(struct l2cap_conn *conn, struct l2cap_cmd_hdr *cmd, u8 *data)
{
	struct l2cap_disconn_rsp *rsp = (struct l2cap_disconn_rsp *) data;
	u16 dcid, scid;
	struct l2cap_chan *chan;
	struct sock *sk;

	scid = __le16_to_cpu(rsp->scid);
	dcid = __le16_to_cpu(rsp->dcid);

	BT_DBG("dcid 0x%4.4x scid 0x%4.4x", dcid, scid);

	chan = l2cap_get_chan_by_scid(conn, scid);
	if (!chan)
		return 0;

	sk = chan->sk;

	/* don't delete l2cap channel if sk is owned by user */
	if (sock_owned_by_user(sk)) {
		l2cap_state_change(chan,BT_DISCONN);
		__clear_chan_timer(chan);
		__set_chan_timer(chan, HZ / 5);
		bh_unlock_sock(sk);
		return 0;
	}

	l2cap_chan_del(chan, 0);
	bh_unlock_sock(sk);

	chan->ops->close(chan->data);
	return 0;
}

static inline int l2cap_information_req(struct l2cap_conn *conn, struct l2cap_cmd_hdr *cmd, u8 *data)
{
	struct l2cap_info_req *req = (struct l2cap_info_req *) data;
	u16 type;

	type = __le16_to_cpu(req->type);

	BT_DBG("type 0x%4.4x", type);

	if (type == L2CAP_IT_FEAT_MASK) {
		u8 buf[8];
		u32 feat_mask = l2cap_feat_mask;
		struct l2cap_info_rsp *rsp = (struct l2cap_info_rsp *) buf;
		rsp->type   = cpu_to_le16(L2CAP_IT_FEAT_MASK);
		rsp->result = cpu_to_le16(L2CAP_IR_SUCCESS);
		if (!disable_ertm)
			feat_mask |= L2CAP_FEAT_ERTM | L2CAP_FEAT_STREAMING
							 | L2CAP_FEAT_FCS;
		put_unaligned_le32(feat_mask, rsp->data);
		l2cap_send_cmd(conn, cmd->ident,
					L2CAP_INFO_RSP, sizeof(buf), buf);
	} else if (type == L2CAP_IT_FIXED_CHAN) {
		u8 buf[12];
		struct l2cap_info_rsp *rsp = (struct l2cap_info_rsp *) buf;
		rsp->type   = cpu_to_le16(L2CAP_IT_FIXED_CHAN);
		rsp->result = cpu_to_le16(L2CAP_IR_SUCCESS);
		memcpy(buf + 4, l2cap_fixed_chan, 8);
		l2cap_send_cmd(conn, cmd->ident,
					L2CAP_INFO_RSP, sizeof(buf), buf);
	} else {
		struct l2cap_info_rsp rsp;
		rsp.type   = cpu_to_le16(type);
		rsp.result = cpu_to_le16(L2CAP_IR_NOTSUPP);
		l2cap_send_cmd(conn, cmd->ident,
					L2CAP_INFO_RSP, sizeof(rsp), &rsp);
	}

	return 0;
}

static inline int l2cap_information_rsp(struct l2cap_conn *conn, struct l2cap_cmd_hdr *cmd, u8 *data)
{
	struct l2cap_info_rsp *rsp = (struct l2cap_info_rsp *) data;
	u16 type, result;

	type   = __le16_to_cpu(rsp->type);
	result = __le16_to_cpu(rsp->result);

	BT_DBG("type 0x%4.4x result 0x%2.2x", type, result);

	/* L2CAP Info req/rsp are unbound to channels, add extra checks */
	if (cmd->ident != conn->info_ident ||
			conn->info_state & L2CAP_INFO_FEAT_MASK_REQ_DONE)
		return 0;

	del_timer(&conn->info_timer);

	if (result != L2CAP_IR_SUCCESS) {
		conn->info_state |= L2CAP_INFO_FEAT_MASK_REQ_DONE;
		conn->info_ident = 0;

		l2cap_conn_start(conn);

		return 0;
	}

	if (type == L2CAP_IT_FEAT_MASK) {
		conn->feat_mask = get_unaligned_le32(rsp->data);

		if (conn->feat_mask & L2CAP_FEAT_FIXED_CHAN) {
			struct l2cap_info_req req;
			req.type = cpu_to_le16(L2CAP_IT_FIXED_CHAN);

			conn->info_ident = l2cap_get_ident(conn);

			l2cap_send_cmd(conn, conn->info_ident,
					L2CAP_INFO_REQ, sizeof(req), &req);
		} else {
			conn->info_state |= L2CAP_INFO_FEAT_MASK_REQ_DONE;
			conn->info_ident = 0;

			l2cap_conn_start(conn);
		}
	} else if (type == L2CAP_IT_FIXED_CHAN) {
		conn->info_state |= L2CAP_INFO_FEAT_MASK_REQ_DONE;
		conn->info_ident = 0;

		l2cap_conn_start(conn);
	}

	return 0;
}

static inline int l2cap_check_conn_param(u16 min, u16 max, u16 latency,
							u16 to_multiplier)
{
	u16 max_latency;

	if (min > max || min < 6 || max > 3200)
		return -EINVAL;

	if (to_multiplier < 10 || to_multiplier > 3200)
		return -EINVAL;

	if (max >= to_multiplier * 8)
		return -EINVAL;

	max_latency = (to_multiplier * 8 / max) - 1;
	if (latency > 499 || latency > max_latency)
		return -EINVAL;

	return 0;
}

static inline int l2cap_conn_param_update_req(struct l2cap_conn *conn,
					struct l2cap_cmd_hdr *cmd, u8 *data)
{
	struct hci_conn *hcon = conn->hcon;
	struct l2cap_conn_param_update_req *req;
	struct l2cap_conn_param_update_rsp rsp;
	u16 min, max, latency, to_multiplier, cmd_len;
	int err;

	if (!(hcon->link_mode & HCI_LM_MASTER))
		return -EINVAL;

	cmd_len = __le16_to_cpu(cmd->len);
	if (cmd_len != sizeof(struct l2cap_conn_param_update_req))
		return -EPROTO;

	req = (struct l2cap_conn_param_update_req *) data;
	min		= __le16_to_cpu(req->min);
	max		= __le16_to_cpu(req->max);
	latency		= __le16_to_cpu(req->latency);
	to_multiplier	= __le16_to_cpu(req->to_multiplier);

	BT_DBG("min 0x%4.4x max 0x%4.4x latency: 0x%4.4x Timeout: 0x%4.4x",
						min, max, latency, to_multiplier);

	memset(&rsp, 0, sizeof(rsp));

	err = l2cap_check_conn_param(min, max, latency, to_multiplier);
	if (err)
		rsp.result = cpu_to_le16(L2CAP_CONN_PARAM_REJECTED);
	else
		rsp.result = cpu_to_le16(L2CAP_CONN_PARAM_ACCEPTED);

	l2cap_send_cmd(conn, cmd->ident, L2CAP_CONN_PARAM_UPDATE_RSP,
							sizeof(rsp), &rsp);

	if (!err)
		hci_le_conn_update(hcon, min, max, latency, to_multiplier);

	return 0;
}

static inline int l2cap_bredr_sig_cmd(struct l2cap_conn *conn,
			struct l2cap_cmd_hdr *cmd, u16 cmd_len, u8 *data)
{
	int err = 0;

	switch (cmd->code) {
	case L2CAP_COMMAND_REJ:
		l2cap_command_rej(conn, cmd, data);
		break;

	case L2CAP_CONN_REQ:
		err = l2cap_connect_req(conn, cmd, data);
		break;

	case L2CAP_CONN_RSP:
		err = l2cap_connect_rsp(conn, cmd, data);
		break;

	case L2CAP_CONF_REQ:
		err = l2cap_config_req(conn, cmd, cmd_len, data);
		break;

	case L2CAP_CONF_RSP:
		err = l2cap_config_rsp(conn, cmd, data);
		break;

	case L2CAP_DISCONN_REQ:
		err = l2cap_disconnect_req(conn, cmd, data);
		break;

	case L2CAP_DISCONN_RSP:
		err = l2cap_disconnect_rsp(conn, cmd, data);
		break;

	case L2CAP_ECHO_REQ:
		l2cap_send_cmd(conn, cmd->ident, L2CAP_ECHO_RSP, cmd_len, data);
		break;

	case L2CAP_ECHO_RSP:
		break;

	case L2CAP_INFO_REQ:
		err = l2cap_information_req(conn, cmd, data);
		break;

	case L2CAP_INFO_RSP:
		err = l2cap_information_rsp(conn, cmd, data);
		break;

	default:
		BT_ERR("Unknown BR/EDR signaling command 0x%2.2x", cmd->code);
		err = -EINVAL;
		break;
	}

	return err;
}

static inline int l2cap_le_sig_cmd(struct l2cap_conn *conn,
					struct l2cap_cmd_hdr *cmd, u8 *data)
{
	switch (cmd->code) {
	case L2CAP_COMMAND_REJ:
		return 0;

	case L2CAP_CONN_PARAM_UPDATE_REQ:
		return l2cap_conn_param_update_req(conn, cmd, data);

	case L2CAP_CONN_PARAM_UPDATE_RSP:
		return 0;

	default:
		BT_ERR("Unknown LE signaling command 0x%2.2x", cmd->code);
		return -EINVAL;
	}
}

static inline void l2cap_sig_channel(struct l2cap_conn *conn,
							struct sk_buff *skb)
{
	u8 *data = skb->data;
	int len = skb->len;
	struct l2cap_cmd_hdr cmd;
	int err;

	l2cap_raw_recv(conn, skb);

	while (len >= L2CAP_CMD_HDR_SIZE) {
		u16 cmd_len;
		memcpy(&cmd, data, L2CAP_CMD_HDR_SIZE);
		data += L2CAP_CMD_HDR_SIZE;
		len  -= L2CAP_CMD_HDR_SIZE;

		cmd_len = le16_to_cpu(cmd.len);

		BT_DBG("code 0x%2.2x len %d id 0x%2.2x", cmd.code, cmd_len, cmd.ident);

		if (cmd_len > len || !cmd.ident) {
			BT_DBG("corrupted command");
			break;
		}

		if (conn->hcon->type == LE_LINK)
			err = l2cap_le_sig_cmd(conn, &cmd, data);
		else
			err = l2cap_bredr_sig_cmd(conn, &cmd, cmd_len, data);

		if (err) {
			struct l2cap_cmd_rej_unk rej;

			BT_ERR("Wrong link type (%d)", err);

			/* FIXME: Map err to a valid reason */
			rej.reason = cpu_to_le16(L2CAP_REJ_NOT_UNDERSTOOD);
			l2cap_send_cmd(conn, cmd.ident, L2CAP_COMMAND_REJ, sizeof(rej), &rej);
		}

		data += cmd_len;
		len  -= cmd_len;
	}

	kfree_skb(skb);
}

static int l2cap_check_fcs(struct l2cap_chan *chan,  struct sk_buff *skb)
{
	u16 our_fcs, rcv_fcs;
	int hdr_size = L2CAP_HDR_SIZE + 2;

	if (chan->fcs == L2CAP_FCS_CRC16) {
		skb_trim(skb, skb->len - 2);
		rcv_fcs = get_unaligned_le16(skb->data + skb->len);
		our_fcs = crc16(0, skb->data - hdr_size, skb->len + hdr_size);

		if (our_fcs != rcv_fcs)
			return -EBADMSG;
	}
	return 0;
}

static inline void l2cap_send_i_or_rr_or_rnr(struct l2cap_chan *chan)
{
	u16 control = 0;

	chan->frames_sent = 0;

	control |= chan->buffer_seq << L2CAP_CTRL_REQSEQ_SHIFT;

	if (test_bit(CONN_LOCAL_BUSY, &chan->conn_state)) {
		control |= L2CAP_SUPER_RCV_NOT_READY;
		l2cap_send_sframe(chan, control);
		set_bit(CONN_RNR_SENT, &chan->conn_state);
	}

	if (test_bit(CONN_REMOTE_BUSY, &chan->conn_state))
		l2cap_retransmit_frames(chan);

	l2cap_ertm_send(chan);

	if (!test_bit(CONN_LOCAL_BUSY, &chan->conn_state) &&
			chan->frames_sent == 0) {
		control |= L2CAP_SUPER_RCV_READY;
		l2cap_send_sframe(chan, control);
	}
}

static int l2cap_add_to_srej_queue(struct l2cap_chan *chan, struct sk_buff *skb, u8 tx_seq, u8 sar)
{
	struct sk_buff *next_skb;
	int tx_seq_offset, next_tx_seq_offset;

	bt_cb(skb)->tx_seq = tx_seq;
	bt_cb(skb)->sar = sar;

	next_skb = skb_peek(&chan->srej_q);
	if (!next_skb) {
		__skb_queue_tail(&chan->srej_q, skb);
		return 0;
	}

	tx_seq_offset = (tx_seq - chan->buffer_seq) % 64;
	if (tx_seq_offset < 0)
		tx_seq_offset += 64;

	do {
		if (bt_cb(next_skb)->tx_seq == tx_seq)
			return -EINVAL;

		next_tx_seq_offset = (bt_cb(next_skb)->tx_seq -
						chan->buffer_seq) % 64;
		if (next_tx_seq_offset < 0)
			next_tx_seq_offset += 64;

		if (next_tx_seq_offset > tx_seq_offset) {
			__skb_queue_before(&chan->srej_q, next_skb, skb);
			return 0;
		}

		if (skb_queue_is_last(&chan->srej_q, next_skb))
			break;

	} while ((next_skb = skb_queue_next(&chan->srej_q, next_skb)));

	__skb_queue_tail(&chan->srej_q, skb);

	return 0;
}

static int l2cap_ertm_reassembly_sdu(struct l2cap_chan *chan, struct sk_buff *skb, u16 control)
{
	struct sk_buff *_skb;
	int err;

	switch (control & L2CAP_CTRL_SAR) {
	case L2CAP_SDU_UNSEGMENTED:
		if (test_bit(CONN_SAR_SDU, &chan->conn_state))
			goto drop;

		return chan->ops->recv(chan->data, skb);

	case L2CAP_SDU_START:
		if (test_bit(CONN_SAR_SDU, &chan->conn_state))
			goto drop;

		chan->sdu_len = get_unaligned_le16(skb->data);

		if (chan->sdu_len > chan->imtu)
			goto disconnect;

		chan->sdu = bt_skb_alloc(chan->sdu_len, GFP_ATOMIC);
		if (!chan->sdu)
			return -ENOMEM;

		/* pull sdu_len bytes only after alloc, because of Local Busy
		 * condition we have to be sure that this will be executed
		 * only once, i.e., when alloc does not fail */
		skb_pull(skb, 2);

		memcpy(skb_put(chan->sdu, skb->len), skb->data, skb->len);

		set_bit(CONN_SAR_SDU, &chan->conn_state);
		chan->partial_sdu_len = skb->len;
		break;

	case L2CAP_SDU_CONTINUE:
		if (!test_bit(CONN_SAR_SDU, &chan->conn_state))
			goto disconnect;

		if (!chan->sdu)
			goto disconnect;

		chan->partial_sdu_len += skb->len;
		if (chan->partial_sdu_len > chan->sdu_len)
			goto drop;

		memcpy(skb_put(chan->sdu, skb->len), skb->data, skb->len);

		break;

	case L2CAP_SDU_END:
		if (!test_bit(CONN_SAR_SDU, &chan->conn_state))
			goto disconnect;

		if (!chan->sdu)
			goto disconnect;

		chan->partial_sdu_len += skb->len;

		if (chan->partial_sdu_len > chan->imtu)
			goto drop;

		if (chan->partial_sdu_len != chan->sdu_len)
			goto drop;

		memcpy(skb_put(chan->sdu, skb->len), skb->data, skb->len);

		_skb = skb_clone(chan->sdu, GFP_ATOMIC);
		if (!_skb) {
			return -ENOMEM;
		}

		err = chan->ops->recv(chan->data, _skb);
		if (err < 0) {
			kfree_skb(_skb);
			return err;
		}

		clear_bit(CONN_SAR_SDU, &chan->conn_state);

		kfree_skb(chan->sdu);
		break;
	}

	kfree_skb(skb);
	return 0;

drop:
	kfree_skb(chan->sdu);
	chan->sdu = NULL;

disconnect:
	l2cap_send_disconn_req(chan->conn, chan, ECONNRESET);
	kfree_skb(skb);
	return 0;
}

static void l2cap_ertm_enter_local_busy(struct l2cap_chan *chan)
{
	u16 control;

	BT_DBG("chan %p, Enter local busy", chan);

	set_bit(CONN_LOCAL_BUSY, &chan->conn_state);

	control = chan->buffer_seq << L2CAP_CTRL_REQSEQ_SHIFT;
	control |= L2CAP_SUPER_RCV_NOT_READY;
	l2cap_send_sframe(chan, control);

	set_bit(CONN_RNR_SENT, &chan->conn_state);

	__clear_ack_timer(chan);
}

static void l2cap_ertm_exit_local_busy(struct l2cap_chan *chan)
{
	u16 control;

	if (!test_bit(CONN_RNR_SENT, &chan->conn_state))
		goto done;

	control = chan->buffer_seq << L2CAP_CTRL_REQSEQ_SHIFT;
	control |= L2CAP_SUPER_RCV_READY | L2CAP_CTRL_POLL;
	l2cap_send_sframe(chan, control);
	chan->retry_count = 1;

	__clear_retrans_timer(chan);
	__set_monitor_timer(chan);

	set_bit(CONN_WAIT_F, &chan->conn_state);

done:
	clear_bit(CONN_LOCAL_BUSY, &chan->conn_state);
	clear_bit(CONN_RNR_SENT, &chan->conn_state);

	BT_DBG("chan %p, Exit local busy", chan);
}

void l2cap_chan_busy(struct l2cap_chan *chan, int busy)
{
	if (chan->mode == L2CAP_MODE_ERTM) {
		if (busy)
			l2cap_ertm_enter_local_busy(chan);
		else
			l2cap_ertm_exit_local_busy(chan);
	}
}

static int l2cap_streaming_reassembly_sdu(struct l2cap_chan *chan, struct sk_buff *skb, u16 control)
{
	struct sk_buff *_skb;
	int err = -EINVAL;

	/*
	 * TODO: We have to notify the userland if some data is lost with the
	 * Streaming Mode.
	 */

	switch (control & L2CAP_CTRL_SAR) {
	case L2CAP_SDU_UNSEGMENTED:
		if (test_bit(CONN_SAR_SDU, &chan->conn_state)) {
			kfree_skb(chan->sdu);
			break;
		}

		err = chan->ops->recv(chan->data, skb);
		if (!err)
			return 0;

		break;

	case L2CAP_SDU_START:
		if (test_bit(CONN_SAR_SDU, &chan->conn_state)) {
			kfree_skb(chan->sdu);
			break;
		}

		chan->sdu_len = get_unaligned_le16(skb->data);
		skb_pull(skb, 2);

		if (chan->sdu_len > chan->imtu) {
			err = -EMSGSIZE;
			break;
		}

		chan->sdu = bt_skb_alloc(chan->sdu_len, GFP_ATOMIC);
		if (!chan->sdu) {
			err = -ENOMEM;
			break;
		}

		memcpy(skb_put(chan->sdu, skb->len), skb->data, skb->len);

		set_bit(CONN_SAR_SDU, &chan->conn_state);
		chan->partial_sdu_len = skb->len;
		err = 0;
		break;

	case L2CAP_SDU_CONTINUE:
		if (!test_bit(CONN_SAR_SDU, &chan->conn_state))
			break;

		memcpy(skb_put(chan->sdu, skb->len), skb->data, skb->len);

		chan->partial_sdu_len += skb->len;
		if (chan->partial_sdu_len > chan->sdu_len)
			kfree_skb(chan->sdu);
		else
			err = 0;

		break;

	case L2CAP_SDU_END:
		if (!test_bit(CONN_SAR_SDU, &chan->conn_state))
			break;

		memcpy(skb_put(chan->sdu, skb->len), skb->data, skb->len);

		clear_bit(CONN_SAR_SDU, &chan->conn_state);
		chan->partial_sdu_len += skb->len;

		if (chan->partial_sdu_len > chan->imtu)
			goto drop;

		if (chan->partial_sdu_len == chan->sdu_len) {
			_skb = skb_clone(chan->sdu, GFP_ATOMIC);
			err = chan->ops->recv(chan->data, _skb);
			if (err < 0)
				kfree_skb(_skb);
		}
		err = 0;

drop:
		kfree_skb(chan->sdu);
		break;
	}

	kfree_skb(skb);
	return err;
}

static void l2cap_check_srej_gap(struct l2cap_chan *chan, u8 tx_seq)
{
	struct sk_buff *skb;
	u16 control;

	while ((skb = skb_peek(&chan->srej_q)) &&
			!test_bit(CONN_LOCAL_BUSY, &chan->conn_state)) {
		int err;

		if (bt_cb(skb)->tx_seq != tx_seq)
			break;

		skb = skb_dequeue(&chan->srej_q);
		control = bt_cb(skb)->sar << L2CAP_CTRL_SAR_SHIFT;
		err = l2cap_ertm_reassembly_sdu(chan, skb, control);

		if (err < 0) {
			l2cap_send_disconn_req(chan->conn, chan, ECONNRESET);
			break;
		}

		chan->buffer_seq_srej =
			(chan->buffer_seq_srej + 1) % 64;
		tx_seq = (tx_seq + 1) % 64;
	}
}

static void l2cap_resend_srejframe(struct l2cap_chan *chan, u8 tx_seq)
{
	struct srej_list *l, *tmp;
	u16 control;

	list_for_each_entry_safe(l, tmp, &chan->srej_l, list) {
		if (l->tx_seq == tx_seq) {
			list_del(&l->list);
			kfree(l);
			return;
		}
		control = L2CAP_SUPER_SELECT_REJECT;
		control |= l->tx_seq << L2CAP_CTRL_REQSEQ_SHIFT;
		l2cap_send_sframe(chan, control);
		list_del(&l->list);
		list_add_tail(&l->list, &chan->srej_l);
	}
}

static void l2cap_send_srejframe(struct l2cap_chan *chan, u8 tx_seq)
{
	struct srej_list *new;
	u16 control;

	while (tx_seq != chan->expected_tx_seq) {
		control = L2CAP_SUPER_SELECT_REJECT;
		control |= chan->expected_tx_seq << L2CAP_CTRL_REQSEQ_SHIFT;
		l2cap_send_sframe(chan, control);

		new = kzalloc(sizeof(struct srej_list), GFP_ATOMIC);
		new->tx_seq = chan->expected_tx_seq;
		chan->expected_tx_seq = (chan->expected_tx_seq + 1) % 64;
		list_add_tail(&new->list, &chan->srej_l);
	}
	chan->expected_tx_seq = (chan->expected_tx_seq + 1) % 64;
}

static inline int l2cap_data_channel_iframe(struct l2cap_chan *chan, u16 rx_control, struct sk_buff *skb)
{
	u8 tx_seq = __get_txseq(rx_control);
	u8 req_seq = __get_reqseq(rx_control);
	u8 sar = rx_control >> L2CAP_CTRL_SAR_SHIFT;
	int tx_seq_offset, expected_tx_seq_offset;
	int num_to_ack = (chan->tx_win/6) + 1;
	int err = 0;

	BT_DBG("chan %p len %d tx_seq %d rx_control 0x%4.4x", chan, skb->len,
							tx_seq, rx_control);

	if (L2CAP_CTRL_FINAL & rx_control &&
			test_bit(CONN_WAIT_F, &chan->conn_state)) {
		__clear_monitor_timer(chan);
		if (chan->unacked_frames > 0)
			__set_retrans_timer(chan);
		clear_bit(CONN_WAIT_F, &chan->conn_state);
	}

	chan->expected_ack_seq = req_seq;
	l2cap_drop_acked_frames(chan);

	tx_seq_offset = (tx_seq - chan->buffer_seq) % 64;
	if (tx_seq_offset < 0)
		tx_seq_offset += 64;

	/* invalid tx_seq */
	if (tx_seq_offset >= chan->tx_win) {
		l2cap_send_disconn_req(chan->conn, chan, ECONNRESET);
		goto drop;
	}

	if (test_bit(CONN_LOCAL_BUSY, &chan->conn_state))
		goto drop;

	if (tx_seq == chan->expected_tx_seq)
		goto expected;

	if (test_bit(CONN_SREJ_SENT, &chan->conn_state)) {
		struct srej_list *first;

		first = list_first_entry(&chan->srej_l,
				struct srej_list, list);
		if (tx_seq == first->tx_seq) {
			l2cap_add_to_srej_queue(chan, skb, tx_seq, sar);
			l2cap_check_srej_gap(chan, tx_seq);

			list_del(&first->list);
			kfree(first);

			if (list_empty(&chan->srej_l)) {
				chan->buffer_seq = chan->buffer_seq_srej;
				clear_bit(CONN_SREJ_SENT, &chan->conn_state);
				l2cap_send_ack(chan);
				BT_DBG("chan %p, Exit SREJ_SENT", chan);
			}
		} else {
			struct srej_list *l;

			/* duplicated tx_seq */
			if (l2cap_add_to_srej_queue(chan, skb, tx_seq, sar) < 0)
				goto drop;

			list_for_each_entry(l, &chan->srej_l, list) {
				if (l->tx_seq == tx_seq) {
					l2cap_resend_srejframe(chan, tx_seq);
					return 0;
				}
			}
			l2cap_send_srejframe(chan, tx_seq);
		}
	} else {
		expected_tx_seq_offset =
			(chan->expected_tx_seq - chan->buffer_seq) % 64;
		if (expected_tx_seq_offset < 0)
			expected_tx_seq_offset += 64;

		/* duplicated tx_seq */
		if (tx_seq_offset < expected_tx_seq_offset)
			goto drop;

		set_bit(CONN_SREJ_SENT, &chan->conn_state);

		BT_DBG("chan %p, Enter SREJ", chan);

		INIT_LIST_HEAD(&chan->srej_l);
		chan->buffer_seq_srej = chan->buffer_seq;

		__skb_queue_head_init(&chan->srej_q);
		l2cap_add_to_srej_queue(chan, skb, tx_seq, sar);

		set_bit(CONN_SEND_PBIT, &chan->conn_state);

		l2cap_send_srejframe(chan, tx_seq);

		__clear_ack_timer(chan);
	}
	return 0;

expected:
	chan->expected_tx_seq = (chan->expected_tx_seq + 1) % 64;

	if (test_bit(CONN_SREJ_SENT, &chan->conn_state)) {
		bt_cb(skb)->tx_seq = tx_seq;
		bt_cb(skb)->sar = sar;
		__skb_queue_tail(&chan->srej_q, skb);
		return 0;
	}

	err = l2cap_ertm_reassembly_sdu(chan, skb, rx_control);
	chan->buffer_seq = (chan->buffer_seq + 1) % 64;
	if (err < 0) {
		l2cap_send_disconn_req(chan->conn, chan, ECONNRESET);
		return err;
	}

	if (rx_control & L2CAP_CTRL_FINAL) {
		if (!test_and_clear_bit(CONN_REJ_ACT, &chan->conn_state))
			l2cap_retransmit_frames(chan);
	}

	__set_ack_timer(chan);

	chan->num_acked = (chan->num_acked + 1) % num_to_ack;
	if (chan->num_acked == num_to_ack - 1)
		l2cap_send_ack(chan);

	return 0;

drop:
	kfree_skb(skb);
	return 0;
}

static inline void l2cap_data_channel_rrframe(struct l2cap_chan *chan, u16 rx_control)
{
	BT_DBG("chan %p, req_seq %d ctrl 0x%4.4x", chan, __get_reqseq(rx_control),
						rx_control);

	chan->expected_ack_seq = __get_reqseq(rx_control);
	l2cap_drop_acked_frames(chan);

	if (rx_control & L2CAP_CTRL_POLL) {
		set_bit(CONN_SEND_FBIT, &chan->conn_state);
		if (test_bit(CONN_SREJ_SENT, &chan->conn_state)) {
			if (test_bit(CONN_REMOTE_BUSY, &chan->conn_state) &&
					(chan->unacked_frames > 0))
				__set_retrans_timer(chan);

			clear_bit(CONN_REMOTE_BUSY, &chan->conn_state);
			l2cap_send_srejtail(chan);
		} else {
			l2cap_send_i_or_rr_or_rnr(chan);
		}

	} else if (rx_control & L2CAP_CTRL_FINAL) {
		clear_bit(CONN_REMOTE_BUSY, &chan->conn_state);

		if (!test_and_clear_bit(CONN_REJ_ACT, &chan->conn_state))
			l2cap_retransmit_frames(chan);

	} else {
		if (test_bit(CONN_REMOTE_BUSY, &chan->conn_state) &&
				(chan->unacked_frames > 0))
			__set_retrans_timer(chan);

		clear_bit(CONN_REMOTE_BUSY, &chan->conn_state);
		if (test_bit(CONN_SREJ_SENT, &chan->conn_state))
			l2cap_send_ack(chan);
		else
			l2cap_ertm_send(chan);
	}
}

static inline void l2cap_data_channel_rejframe(struct l2cap_chan *chan, u16 rx_control)
{
	u8 tx_seq = __get_reqseq(rx_control);

	BT_DBG("chan %p, req_seq %d ctrl 0x%4.4x", chan, tx_seq, rx_control);

	clear_bit(CONN_REMOTE_BUSY, &chan->conn_state);

	chan->expected_ack_seq = tx_seq;
	l2cap_drop_acked_frames(chan);

	if (rx_control & L2CAP_CTRL_FINAL) {
		if (!test_and_clear_bit(CONN_REJ_ACT, &chan->conn_state))
			l2cap_retransmit_frames(chan);
	} else {
		l2cap_retransmit_frames(chan);

		if (test_bit(CONN_WAIT_F, &chan->conn_state))
			set_bit(CONN_REJ_ACT, &chan->conn_state);
	}
}
static inline void l2cap_data_channel_srejframe(struct l2cap_chan *chan, u16 rx_control)
{
	u8 tx_seq = __get_reqseq(rx_control);

	BT_DBG("chan %p, req_seq %d ctrl 0x%4.4x", chan, tx_seq, rx_control);

	clear_bit(CONN_REMOTE_BUSY, &chan->conn_state);

	if (rx_control & L2CAP_CTRL_POLL) {
		chan->expected_ack_seq = tx_seq;
		l2cap_drop_acked_frames(chan);

		set_bit(CONN_SEND_FBIT, &chan->conn_state);
		l2cap_retransmit_one_frame(chan, tx_seq);

		l2cap_ertm_send(chan);

		if (test_bit(CONN_WAIT_F, &chan->conn_state)) {
			chan->srej_save_reqseq = tx_seq;
			set_bit(CONN_SREJ_ACT, &chan->conn_state);
		}
	} else if (rx_control & L2CAP_CTRL_FINAL) {
		if (test_bit(CONN_SREJ_ACT, &chan->conn_state) &&
				chan->srej_save_reqseq == tx_seq)
			clear_bit(CONN_SREJ_ACT, &chan->conn_state);
		else
			l2cap_retransmit_one_frame(chan, tx_seq);
	} else {
		l2cap_retransmit_one_frame(chan, tx_seq);
		if (test_bit(CONN_WAIT_F, &chan->conn_state)) {
			chan->srej_save_reqseq = tx_seq;
			set_bit(CONN_SREJ_ACT, &chan->conn_state);
		}
	}
}

static inline void l2cap_data_channel_rnrframe(struct l2cap_chan *chan, u16 rx_control)
{
	u8 tx_seq = __get_reqseq(rx_control);

	BT_DBG("chan %p, req_seq %d ctrl 0x%4.4x", chan, tx_seq, rx_control);

	set_bit(CONN_REMOTE_BUSY, &chan->conn_state);
	chan->expected_ack_seq = tx_seq;
	l2cap_drop_acked_frames(chan);

	if (rx_control & L2CAP_CTRL_POLL)
		set_bit(CONN_SEND_FBIT, &chan->conn_state);

	if (!test_bit(CONN_SREJ_SENT, &chan->conn_state)) {
		__clear_retrans_timer(chan);
		if (rx_control & L2CAP_CTRL_POLL)
			l2cap_send_rr_or_rnr(chan, L2CAP_CTRL_FINAL);
		return;
	}

	if (rx_control & L2CAP_CTRL_POLL)
		l2cap_send_srejtail(chan);
	else
		l2cap_send_sframe(chan, L2CAP_SUPER_RCV_READY);
}

static inline int l2cap_data_channel_sframe(struct l2cap_chan *chan, u16 rx_control, struct sk_buff *skb)
{
	BT_DBG("chan %p rx_control 0x%4.4x len %d", chan, rx_control, skb->len);

	if (L2CAP_CTRL_FINAL & rx_control &&
			test_bit(CONN_WAIT_F, &chan->conn_state)) {
		__clear_monitor_timer(chan);
		if (chan->unacked_frames > 0)
			__set_retrans_timer(chan);
		clear_bit(CONN_WAIT_F, &chan->conn_state);
	}

	switch (rx_control & L2CAP_CTRL_SUPERVISE) {
	case L2CAP_SUPER_RCV_READY:
		l2cap_data_channel_rrframe(chan, rx_control);
		break;

	case L2CAP_SUPER_REJECT:
		l2cap_data_channel_rejframe(chan, rx_control);
		break;

	case L2CAP_SUPER_SELECT_REJECT:
		l2cap_data_channel_srejframe(chan, rx_control);
		break;

	case L2CAP_SUPER_RCV_NOT_READY:
		l2cap_data_channel_rnrframe(chan, rx_control);
		break;
	}

	kfree_skb(skb);
	return 0;
}

static int l2cap_ertm_data_rcv(struct sock *sk, struct sk_buff *skb)
{
	struct l2cap_chan *chan = l2cap_pi(sk)->chan;
	u16 control;
	u8 req_seq;
	int len, next_tx_seq_offset, req_seq_offset;

	control = get_unaligned_le16(skb->data);
	skb_pull(skb, 2);
	len = skb->len;

	/*
	 * We can just drop the corrupted I-frame here.
	 * Receiver will miss it and start proper recovery
	 * procedures and ask retransmission.
	 */
	if (l2cap_check_fcs(chan, skb))
		goto drop;

	if (__is_sar_start(control) && __is_iframe(control))
		len -= 2;

	if (chan->fcs == L2CAP_FCS_CRC16)
		len -= 2;

	if (len > chan->mps) {
		l2cap_send_disconn_req(chan->conn, chan, ECONNRESET);
		goto drop;
	}

	req_seq = __get_reqseq(control);
	req_seq_offset = (req_seq - chan->expected_ack_seq) % 64;
	if (req_seq_offset < 0)
		req_seq_offset += 64;

	next_tx_seq_offset =
		(chan->next_tx_seq - chan->expected_ack_seq) % 64;
	if (next_tx_seq_offset < 0)
		next_tx_seq_offset += 64;

	/* check for invalid req-seq */
	if (req_seq_offset > next_tx_seq_offset) {
		l2cap_send_disconn_req(chan->conn, chan, ECONNRESET);
		goto drop;
	}

	if (__is_iframe(control)) {
		if (len < 0) {
			l2cap_send_disconn_req(chan->conn, chan, ECONNRESET);
			goto drop;
		}

		l2cap_data_channel_iframe(chan, control, skb);
	} else {
		if (len != 0) {
			BT_ERR("%d", len);
			l2cap_send_disconn_req(chan->conn, chan, ECONNRESET);
			goto drop;
		}

		l2cap_data_channel_sframe(chan, control, skb);
	}

	return 0;

drop:
	kfree_skb(skb);
	return 0;
}

static inline int l2cap_data_channel(struct l2cap_conn *conn, u16 cid, struct sk_buff *skb)
{
	struct l2cap_chan *chan;
	struct sock *sk = NULL;
	u16 control;
	u8 tx_seq;
	int len;

	chan = l2cap_get_chan_by_scid(conn, cid);
	if (!chan) {
		BT_DBG("unknown cid 0x%4.4x", cid);
		goto drop;
	}

	sk = chan->sk;

	BT_DBG("chan %p, len %d", chan, skb->len);

	if (chan->state != BT_CONNECTED)
		goto drop;

	switch (chan->mode) {
	case L2CAP_MODE_BASIC:
		/* If socket recv buffers overflows we drop data here
		 * which is *bad* because L2CAP has to be reliable.
		 * But we don't have any other choice. L2CAP doesn't
		 * provide flow control mechanism. */

		if (chan->imtu < skb->len)
			goto drop;

		if (!chan->ops->recv(chan->data, skb))
			goto done;
		break;

	case L2CAP_MODE_ERTM:
		if (!sock_owned_by_user(sk)) {
			l2cap_ertm_data_rcv(sk, skb);
		} else {
			if (sk_add_backlog(sk, skb))
				goto drop;
		}

		goto done;

	case L2CAP_MODE_STREAMING:
		control = get_unaligned_le16(skb->data);
		skb_pull(skb, 2);
		len = skb->len;

		if (l2cap_check_fcs(chan, skb))
			goto drop;

		if (__is_sar_start(control))
			len -= 2;

		if (chan->fcs == L2CAP_FCS_CRC16)
			len -= 2;

		if (len > chan->mps || len < 0 || __is_sframe(control))
			goto drop;

		tx_seq = __get_txseq(control);

		if (chan->expected_tx_seq == tx_seq)
			chan->expected_tx_seq = (chan->expected_tx_seq + 1) % 64;
		else
			chan->expected_tx_seq = (tx_seq + 1) % 64;

		l2cap_streaming_reassembly_sdu(chan, skb, control);

		goto done;

	default:
		BT_DBG("chan %p: bad mode 0x%2.2x", chan, chan->mode);
		break;
	}

drop:
	kfree_skb(skb);

done:
	if (sk)
		bh_unlock_sock(sk);

	return 0;
}

static inline int l2cap_conless_channel(struct l2cap_conn *conn, __le16 psm, struct sk_buff *skb)
{
	struct sock *sk = NULL;
	struct l2cap_chan *chan;

	chan = l2cap_global_chan_by_psm(0, psm, conn->src);
	if (!chan)
		goto drop;

	sk = chan->sk;

	bh_lock_sock(sk);

	BT_DBG("sk %p, len %d", sk, skb->len);

	if (chan->state != BT_BOUND && chan->state != BT_CONNECTED)
		goto drop;

	if (chan->imtu < skb->len)
		goto drop;

	if (!chan->ops->recv(chan->data, skb))
		goto done;

drop:
	kfree_skb(skb);

done:
	if (sk)
		bh_unlock_sock(sk);
	return 0;
}

static inline int l2cap_att_channel(struct l2cap_conn *conn, __le16 cid, struct sk_buff *skb)
{
	struct sock *sk = NULL;
	struct l2cap_chan *chan;

	chan = l2cap_global_chan_by_scid(0, cid, conn->src);
	if (!chan)
		goto drop;

	sk = chan->sk;

	bh_lock_sock(sk);

	BT_DBG("sk %p, len %d", sk, skb->len);

	if (chan->state != BT_BOUND && chan->state != BT_CONNECTED)
		goto drop;

	if (chan->imtu < skb->len)
		goto drop;

	if (!chan->ops->recv(chan->data, skb))
		goto done;

drop:
	kfree_skb(skb);

done:
	if (sk)
		bh_unlock_sock(sk);
	return 0;
}

static void l2cap_recv_frame(struct l2cap_conn *conn, struct sk_buff *skb)
{
	struct l2cap_hdr *lh = (void *) skb->data;
	u16 cid, len;
	__le16 psm;

	skb_pull(skb, L2CAP_HDR_SIZE);
	cid = __le16_to_cpu(lh->cid);
	len = __le16_to_cpu(lh->len);

	if (len != skb->len) {
		kfree_skb(skb);
		return;
	}

	BT_DBG("len %d, cid 0x%4.4x", len, cid);

	switch (cid) {
	case L2CAP_CID_LE_SIGNALING:
	case L2CAP_CID_SIGNALING:
		l2cap_sig_channel(conn, skb);
		break;

	case L2CAP_CID_CONN_LESS:
		psm = get_unaligned_le16(skb->data);
		skb_pull(skb, 2);
		l2cap_conless_channel(conn, psm, skb);
		break;

	case L2CAP_CID_LE_DATA:
		l2cap_att_channel(conn, cid, skb);
		break;

	case L2CAP_CID_SMP:
		if (smp_sig_channel(conn, skb))
			l2cap_conn_del(conn->hcon, EACCES);
		break;

	default:
		l2cap_data_channel(conn, cid, skb);
		break;
	}
}

/* ---- L2CAP interface with lower layer (HCI) ---- */

static int l2cap_connect_ind(struct hci_dev *hdev, bdaddr_t *bdaddr, u8 type)
{
	int exact = 0, lm1 = 0, lm2 = 0;
	struct l2cap_chan *c;

	if (type != ACL_LINK)
		return -EINVAL;

	BT_DBG("hdev %s, bdaddr %s", hdev->name, batostr(bdaddr));

	/* Find listening sockets and check their link_mode */
	read_lock(&chan_list_lock);
	list_for_each_entry(c, &chan_list, global_l) {
		struct sock *sk = c->sk;

		if (c->state != BT_LISTEN)
			continue;

		if (!bacmp(&bt_sk(sk)->src, &hdev->bdaddr)) {
			lm1 |= HCI_LM_ACCEPT;
			if (c->role_switch)
				lm1 |= HCI_LM_MASTER;
			exact++;
		} else if (!bacmp(&bt_sk(sk)->src, BDADDR_ANY)) {
			lm2 |= HCI_LM_ACCEPT;
			if (c->role_switch)
				lm2 |= HCI_LM_MASTER;
		}
	}
	read_unlock(&chan_list_lock);

	return exact ? lm1 : lm2;
}

static int l2cap_connect_cfm(struct hci_conn *hcon, u8 status)
{
	struct l2cap_conn *conn;

	BT_DBG("hcon %p bdaddr %s status %d", hcon, batostr(&hcon->dst), status);

	if (!(hcon->type == ACL_LINK || hcon->type == LE_LINK))
		return -EINVAL;

	if (!status) {
		conn = l2cap_conn_add(hcon, status);
		if (conn)
			l2cap_conn_ready(conn);
	} else
		l2cap_conn_del(hcon, bt_to_errno(status));

	return 0;
}

static int l2cap_disconn_ind(struct hci_conn *hcon)
{
	struct l2cap_conn *conn = hcon->l2cap_data;

	BT_DBG("hcon %p", hcon);

	if ((hcon->type != ACL_LINK && hcon->type != LE_LINK) || !conn)
		return 0x13;

	return conn->disc_reason;
}

static int l2cap_disconn_cfm(struct hci_conn *hcon, u8 reason)
{
	BT_DBG("hcon %p reason %d", hcon, reason);

	if (!(hcon->type == ACL_LINK || hcon->type == LE_LINK))
		return -EINVAL;

	l2cap_conn_del(hcon, bt_to_errno(reason));

	return 0;
}

static inline void l2cap_check_encryption(struct l2cap_chan *chan, u8 encrypt)
{
	if (chan->chan_type != L2CAP_CHAN_CONN_ORIENTED)
		return;

	if (encrypt == 0x00) {
		if (chan->sec_level == BT_SECURITY_MEDIUM) {
			__clear_chan_timer(chan);
			__set_chan_timer(chan, HZ * 5);
		} else if (chan->sec_level == BT_SECURITY_HIGH)
			l2cap_chan_close(chan, ECONNREFUSED);
	} else {
		if (chan->sec_level == BT_SECURITY_MEDIUM)
			__clear_chan_timer(chan);
	}
}

static int l2cap_security_cfm(struct hci_conn *hcon, u8 status, u8 encrypt)
{
	struct l2cap_conn *conn = hcon->l2cap_data;
	struct l2cap_chan *chan;

	if (!conn)
		return 0;

	BT_DBG("conn %p", conn);

	read_lock(&conn->chan_lock);

	list_for_each_entry(chan, &conn->chan_l, list) {
		struct sock *sk = chan->sk;

		bh_lock_sock(sk);

		BT_DBG("chan->scid %d", chan->scid);

		if (chan->scid == L2CAP_CID_LE_DATA) {
			if (!status && encrypt) {
				chan->sec_level = hcon->sec_level;
				del_timer(&conn->security_timer);
				l2cap_chan_ready(sk);
				smp_distribute_keys(conn, 0);
			}

			bh_unlock_sock(sk);
			continue;
		}

		if (test_bit(CONF_CONNECT_PEND, &chan->conf_state)) {
			bh_unlock_sock(sk);
			continue;
		}

		if (!status && (chan->state == BT_CONNECTED ||
						chan->state == BT_CONFIG)) {
			l2cap_check_encryption(chan, encrypt);
			bh_unlock_sock(sk);
			continue;
		}

		if (chan->state == BT_CONNECT) {
			if (!status) {
				struct l2cap_conn_req req;
				req.scid = cpu_to_le16(chan->scid);
				req.psm  = chan->psm;

				chan->ident = l2cap_get_ident(conn);
				set_bit(CONF_CONNECT_PEND, &chan->conf_state);

				l2cap_send_cmd(conn, chan->ident,
					L2CAP_CONN_REQ, sizeof(req), &req);
			} else {
				__clear_chan_timer(chan);
				__set_chan_timer(chan, HZ / 10);
			}
		} else if (chan->state == BT_CONNECT2) {
			struct l2cap_conn_rsp rsp;
			__u16 res, stat;

			if (!status) {
				if (bt_sk(sk)->defer_setup) {
					struct sock *parent = bt_sk(sk)->parent;
					res = L2CAP_CR_PEND;
					stat = L2CAP_CS_AUTHOR_PEND;
					if (parent)
						parent->sk_data_ready(parent, 0);
				} else {
					l2cap_state_change(chan, BT_CONFIG);
					res = L2CAP_CR_SUCCESS;
					stat = L2CAP_CS_NO_INFO;
				}
			} else {
				l2cap_state_change(chan, BT_DISCONN);
				__set_chan_timer(chan, HZ / 10);
				res = L2CAP_CR_SEC_BLOCK;
				stat = L2CAP_CS_NO_INFO;
			}

			rsp.scid   = cpu_to_le16(chan->dcid);
			rsp.dcid   = cpu_to_le16(chan->scid);
			rsp.result = cpu_to_le16(res);
			rsp.status = cpu_to_le16(stat);
			l2cap_send_cmd(conn, chan->ident, L2CAP_CONN_RSP,
							sizeof(rsp), &rsp);
		}

		bh_unlock_sock(sk);
	}

	read_unlock(&conn->chan_lock);

	return 0;
}

static int l2cap_recv_acldata(struct hci_conn *hcon, struct sk_buff *skb, u16 flags)
{
	struct l2cap_conn *conn = hcon->l2cap_data;

	if (!conn)
		conn = l2cap_conn_add(hcon, 0);

	if (!conn)
		goto drop;

	BT_DBG("conn %p len %d flags 0x%x", conn, skb->len, flags);

	if (!(flags & ACL_CONT)) {
		struct l2cap_hdr *hdr;
		struct l2cap_chan *chan;
		u16 cid;
		int len;

		if (conn->rx_len) {
			BT_ERR("Unexpected start frame (len %d)", skb->len);
			kfree_skb(conn->rx_skb);
			conn->rx_skb = NULL;
			conn->rx_len = 0;
			l2cap_conn_unreliable(conn, ECOMM);
		}

		/* Start fragment always begin with Basic L2CAP header */
		if (skb->len < L2CAP_HDR_SIZE) {
			BT_ERR("Frame is too short (len %d)", skb->len);
			l2cap_conn_unreliable(conn, ECOMM);
			goto drop;
		}

		hdr = (struct l2cap_hdr *) skb->data;
		len = __le16_to_cpu(hdr->len) + L2CAP_HDR_SIZE;
		cid = __le16_to_cpu(hdr->cid);

		if (len == skb->len) {
			/* Complete frame received */
			l2cap_recv_frame(conn, skb);
			return 0;
		}

		BT_DBG("Start: total len %d, frag len %d", len, skb->len);

		if (skb->len > len) {
			BT_ERR("Frame is too long (len %d, expected len %d)",
				skb->len, len);
			l2cap_conn_unreliable(conn, ECOMM);
			goto drop;
		}

		chan = l2cap_get_chan_by_scid(conn, cid);

		if (chan && chan->sk) {
			struct sock *sk = chan->sk;

			if (chan->imtu < len - L2CAP_HDR_SIZE) {
				BT_ERR("Frame exceeding recv MTU (len %d, "
							"MTU %d)", len,
							chan->imtu);
				bh_unlock_sock(sk);
				l2cap_conn_unreliable(conn, ECOMM);
				goto drop;
			}
			bh_unlock_sock(sk);
		}

		/* Allocate skb for the complete frame (with header) */
		conn->rx_skb = bt_skb_alloc(len, GFP_ATOMIC);
		if (!conn->rx_skb)
			goto drop;

		skb_copy_from_linear_data(skb, skb_put(conn->rx_skb, skb->len),
								skb->len);
		conn->rx_len = len - skb->len;
	} else {
		BT_DBG("Cont: frag len %d (expecting %d)", skb->len, conn->rx_len);

		if (!conn->rx_len) {
			BT_ERR("Unexpected continuation frame (len %d)", skb->len);
			l2cap_conn_unreliable(conn, ECOMM);
			goto drop;
		}

		if (skb->len > conn->rx_len) {
			BT_ERR("Fragment is too long (len %d, expected %d)",
					skb->len, conn->rx_len);
			kfree_skb(conn->rx_skb);
			conn->rx_skb = NULL;
			conn->rx_len = 0;
			l2cap_conn_unreliable(conn, ECOMM);
			goto drop;
		}

		skb_copy_from_linear_data(skb, skb_put(conn->rx_skb, skb->len),
								skb->len);
		conn->rx_len -= skb->len;

		if (!conn->rx_len) {
			/* Complete frame received */
			l2cap_recv_frame(conn, conn->rx_skb);
			conn->rx_skb = NULL;
		}
	}

drop:
	kfree_skb(skb);
	return 0;
}

static int l2cap_debugfs_show(struct seq_file *f, void *p)
{
	struct l2cap_chan *c;

	read_lock_bh(&chan_list_lock);

	list_for_each_entry(c, &chan_list, global_l) {
		struct sock *sk = c->sk;

		seq_printf(f, "%s %s %d %d 0x%4.4x 0x%4.4x %d %d %d %d\n",
					batostr(&bt_sk(sk)->src),
					batostr(&bt_sk(sk)->dst),
					c->state, __le16_to_cpu(c->psm),
					c->scid, c->dcid, c->imtu, c->omtu,
					c->sec_level, c->mode);
}

	read_unlock_bh(&chan_list_lock);

	return 0;
}

static int l2cap_debugfs_open(struct inode *inode, struct file *file)
{
	return single_open(file, l2cap_debugfs_show, inode->i_private);
}

static const struct file_operations l2cap_debugfs_fops = {
	.open		= l2cap_debugfs_open,
	.read		= seq_read,
	.llseek		= seq_lseek,
	.release	= single_release,
};

static struct dentry *l2cap_debugfs;

static struct hci_proto l2cap_hci_proto = {
	.name		= "L2CAP",
	.id		= HCI_PROTO_L2CAP,
	.connect_ind	= l2cap_connect_ind,
	.connect_cfm	= l2cap_connect_cfm,
	.disconn_ind	= l2cap_disconn_ind,
	.disconn_cfm	= l2cap_disconn_cfm,
	.security_cfm	= l2cap_security_cfm,
	.recv_acldata	= l2cap_recv_acldata
};

int __init l2cap_init(void)
{
	int err;

	err = l2cap_init_sockets();
	if (err < 0)
		return err;

	err = hci_register_proto(&l2cap_hci_proto);
	if (err < 0) {
		BT_ERR("L2CAP protocol registration failed");
		bt_sock_unregister(BTPROTO_L2CAP);
		goto error;
	}

	if (bt_debugfs) {
		l2cap_debugfs = debugfs_create_file("l2cap", 0444,
					bt_debugfs, NULL, &l2cap_debugfs_fops);
		if (!l2cap_debugfs)
			BT_ERR("Failed to create L2CAP debug file");
	}

	return 0;

error:
	l2cap_cleanup_sockets();
	return err;
}

void l2cap_exit(void)
{
	debugfs_remove(l2cap_debugfs);

	if (hci_unregister_proto(&l2cap_hci_proto) < 0)
		BT_ERR("L2CAP protocol unregistration failed");

	l2cap_cleanup_sockets();
}

module_param(disable_ertm, bool, 0644);
MODULE_PARM_DESC(disable_ertm, "Disable enhanced retransmission mode");<|MERGE_RESOLUTION|>--- conflicted
+++ resolved
@@ -2524,17 +2524,12 @@
 
 	sk = chan->sk;
 
-<<<<<<< HEAD
-	if (sk->sk_state != BT_CONFIG && sk->sk_state != BT_CONNECT2) {
-		struct l2cap_cmd_rej rej;
-=======
 	if (chan->state != BT_CONFIG && chan->state != BT_CONNECT2) {
 		struct l2cap_cmd_rej_cid rej;
 
 		rej.reason = cpu_to_le16(L2CAP_REJ_INVALID_CID);
 		rej.scid = cpu_to_le16(chan->scid);
 		rej.dcid = cpu_to_le16(chan->dcid);
->>>>>>> 55f9c40f
 
 		l2cap_send_cmd(conn, cmd->ident, L2CAP_COMMAND_REJ,
 				sizeof(rej), &rej);
