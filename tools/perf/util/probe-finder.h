#ifndef _PROBE_FINDER_H
#define _PROBE_FINDER_H

#include <stdbool.h>
#include "util.h"
#include "probe-event.h"

#define MAX_PATH_LEN		 256
#define MAX_PROBE_BUFFER	1024
#define MAX_PROBES		 128

static inline int is_c_varname(const char *name)
{
	/* TODO */
	return isalpha(name[0]) || name[0] == '_';
}

<<<<<<< HEAD
#ifndef NO_DWARF_SUPPORT
=======
#ifdef DWARF_SUPPORT
>>>>>>> 478b0973
/* Find kprobe_trace_events specified by perf_probe_event from debuginfo */
extern int find_kprobe_trace_events(int fd, struct perf_probe_event *pev,
				    struct kprobe_trace_event **tevs);

/* Find a perf_probe_point from debuginfo */
extern int find_perf_probe_point(int fd, unsigned long addr,
				 struct perf_probe_point *ppt);

extern int find_line_range(int fd, struct line_range *lr);

#include <dwarf.h>
#include <libdw.h>

struct probe_finder {
	struct perf_probe_event	*pev;		/* Target probe event */
	int			ntevs;		/* number of trace events */
	struct kprobe_trace_event *tevs;	/* Result trace events */

	/* For function searching */
	Dwarf_Addr		addr;		/* Address */
	const char		*fname;		/* Real file name */
	int			lno;		/* Line number */
	Dwarf_Die		cu_die;		/* Current CU */
	struct list_head	lcache;		/* Line cache for lazy match */

	/* For variable searching */
	Dwarf_Op		*fb_ops;	/* Frame base attribute */
	struct perf_probe_arg	*pvar;		/* Current target variable */
	struct kprobe_trace_arg	*tvar;		/* Current result variable */
};

struct line_finder {
	struct line_range	*lr;		/* Target line range */

	const char		*fname;		/* File name */
	int			lno_s;		/* Start line number */
	int			lno_e;		/* End line number */
	Dwarf_Die		cu_die;		/* Current CU */
	int			found;
};

#endif /* DWARF_SUPPORT */

#endif /*_PROBE_FINDER_H */<|MERGE_RESOLUTION|>--- conflicted
+++ resolved
@@ -15,11 +15,7 @@
 	return isalpha(name[0]) || name[0] == '_';
 }
 
-<<<<<<< HEAD
-#ifndef NO_DWARF_SUPPORT
-=======
 #ifdef DWARF_SUPPORT
->>>>>>> 478b0973
 /* Find kprobe_trace_events specified by perf_probe_event from debuginfo */
 extern int find_kprobe_trace_events(int fd, struct perf_probe_event *pev,
 				    struct kprobe_trace_event **tevs);
