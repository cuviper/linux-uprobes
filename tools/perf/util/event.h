--- conflicted
+++ resolved
@@ -156,20 +156,12 @@
 			       struct perf_session *session);
 int event__synthesize_kernel_mmap(event__handler_t process,
 				struct perf_session *session,
-<<<<<<< HEAD
-				struct kernel_info *kerninfo,
-=======
 				struct machine *machine,
->>>>>>> bc4b473f
 				const char *symbol_name);
 
 int event__synthesize_modules(event__handler_t process,
 			      struct perf_session *session,
-<<<<<<< HEAD
-			      struct kernel_info *kerninfo);
-=======
 			      struct machine *machine);
->>>>>>> bc4b473f
 
 int event__process_comm(event_t *self, struct perf_session *session);
 int event__process_lost(event_t *self, struct perf_session *session);
