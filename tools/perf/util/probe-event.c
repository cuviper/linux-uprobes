/*
 * probe-event.c : perf-probe definition to kprobe_events format converter
 *
 * Written by Masami Hiramatsu <mhiramat@redhat.com>
 *
 * This program is free software; you can redistribute it and/or modify
 * it under the terms of the GNU General Public License as published by
 * the Free Software Foundation; either version 2 of the License, or
 * (at your option) any later version.
 *
 * This program is distributed in the hope that it will be useful,
 * but WITHOUT ANY WARRANTY; without even the implied warranty of
 * MERCHANTABILITY or FITNESS FOR A PARTICULAR PURPOSE.  See the
 * GNU General Public License for more details.
 *
 * You should have received a copy of the GNU General Public License
 * along with this program; if not, write to the Free Software
 * Foundation, Inc., 59 Temple Place - Suite 330, Boston, MA 02111-1307, USA.
 *
 */

#define _GNU_SOURCE
#include <sys/utsname.h>
#include <sys/types.h>
#include <sys/stat.h>
#include <fcntl.h>
#include <errno.h>
#include <stdio.h>
#include <unistd.h>
#include <stdlib.h>
#include <string.h>
#include <stdarg.h>
#include <limits.h>

#undef _GNU_SOURCE
#include "util.h"
#include "event.h"
#include "string.h"
#include "strlist.h"
#include "debug.h"
#include "cache.h"
#include "color.h"
#include "symbol.h"
#include "thread.h"
#include "debugfs.h"
#include "trace-event.h"	/* For __unused */
#include "probe-event.h"
#include "probe-finder.h"

#define MAX_CMDLEN 256
#define MAX_PROBE_ARGS 128
#define PERFPROBE_GROUP "probe"

bool probe_event_dry_run;	/* Dry run flag */

#define semantic_error(msg ...) pr_err("Semantic error :" msg)

/* If there is no space to write, returns -E2BIG. */
static int e_snprintf(char *str, size_t size, const char *format, ...)
	__attribute__((format(printf, 3, 4)));

static int e_snprintf(char *str, size_t size, const char *format, ...)
{
	int ret;
	va_list ap;
	va_start(ap, format);
	ret = vsnprintf(str, size, format, ap);
	va_end(ap);
	if (ret >= (int)size)
		ret = -E2BIG;
	return ret;
}

static char *synthesize_perf_probe_point(struct perf_probe_point *pp);
<<<<<<< HEAD
static struct map_groups kmap_groups;
static struct map *kmaps[MAP__NR_TYPES];
=======
static struct machine machine;
>>>>>>> bc4b473f

/* Initialize symbol maps and path of vmlinux */
static int init_vmlinux(void)
{
	struct dso *kernel;
	int ret;

	symbol_conf.sort_by_name = true;
	if (symbol_conf.vmlinux_name == NULL)
		symbol_conf.try_vmlinux_path = true;
	else
		pr_debug("Use vmlinux: %s\n", symbol_conf.vmlinux_name);
	ret = symbol__init();
	if (ret < 0) {
		pr_debug("Failed to init symbol map.\n");
		goto out;
	}

<<<<<<< HEAD
=======
	ret = machine__init(&machine, "/", 0);
	if (ret < 0)
		goto out;

>>>>>>> bc4b473f
	kernel = dso__new_kernel(symbol_conf.vmlinux_name);
	if (kernel == NULL)
		die("Failed to create kernel dso.");

<<<<<<< HEAD
	map_groups__init(&kmap_groups);
	ret = __map_groups__create_kernel_maps(&kmap_groups, kmaps, kernel);
=======
	ret = __machine__create_kernel_maps(&machine, kernel);
>>>>>>> bc4b473f
	if (ret < 0)
		pr_debug("Failed to create kernel maps.\n");

out:
	if (ret < 0)
		pr_warning("Failed to init vmlinux path.\n");
	return ret;
}

#ifdef DWARF_SUPPORT
static int open_vmlinux(void)
{
<<<<<<< HEAD
	if (map__load(kmaps[MAP__FUNCTION], NULL) < 0) {
		pr_debug("Failed to load kernel map.\n");
		return -EINVAL;
	}
	pr_debug("Try to open %s\n", kmaps[MAP__FUNCTION]->dso->long_name);
	return open(kmaps[MAP__FUNCTION]->dso->long_name, O_RDONLY);
=======
	if (map__load(machine.vmlinux_maps[MAP__FUNCTION], NULL) < 0) {
		pr_debug("Failed to load kernel map.\n");
		return -EINVAL;
	}
	pr_debug("Try to open %s\n", machine.vmlinux_maps[MAP__FUNCTION]->dso->long_name);
	return open(machine.vmlinux_maps[MAP__FUNCTION]->dso->long_name, O_RDONLY);
>>>>>>> bc4b473f
}

/* Convert trace point to probe point with debuginfo */
static int convert_to_perf_probe_point(struct kprobe_trace_point *tp,
				       struct perf_probe_point *pp)
{
	struct symbol *sym;
	int fd, ret = -ENOENT;

<<<<<<< HEAD
	sym = map__find_symbol_by_name(kmaps[MAP__FUNCTION],
=======
	sym = map__find_symbol_by_name(machine.vmlinux_maps[MAP__FUNCTION],
>>>>>>> bc4b473f
				       tp->symbol, NULL);
	if (sym) {
		fd = open_vmlinux();
		if (fd >= 0) {
			ret = find_perf_probe_point(fd,
						 sym->start + tp->offset, pp);
			close(fd);
		}
	}
	if (ret <= 0) {
		pr_debug("Failed to find corresponding probes from "
			 "debuginfo. Use kprobe event information.\n");
		pp->function = strdup(tp->symbol);
		if (pp->function == NULL)
			return -ENOMEM;
		pp->offset = tp->offset;
	}
	pp->retprobe = tp->retprobe;

	return 0;
}

/* Try to find perf_probe_event with debuginfo */
static int try_to_find_kprobe_trace_events(struct perf_probe_event *pev,
					   struct kprobe_trace_event **tevs,
					   int max_tevs)
{
	bool need_dwarf = perf_probe_event_need_dwarf(pev);
	int fd, ntevs;

	fd = open_vmlinux();
	if (fd < 0) {
		if (need_dwarf) {
			pr_warning("Failed to open debuginfo file.\n");
			return fd;
		}
		pr_debug("Could not open vmlinux. Try to use symbols.\n");
		return 0;
	}

	/* Searching trace events corresponding to probe event */
	ntevs = find_kprobe_trace_events(fd, pev, tevs, max_tevs);
	close(fd);

	if (ntevs > 0) {	/* Succeeded to find trace events */
		pr_debug("find %d kprobe_trace_events.\n", ntevs);
		return ntevs;
	}

	if (ntevs == 0)	{	/* No error but failed to find probe point. */
		pr_warning("Probe point '%s' not found.\n",
			   synthesize_perf_probe_point(&pev->point));
		return -ENOENT;
	}
	/* Error path : ntevs < 0 */
	pr_debug("An error occurred in debuginfo analysis (%d).\n", ntevs);
	if (ntevs == -EBADF) {
		pr_warning("Warning: No dwarf info found in the vmlinux - "
			"please rebuild kernel with CONFIG_DEBUG_INFO=y.\n");
		if (!need_dwarf) {
			pr_debug("Trying to use symbols.\nn");
			return 0;
		}
	}
	return ntevs;
}

#define LINEBUF_SIZE 256
#define NR_ADDITIONAL_LINES 2

static int show_one_line(FILE *fp, int l, bool skip, bool show_num)
{
	char buf[LINEBUF_SIZE];
	const char *color = PERF_COLOR_BLUE;

	if (fgets(buf, LINEBUF_SIZE, fp) == NULL)
		goto error;
	if (!skip) {
		if (show_num)
			fprintf(stdout, "%7d  %s", l, buf);
		else
			color_fprintf(stdout, color, "         %s", buf);
	}

	while (strlen(buf) == LINEBUF_SIZE - 1 &&
	       buf[LINEBUF_SIZE - 2] != '\n') {
		if (fgets(buf, LINEBUF_SIZE, fp) == NULL)
			goto error;
		if (!skip) {
			if (show_num)
				fprintf(stdout, "%s", buf);
			else
				color_fprintf(stdout, color, "%s", buf);
		}
	}

	return 0;
error:
	if (feof(fp))
		pr_warning("Source file is shorter than expected.\n");
	else
		pr_warning("File read error: %s\n", strerror(errno));

	return -1;
}

/*
 * Show line-range always requires debuginfo to find source file and
 * line number.
 */
int show_line_range(struct line_range *lr)
{
	int l = 1;
	struct line_node *ln;
	FILE *fp;
	int fd, ret;

	/* Search a line range */
	ret = init_vmlinux();
	if (ret < 0)
		return ret;

	fd = open_vmlinux();
	if (fd < 0) {
		pr_warning("Failed to open debuginfo file.\n");
		return fd;
	}

	ret = find_line_range(fd, lr);
	close(fd);
	if (ret == 0) {
		pr_warning("Specified source line is not found.\n");
		return -ENOENT;
	} else if (ret < 0) {
		pr_warning("Debuginfo analysis failed. (%d)\n", ret);
		return ret;
	}

	setup_pager();

	if (lr->function)
		fprintf(stdout, "<%s:%d>\n", lr->function,
			lr->start - lr->offset);
	else
		fprintf(stdout, "<%s:%d>\n", lr->file, lr->start);

	fp = fopen(lr->path, "r");
	if (fp == NULL) {
		pr_warning("Failed to open %s: %s\n", lr->path,
			   strerror(errno));
		return -errno;
	}
	/* Skip to starting line number */
	while (l < lr->start && ret >= 0)
		ret = show_one_line(fp, l++, true, false);
	if (ret < 0)
		goto end;

	list_for_each_entry(ln, &lr->line_list, list) {
		while (ln->line > l && ret >= 0)
			ret = show_one_line(fp, (l++) - lr->offset,
					    false, false);
		if (ret >= 0)
			ret = show_one_line(fp, (l++) - lr->offset,
					    false, true);
		if (ret < 0)
			goto end;
	}

	if (lr->end == INT_MAX)
		lr->end = l + NR_ADDITIONAL_LINES;
	while (l <= lr->end && !feof(fp) && ret >= 0)
		ret = show_one_line(fp, (l++) - lr->offset, false, false);
end:
	fclose(fp);
	return ret;
}

#else	/* !DWARF_SUPPORT */

static int convert_to_perf_probe_point(struct kprobe_trace_point *tp,
					struct perf_probe_point *pp)
{
	pp->function = strdup(tp->symbol);
	if (pp->function == NULL)
		return -ENOMEM;
	pp->offset = tp->offset;
	pp->retprobe = tp->retprobe;

	return 0;
}

static int try_to_find_kprobe_trace_events(struct perf_probe_event *pev,
				struct kprobe_trace_event **tevs __unused,
				int max_tevs __unused)
{
	if (perf_probe_event_need_dwarf(pev)) {
		pr_warning("Debuginfo-analysis is not supported.\n");
		return -ENOSYS;
	}
	return 0;
}

int show_line_range(struct line_range *lr __unused)
{
	pr_warning("Debuginfo-analysis is not supported.\n");
	return -ENOSYS;
}

#endif

int parse_line_range_desc(const char *arg, struct line_range *lr)
{
	const char *ptr;
	char *tmp;
	/*
	 * <Syntax>
	 * SRC:SLN[+NUM|-ELN]
	 * FUNC[:SLN[+NUM|-ELN]]
	 */
	ptr = strchr(arg, ':');
	if (ptr) {
		lr->start = (int)strtoul(ptr + 1, &tmp, 0);
		if (*tmp == '+') {
			lr->end = lr->start + (int)strtoul(tmp + 1, &tmp, 0);
			lr->end--;	/*
					 * Adjust the number of lines here.
					 * If the number of lines == 1, the
					 * the end of line should be equal to
					 * the start of line.
					 */
		} else if (*tmp == '-')
			lr->end = (int)strtoul(tmp + 1, &tmp, 0);
		else
			lr->end = INT_MAX;
		pr_debug("Line range is %d to %d\n", lr->start, lr->end);
		if (lr->start > lr->end) {
			semantic_error("Start line must be smaller"
				       " than end line.\n");
			return -EINVAL;
		}
		if (*tmp != '\0') {
			semantic_error("Tailing with invalid character '%d'.\n",
				       *tmp);
			return -EINVAL;
		}
		tmp = strndup(arg, (ptr - arg));
	} else {
		tmp = strdup(arg);
		lr->end = INT_MAX;
	}

	if (tmp == NULL)
		return -ENOMEM;

	if (strchr(tmp, '.'))
		lr->file = tmp;
	else
		lr->function = tmp;

	return 0;
}

/* Check the name is good for event/group */
static bool check_event_name(const char *name)
{
	if (!isalpha(*name) && *name != '_')
		return false;
	while (*++name != '\0') {
		if (!isalpha(*name) && !isdigit(*name) && *name != '_')
			return false;
	}
	return true;
}

/* Parse probepoint definition. */
static int parse_perf_probe_point(char *arg, struct perf_probe_event *pev)
{
	struct perf_probe_point *pp = &pev->point;
	char *ptr, *tmp;
	char c, nc = 0;
	/*
	 * <Syntax>
	 * perf probe [EVENT=]SRC[:LN|;PTN]
	 * perf probe [EVENT=]FUNC[@SRC][+OFFS|%return|:LN|;PAT]
	 *
	 * TODO:Group name support
	 */

	ptr = strpbrk(arg, ";=@+%");
	if (ptr && *ptr == '=') {	/* Event name */
		*ptr = '\0';
		tmp = ptr + 1;
		if (strchr(arg, ':')) {
			semantic_error("Group name is not supported yet.\n");
			return -ENOTSUP;
		}
		if (!check_event_name(arg)) {
			semantic_error("%s is bad for event name -it must "
				       "follow C symbol-naming rule.\n", arg);
			return -EINVAL;
		}
		pev->event = strdup(arg);
		if (pev->event == NULL)
			return -ENOMEM;
		pev->group = NULL;
		arg = tmp;
	}

	ptr = strpbrk(arg, ";:+@%");
	if (ptr) {
		nc = *ptr;
		*ptr++ = '\0';
	}

	tmp = strdup(arg);
	if (tmp == NULL)
		return -ENOMEM;

	/* Check arg is function or file and copy it */
	if (strchr(tmp, '.'))	/* File */
		pp->file = tmp;
	else			/* Function */
		pp->function = tmp;

	/* Parse other options */
	while (ptr) {
		arg = ptr;
		c = nc;
		if (c == ';') {	/* Lazy pattern must be the last part */
			pp->lazy_line = strdup(arg);
			if (pp->lazy_line == NULL)
				return -ENOMEM;
			break;
		}
		ptr = strpbrk(arg, ";:+@%");
		if (ptr) {
			nc = *ptr;
			*ptr++ = '\0';
		}
		switch (c) {
		case ':':	/* Line number */
			pp->line = strtoul(arg, &tmp, 0);
			if (*tmp != '\0') {
				semantic_error("There is non-digit char"
					       " in line number.\n");
				return -EINVAL;
			}
			break;
		case '+':	/* Byte offset from a symbol */
			pp->offset = strtoul(arg, &tmp, 0);
			if (*tmp != '\0') {
				semantic_error("There is non-digit character"
						" in offset.\n");
				return -EINVAL;
			}
			break;
		case '@':	/* File name */
			if (pp->file) {
				semantic_error("SRC@SRC is not allowed.\n");
				return -EINVAL;
			}
			pp->file = strdup(arg);
			if (pp->file == NULL)
				return -ENOMEM;
			break;
		case '%':	/* Probe places */
			if (strcmp(arg, "return") == 0) {
				pp->retprobe = 1;
			} else {	/* Others not supported yet */
				semantic_error("%%%s is not supported.\n", arg);
				return -ENOTSUP;
			}
			break;
		default:	/* Buggy case */
			pr_err("This program has a bug at %s:%d.\n",
				__FILE__, __LINE__);
			return -ENOTSUP;
			break;
		}
	}

	/* Exclusion check */
	if (pp->lazy_line && pp->line) {
		semantic_error("Lazy pattern can't be used with line number.");
		return -EINVAL;
	}

	if (pp->lazy_line && pp->offset) {
		semantic_error("Lazy pattern can't be used with offset.");
		return -EINVAL;
	}

	if (pp->line && pp->offset) {
		semantic_error("Offset can't be used with line number.");
		return -EINVAL;
	}

	if (!pp->line && !pp->lazy_line && pp->file && !pp->function) {
		semantic_error("File always requires line number or "
			       "lazy pattern.");
		return -EINVAL;
	}

	if (pp->offset && !pp->function) {
		semantic_error("Offset requires an entry function.");
		return -EINVAL;
	}

	if (pp->retprobe && !pp->function) {
		semantic_error("Return probe requires an entry function.");
		return -EINVAL;
	}

	if ((pp->offset || pp->line || pp->lazy_line) && pp->retprobe) {
		semantic_error("Offset/Line/Lazy pattern can't be used with "
			       "return probe.");
		return -EINVAL;
	}

	pr_debug("symbol:%s file:%s line:%d offset:%lu return:%d lazy:%s\n",
		 pp->function, pp->file, pp->line, pp->offset, pp->retprobe,
		 pp->lazy_line);
	return 0;
}

/* Parse perf-probe event argument */
static int parse_perf_probe_arg(char *str, struct perf_probe_arg *arg)
{
	char *tmp;
	struct perf_probe_arg_field **fieldp;

	pr_debug("parsing arg: %s into ", str);
<<<<<<< HEAD

	tmp = strchr(str, '=');
	if (tmp) {
		arg->name = strndup(str, tmp - str);
		if (arg->name == NULL)
			return -ENOMEM;
		pr_debug("name:%s ", arg->name);
		str = tmp + 1;
	}

	tmp = strchr(str, ':');
	if (tmp) {	/* Type setting */
		*tmp = '\0';
		arg->type = strdup(tmp + 1);
		if (arg->type == NULL)
			return -ENOMEM;
		pr_debug("type:%s ", arg->type);
	}

	tmp = strpbrk(str, "-.");
	if (!is_c_varname(str) || !tmp) {
		/* A variable, register, symbol or special value */
		arg->var = strdup(str);
		if (arg->var == NULL)
			return -ENOMEM;
		pr_debug("%s\n", arg->var);
		return 0;
	}

	/* Structure fields */
	arg->var = strndup(str, tmp - str);
	if (arg->var == NULL)
		return -ENOMEM;
	pr_debug("%s, ", arg->var);
	fieldp = &arg->field;

	do {
		*fieldp = zalloc(sizeof(struct perf_probe_arg_field));
		if (*fieldp == NULL)
			return -ENOMEM;
		if (*tmp == '.') {
			str = tmp + 1;
			(*fieldp)->ref = false;
		} else if (tmp[1] == '>') {
			str = tmp + 2;
			(*fieldp)->ref = true;
		} else {
			semantic_error("Argument parse error: %s\n", str);
			return -EINVAL;
		}

		tmp = strpbrk(str, "-.");
		if (tmp) {
			(*fieldp)->name = strndup(str, tmp - str);
			if ((*fieldp)->name == NULL)
				return -ENOMEM;
			pr_debug("%s(%d), ", (*fieldp)->name, (*fieldp)->ref);
			fieldp = &(*fieldp)->next;
		}
	} while (tmp);
	(*fieldp)->name = strdup(str);
	if ((*fieldp)->name == NULL)
		return -ENOMEM;
	pr_debug("%s(%d)\n", (*fieldp)->name, (*fieldp)->ref);

	/* If no name is specified, set the last field name */
	if (!arg->name) {
		arg->name = strdup((*fieldp)->name);
		if (arg->name == NULL)
			return -ENOMEM;
	}
	return 0;
}

=======

	tmp = strchr(str, '=');
	if (tmp) {
		arg->name = strndup(str, tmp - str);
		if (arg->name == NULL)
			return -ENOMEM;
		pr_debug("name:%s ", arg->name);
		str = tmp + 1;
	}

	tmp = strchr(str, ':');
	if (tmp) {	/* Type setting */
		*tmp = '\0';
		arg->type = strdup(tmp + 1);
		if (arg->type == NULL)
			return -ENOMEM;
		pr_debug("type:%s ", arg->type);
	}

	tmp = strpbrk(str, "-.");
	if (!is_c_varname(str) || !tmp) {
		/* A variable, register, symbol or special value */
		arg->var = strdup(str);
		if (arg->var == NULL)
			return -ENOMEM;
		pr_debug("%s\n", arg->var);
		return 0;
	}

	/* Structure fields */
	arg->var = strndup(str, tmp - str);
	if (arg->var == NULL)
		return -ENOMEM;
	pr_debug("%s, ", arg->var);
	fieldp = &arg->field;

	do {
		*fieldp = zalloc(sizeof(struct perf_probe_arg_field));
		if (*fieldp == NULL)
			return -ENOMEM;
		if (*tmp == '.') {
			str = tmp + 1;
			(*fieldp)->ref = false;
		} else if (tmp[1] == '>') {
			str = tmp + 2;
			(*fieldp)->ref = true;
		} else {
			semantic_error("Argument parse error: %s\n", str);
			return -EINVAL;
		}

		tmp = strpbrk(str, "-.");
		if (tmp) {
			(*fieldp)->name = strndup(str, tmp - str);
			if ((*fieldp)->name == NULL)
				return -ENOMEM;
			pr_debug("%s(%d), ", (*fieldp)->name, (*fieldp)->ref);
			fieldp = &(*fieldp)->next;
		}
	} while (tmp);
	(*fieldp)->name = strdup(str);
	if ((*fieldp)->name == NULL)
		return -ENOMEM;
	pr_debug("%s(%d)\n", (*fieldp)->name, (*fieldp)->ref);

	/* If no name is specified, set the last field name */
	if (!arg->name) {
		arg->name = strdup((*fieldp)->name);
		if (arg->name == NULL)
			return -ENOMEM;
	}
	return 0;
}

>>>>>>> bc4b473f
/* Parse perf-probe event command */
int parse_perf_probe_command(const char *cmd, struct perf_probe_event *pev)
{
	char **argv;
	int argc, i, ret = 0;

	argv = argv_split(cmd, &argc);
	if (!argv) {
		pr_debug("Failed to split arguments.\n");
		return -ENOMEM;
	}
	if (argc - 1 > MAX_PROBE_ARGS) {
		semantic_error("Too many probe arguments (%d).\n", argc - 1);
		ret = -ERANGE;
		goto out;
	}
	/* Parse probe point */
	ret = parse_perf_probe_point(argv[0], pev);
	if (ret < 0)
		goto out;

	/* Copy arguments and ensure return probe has no C argument */
	pev->nargs = argc - 1;
	pev->args = zalloc(sizeof(struct perf_probe_arg) * pev->nargs);
	if (pev->args == NULL) {
		ret = -ENOMEM;
		goto out;
	}
	for (i = 0; i < pev->nargs && ret >= 0; i++) {
		ret = parse_perf_probe_arg(argv[i + 1], &pev->args[i]);
		if (ret >= 0 &&
		    is_c_varname(pev->args[i].var) && pev->point.retprobe) {
			semantic_error("You can't specify local variable for"
				       " kretprobe.\n");
			ret = -EINVAL;
		}
	}
out:
	argv_free(argv);

	return ret;
}

/* Return true if this perf_probe_event requires debuginfo */
bool perf_probe_event_need_dwarf(struct perf_probe_event *pev)
{
	int i;

	if (pev->point.file || pev->point.line || pev->point.lazy_line)
		return true;

	for (i = 0; i < pev->nargs; i++)
		if (is_c_varname(pev->args[i].var))
			return true;

	return false;
}

/* Parse kprobe_events event into struct probe_point */
int parse_kprobe_trace_command(const char *cmd, struct kprobe_trace_event *tev)
{
	struct kprobe_trace_point *tp = &tev->point;
	char pr;
	char *p;
	int ret, i, argc;
	char **argv;

	pr_debug("Parsing kprobe_events: %s\n", cmd);
	argv = argv_split(cmd, &argc);
	if (!argv) {
		pr_debug("Failed to split arguments.\n");
		return -ENOMEM;
	}
	if (argc < 2) {
		semantic_error("Too few probe arguments.\n");
		ret = -ERANGE;
		goto out;
	}

	/* Scan event and group name. */
	ret = sscanf(argv[0], "%c:%a[^/ \t]/%a[^ \t]",
		     &pr, (float *)(void *)&tev->group,
		     (float *)(void *)&tev->event);
	if (ret != 3) {
		semantic_error("Failed to parse event name: %s\n", argv[0]);
		ret = -EINVAL;
		goto out;
	}
	pr_debug("Group:%s Event:%s probe:%c\n", tev->group, tev->event, pr);

	tp->retprobe = (pr == 'r');

	/* Scan function name and offset */
	ret = sscanf(argv[1], "%a[^+]+%lu", (float *)(void *)&tp->symbol,
		     &tp->offset);
	if (ret == 1)
		tp->offset = 0;

	tev->nargs = argc - 2;
	tev->args = zalloc(sizeof(struct kprobe_trace_arg) * tev->nargs);
	if (tev->args == NULL) {
		ret = -ENOMEM;
		goto out;
	}
	for (i = 0; i < tev->nargs; i++) {
		p = strchr(argv[i + 2], '=');
		if (p)	/* We don't need which register is assigned. */
			*p++ = '\0';
		else
			p = argv[i + 2];
		tev->args[i].name = strdup(argv[i + 2]);
		/* TODO: parse regs and offset */
		tev->args[i].value = strdup(p);
		if (tev->args[i].name == NULL || tev->args[i].value == NULL) {
			ret = -ENOMEM;
			goto out;
		}
	}
	ret = 0;
out:
	argv_free(argv);
	return ret;
}

/* Compose only probe arg */
int synthesize_perf_probe_arg(struct perf_probe_arg *pa, char *buf, size_t len)
{
	struct perf_probe_arg_field *field = pa->field;
	int ret;
	char *tmp = buf;

	if (pa->name && pa->var)
		ret = e_snprintf(tmp, len, "%s=%s", pa->name, pa->var);
	else
		ret = e_snprintf(tmp, len, "%s", pa->name ? pa->name : pa->var);
	if (ret <= 0)
		goto error;
	tmp += ret;
	len -= ret;

	while (field) {
		ret = e_snprintf(tmp, len, "%s%s", field->ref ? "->" : ".",
				 field->name);
		if (ret <= 0)
			goto error;
		tmp += ret;
		len -= ret;
		field = field->next;
	}

	if (pa->type) {
		ret = e_snprintf(tmp, len, ":%s", pa->type);
		if (ret <= 0)
			goto error;
		tmp += ret;
		len -= ret;
	}

	return tmp - buf;
error:
	pr_debug("Failed to synthesize perf probe argument: %s",
		 strerror(-ret));
	return ret;
}

/* Compose only probe point (not argument) */
static char *synthesize_perf_probe_point(struct perf_probe_point *pp)
{
	char *buf, *tmp;
	char offs[32] = "", line[32] = "", file[32] = "";
	int ret, len;

	buf = zalloc(MAX_CMDLEN);
	if (buf == NULL) {
		ret = -ENOMEM;
		goto error;
	}
	if (pp->offset) {
		ret = e_snprintf(offs, 32, "+%lu", pp->offset);
		if (ret <= 0)
			goto error;
	}
	if (pp->line) {
		ret = e_snprintf(line, 32, ":%d", pp->line);
		if (ret <= 0)
			goto error;
	}
	if (pp->file) {
		len = strlen(pp->file) - 31;
		if (len < 0)
			len = 0;
		tmp = strchr(pp->file + len, '/');
		if (!tmp)
			tmp = pp->file + len;
		ret = e_snprintf(file, 32, "@%s", tmp + 1);
		if (ret <= 0)
			goto error;
	}

	if (pp->function)
		ret = e_snprintf(buf, MAX_CMDLEN, "%s%s%s%s%s", pp->function,
				 offs, pp->retprobe ? "%return" : "", line,
				 file);
	else
		ret = e_snprintf(buf, MAX_CMDLEN, "%s%s", file, line);
	if (ret <= 0)
		goto error;

	return buf;
error:
	pr_debug("Failed to synthesize perf probe point: %s",
		 strerror(-ret));
	if (buf)
		free(buf);
	return NULL;
}

#if 0
char *synthesize_perf_probe_command(struct perf_probe_event *pev)
{
	char *buf;
	int i, len, ret;

	buf = synthesize_perf_probe_point(&pev->point);
	if (!buf)
		return NULL;

	len = strlen(buf);
	for (i = 0; i < pev->nargs; i++) {
		ret = e_snprintf(&buf[len], MAX_CMDLEN - len, " %s",
				 pev->args[i].name);
		if (ret <= 0) {
			free(buf);
			return NULL;
		}
		len += ret;
	}

	return buf;
}
#endif

static int __synthesize_kprobe_trace_arg_ref(struct kprobe_trace_arg_ref *ref,
					     char **buf, size_t *buflen,
					     int depth)
{
	int ret;
	if (ref->next) {
		depth = __synthesize_kprobe_trace_arg_ref(ref->next, buf,
							 buflen, depth + 1);
		if (depth < 0)
			goto out;
	}

	ret = e_snprintf(*buf, *buflen, "%+ld(", ref->offset);
	if (ret < 0)
		depth = ret;
	else {
		*buf += ret;
		*buflen -= ret;
	}
out:
	return depth;

}

static int synthesize_kprobe_trace_arg(struct kprobe_trace_arg *arg,
				       char *buf, size_t buflen)
{
	int ret, depth = 0;
	char *tmp = buf;

	/* Argument name or separator */
	if (arg->name)
		ret = e_snprintf(buf, buflen, " %s=", arg->name);
	else
		ret = e_snprintf(buf, buflen, " ");
	if (ret < 0)
		return ret;
	buf += ret;
	buflen -= ret;

	/* Dereferencing arguments */
	if (arg->ref) {
		depth = __synthesize_kprobe_trace_arg_ref(arg->ref, &buf,
							  &buflen, 1);
		if (depth < 0)
			return depth;
	}

	/* Print argument value */
	ret = e_snprintf(buf, buflen, "%s", arg->value);
	if (ret < 0)
		return ret;
	buf += ret;
	buflen -= ret;

	/* Closing */
	while (depth--) {
		ret = e_snprintf(buf, buflen, ")");
		if (ret < 0)
			return ret;
		buf += ret;
		buflen -= ret;
	}
	/* Print argument type */
	if (arg->type) {
		ret = e_snprintf(buf, buflen, ":%s", arg->type);
		if (ret <= 0)
			return ret;
		buf += ret;
	}

	return buf - tmp;
}

char *synthesize_kprobe_trace_command(struct kprobe_trace_event *tev)
{
	struct kprobe_trace_point *tp = &tev->point;
	char *buf;
	int i, len, ret;

	buf = zalloc(MAX_CMDLEN);
	if (buf == NULL)
		return NULL;

	len = e_snprintf(buf, MAX_CMDLEN, "%c:%s/%s %s+%lu",
			 tp->retprobe ? 'r' : 'p',
			 tev->group, tev->event,
			 tp->symbol, tp->offset);
	if (len <= 0)
		goto error;

	for (i = 0; i < tev->nargs; i++) {
		ret = synthesize_kprobe_trace_arg(&tev->args[i], buf + len,
						  MAX_CMDLEN - len);
		if (ret <= 0)
			goto error;
		len += ret;
	}

	return buf;
error:
	free(buf);
	return NULL;
}

int convert_to_perf_probe_event(struct kprobe_trace_event *tev,
				struct perf_probe_event *pev)
{
	char buf[64] = "";
	int i, ret;

	/* Convert event/group name */
	pev->event = strdup(tev->event);
	pev->group = strdup(tev->group);
	if (pev->event == NULL || pev->group == NULL)
		return -ENOMEM;

	/* Convert trace_point to probe_point */
	ret = convert_to_perf_probe_point(&tev->point, &pev->point);
	if (ret < 0)
		return ret;

	/* Convert trace_arg to probe_arg */
	pev->nargs = tev->nargs;
	pev->args = zalloc(sizeof(struct perf_probe_arg) * pev->nargs);
	if (pev->args == NULL)
		return -ENOMEM;
	for (i = 0; i < tev->nargs && ret >= 0; i++) {
		if (tev->args[i].name)
			pev->args[i].name = strdup(tev->args[i].name);
		else {
			ret = synthesize_kprobe_trace_arg(&tev->args[i],
							  buf, 64);
			pev->args[i].name = strdup(buf);
		}
		if (pev->args[i].name == NULL && ret >= 0)
			ret = -ENOMEM;
	}

	if (ret < 0)
		clear_perf_probe_event(pev);

	return ret;
}

void clear_perf_probe_event(struct perf_probe_event *pev)
{
	struct perf_probe_point *pp = &pev->point;
	struct perf_probe_arg_field *field, *next;
	int i;

	if (pev->event)
		free(pev->event);
	if (pev->group)
		free(pev->group);
	if (pp->file)
		free(pp->file);
	if (pp->function)
		free(pp->function);
	if (pp->lazy_line)
		free(pp->lazy_line);
	for (i = 0; i < pev->nargs; i++) {
		if (pev->args[i].name)
			free(pev->args[i].name);
		if (pev->args[i].var)
			free(pev->args[i].var);
		if (pev->args[i].type)
			free(pev->args[i].type);
		field = pev->args[i].field;
		while (field) {
			next = field->next;
			if (field->name)
				free(field->name);
			free(field);
			field = next;
		}
	}
	if (pev->args)
		free(pev->args);
	memset(pev, 0, sizeof(*pev));
}

void clear_kprobe_trace_event(struct kprobe_trace_event *tev)
{
	struct kprobe_trace_arg_ref *ref, *next;
	int i;

	if (tev->event)
		free(tev->event);
	if (tev->group)
		free(tev->group);
	if (tev->point.symbol)
		free(tev->point.symbol);
	for (i = 0; i < tev->nargs; i++) {
		if (tev->args[i].name)
			free(tev->args[i].name);
		if (tev->args[i].value)
			free(tev->args[i].value);
		if (tev->args[i].type)
			free(tev->args[i].type);
		ref = tev->args[i].ref;
		while (ref) {
			next = ref->next;
			free(ref);
			ref = next;
		}
	}
	if (tev->args)
		free(tev->args);
	memset(tev, 0, sizeof(*tev));
}

static int open_kprobe_events(bool readwrite)
{
	char buf[PATH_MAX];
	const char *__debugfs;
	int ret;

	__debugfs = debugfs_find_mountpoint();
	if (__debugfs == NULL) {
		pr_warning("Debugfs is not mounted.\n");
		return -ENOENT;
	}

	ret = e_snprintf(buf, PATH_MAX, "%stracing/kprobe_events", __debugfs);
	if (ret >= 0) {
		pr_debug("Opening %s write=%d\n", buf, readwrite);
		if (readwrite && !probe_event_dry_run)
			ret = open(buf, O_RDWR, O_APPEND);
		else
			ret = open(buf, O_RDONLY, 0);
	}

	if (ret < 0) {
		if (errno == ENOENT)
			pr_warning("kprobe_events file does not exist - please"
				 " rebuild kernel with CONFIG_KPROBE_EVENT.\n");
		else
			pr_warning("Failed to open kprobe_events file: %s\n",
				   strerror(errno));
	}
	return ret;
}

/* Get raw string list of current kprobe_events */
static struct strlist *get_kprobe_trace_command_rawlist(int fd)
{
	int ret, idx;
	FILE *fp;
	char buf[MAX_CMDLEN];
	char *p;
	struct strlist *sl;

	sl = strlist__new(true, NULL);

	fp = fdopen(dup(fd), "r");
	while (!feof(fp)) {
		p = fgets(buf, MAX_CMDLEN, fp);
		if (!p)
			break;

		idx = strlen(p) - 1;
		if (p[idx] == '\n')
			p[idx] = '\0';
		ret = strlist__add(sl, buf);
		if (ret < 0) {
			pr_debug("strlist__add failed: %s\n", strerror(-ret));
			strlist__delete(sl);
			return NULL;
		}
	}
	fclose(fp);

	return sl;
}

/* Show an event */
static int show_perf_probe_event(struct perf_probe_event *pev)
{
	int i, ret;
	char buf[128];
	char *place;
<<<<<<< HEAD

	/* Synthesize only event probe point */
	place = synthesize_perf_probe_point(&pev->point);
	if (!place)
		return -EINVAL;

=======

	/* Synthesize only event probe point */
	place = synthesize_perf_probe_point(&pev->point);
	if (!place)
		return -EINVAL;

>>>>>>> bc4b473f
	ret = e_snprintf(buf, 128, "%s:%s", pev->group, pev->event);
	if (ret < 0)
		return ret;

	printf("  %-20s (on %s", buf, place);

	if (pev->nargs > 0) {
		printf(" with");
		for (i = 0; i < pev->nargs; i++) {
			ret = synthesize_perf_probe_arg(&pev->args[i],
							buf, 128);
			if (ret < 0)
				break;
			printf(" %s", buf);
		}
	}
	printf(")\n");
	free(place);
	return ret;
}

/* List up current perf-probe events */
int show_perf_probe_events(void)
{
	int fd, ret;
	struct kprobe_trace_event tev;
	struct perf_probe_event pev;
	struct strlist *rawlist;
	struct str_node *ent;

	setup_pager();
	ret = init_vmlinux();
	if (ret < 0)
		return ret;

	memset(&tev, 0, sizeof(tev));
	memset(&pev, 0, sizeof(pev));
<<<<<<< HEAD

	fd = open_kprobe_events(false);
	if (fd < 0)
		return fd;

=======

	fd = open_kprobe_events(false);
	if (fd < 0)
		return fd;

>>>>>>> bc4b473f
	rawlist = get_kprobe_trace_command_rawlist(fd);
	close(fd);
	if (!rawlist)
		return -ENOENT;

	strlist__for_each(ent, rawlist) {
		ret = parse_kprobe_trace_command(ent->s, &tev);
		if (ret >= 0) {
			ret = convert_to_perf_probe_event(&tev, &pev);
			if (ret >= 0)
				ret = show_perf_probe_event(&pev);
		}
		clear_perf_probe_event(&pev);
		clear_kprobe_trace_event(&tev);
		if (ret < 0)
			break;
	}
	strlist__delete(rawlist);

	return ret;
}

/* Get current perf-probe event names */
static struct strlist *get_kprobe_trace_event_names(int fd, bool include_group)
{
	char buf[128];
	struct strlist *sl, *rawlist;
	struct str_node *ent;
	struct kprobe_trace_event tev;
	int ret = 0;

	memset(&tev, 0, sizeof(tev));

	rawlist = get_kprobe_trace_command_rawlist(fd);
	sl = strlist__new(true, NULL);
	strlist__for_each(ent, rawlist) {
		ret = parse_kprobe_trace_command(ent->s, &tev);
		if (ret < 0)
			break;
		if (include_group) {
			ret = e_snprintf(buf, 128, "%s:%s", tev.group,
					tev.event);
			if (ret >= 0)
				ret = strlist__add(sl, buf);
		} else
			ret = strlist__add(sl, tev.event);
		clear_kprobe_trace_event(&tev);
		if (ret < 0)
			break;
	}
	strlist__delete(rawlist);

	if (ret < 0) {
		strlist__delete(sl);
		return NULL;
	}
	return sl;
}

static int write_kprobe_trace_event(int fd, struct kprobe_trace_event *tev)
{
	int ret = 0;
	char *buf = synthesize_kprobe_trace_command(tev);

	if (!buf) {
		pr_debug("Failed to synthesize kprobe trace event.\n");
		return -EINVAL;
	}

	pr_debug("Writing event: %s\n", buf);
	if (!probe_event_dry_run) {
		ret = write(fd, buf, strlen(buf));
		if (ret <= 0)
			pr_warning("Failed to write event: %s\n",
				   strerror(errno));
	}
	free(buf);
	return ret;
}

static int get_new_event_name(char *buf, size_t len, const char *base,
			      struct strlist *namelist, bool allow_suffix)
{
	int i, ret;

	/* Try no suffix */
	ret = e_snprintf(buf, len, "%s", base);
	if (ret < 0) {
		pr_debug("snprintf() failed: %s\n", strerror(-ret));
		return ret;
	}
	if (!strlist__has_entry(namelist, buf))
		return 0;

	if (!allow_suffix) {
		pr_warning("Error: event \"%s\" already exists. "
			   "(Use -f to force duplicates.)\n", base);
		return -EEXIST;
	}

	/* Try to add suffix */
	for (i = 1; i < MAX_EVENT_INDEX; i++) {
		ret = e_snprintf(buf, len, "%s_%d", base, i);
		if (ret < 0) {
			pr_debug("snprintf() failed: %s\n", strerror(-ret));
			return ret;
		}
		if (!strlist__has_entry(namelist, buf))
			break;
	}
	if (i == MAX_EVENT_INDEX) {
		pr_warning("Too many events are on the same function.\n");
		ret = -ERANGE;
	}

	return ret;
}

static int __add_kprobe_trace_events(struct perf_probe_event *pev,
				     struct kprobe_trace_event *tevs,
				     int ntevs, bool allow_suffix)
{
	int i, fd, ret;
	struct kprobe_trace_event *tev = NULL;
	char buf[64];
	const char *event, *group;
	struct strlist *namelist;

	fd = open_kprobe_events(true);
	if (fd < 0)
		return fd;
	/* Get current event names */
	namelist = get_kprobe_trace_event_names(fd, false);
	if (!namelist) {
		pr_debug("Failed to get current event list.\n");
		return -EIO;
	}

	ret = 0;
	printf("Add new event%s\n", (ntevs > 1) ? "s:" : ":");
	for (i = 0; i < ntevs; i++) {
		tev = &tevs[i];
		if (pev->event)
			event = pev->event;
		else
			if (pev->point.function)
				event = pev->point.function;
			else
				event = tev->point.symbol;
		if (pev->group)
			group = pev->group;
		else
			group = PERFPROBE_GROUP;

		/* Get an unused new event name */
		ret = get_new_event_name(buf, 64, event,
					 namelist, allow_suffix);
		if (ret < 0)
			break;
		event = buf;

		tev->event = strdup(event);
		tev->group = strdup(group);
		if (tev->event == NULL || tev->group == NULL) {
			ret = -ENOMEM;
			break;
		}
		ret = write_kprobe_trace_event(fd, tev);
		if (ret < 0)
			break;
		/* Add added event name to namelist */
		strlist__add(namelist, event);

		/* Trick here - save current event/group */
		event = pev->event;
		group = pev->group;
		pev->event = tev->event;
		pev->group = tev->group;
		show_perf_probe_event(pev);
		/* Trick here - restore current event/group */
		pev->event = (char *)event;
		pev->group = (char *)group;

		/*
		 * Probes after the first probe which comes from same
		 * user input are always allowed to add suffix, because
		 * there might be several addresses corresponding to
		 * one code line.
		 */
		allow_suffix = true;
	}

	if (ret >= 0) {
		/* Show how to use the event. */
		printf("\nYou can now use it on all perf tools, such as:\n\n");
		printf("\tperf record -e %s:%s -aR sleep 1\n\n", tev->group,
			 tev->event);
	}

	strlist__delete(namelist);
	close(fd);
	return ret;
}

static int convert_to_kprobe_trace_events(struct perf_probe_event *pev,
					  struct kprobe_trace_event **tevs,
					  int max_tevs)
{
	struct symbol *sym;
	int ret = 0, i;
	struct kprobe_trace_event *tev;

	/* Convert perf_probe_event with debuginfo */
	ret = try_to_find_kprobe_trace_events(pev, tevs, max_tevs);
	if (ret != 0)
		return ret;

	/* Allocate trace event buffer */
	tev = *tevs = zalloc(sizeof(struct kprobe_trace_event));
	if (tev == NULL)
		return -ENOMEM;

	/* Copy parameters */
	tev->point.symbol = strdup(pev->point.function);
	if (tev->point.symbol == NULL) {
		ret = -ENOMEM;
		goto error;
	}
	tev->point.offset = pev->point.offset;
	tev->nargs = pev->nargs;
	if (tev->nargs) {
		tev->args = zalloc(sizeof(struct kprobe_trace_arg)
				   * tev->nargs);
		if (tev->args == NULL) {
			ret = -ENOMEM;
			goto error;
		}
		for (i = 0; i < tev->nargs; i++) {
			if (pev->args[i].name) {
				tev->args[i].name = strdup(pev->args[i].name);
				if (tev->args[i].name == NULL) {
					ret = -ENOMEM;
					goto error;
				}
			}
			tev->args[i].value = strdup(pev->args[i].var);
			if (tev->args[i].value == NULL) {
				ret = -ENOMEM;
				goto error;
			}
			if (pev->args[i].type) {
				tev->args[i].type = strdup(pev->args[i].type);
				if (tev->args[i].type == NULL) {
					ret = -ENOMEM;
					goto error;
				}
			}
		}
	}

	/* Currently just checking function name from symbol map */
<<<<<<< HEAD
	sym = map__find_symbol_by_name(kmaps[MAP__FUNCTION],
=======
	sym = map__find_symbol_by_name(machine.vmlinux_maps[MAP__FUNCTION],
>>>>>>> bc4b473f
				       tev->point.symbol, NULL);
	if (!sym) {
		pr_warning("Kernel symbol \'%s\' not found.\n",
			   tev->point.symbol);
		ret = -ENOENT;
		goto error;
	}

	return 1;
error:
	clear_kprobe_trace_event(tev);
	free(tev);
	*tevs = NULL;
	return ret;
}

struct __event_package {
	struct perf_probe_event		*pev;
	struct kprobe_trace_event	*tevs;
	int				ntevs;
};

int add_perf_probe_events(struct perf_probe_event *pevs, int npevs,
			  bool force_add, int max_tevs)
{
	int i, j, ret;
	struct __event_package *pkgs;

	pkgs = zalloc(sizeof(struct __event_package) * npevs);
	if (pkgs == NULL)
		return -ENOMEM;

	/* Init vmlinux path */
	ret = init_vmlinux();
	if (ret < 0)
		return ret;

	/* Loop 1: convert all events */
	for (i = 0; i < npevs; i++) {
		pkgs[i].pev = &pevs[i];
		/* Convert with or without debuginfo */
		ret  = convert_to_kprobe_trace_events(pkgs[i].pev,
						      &pkgs[i].tevs, max_tevs);
		if (ret < 0)
			goto end;
		pkgs[i].ntevs = ret;
	}

	/* Loop 2: add all events */
	for (i = 0; i < npevs && ret >= 0; i++)
		ret = __add_kprobe_trace_events(pkgs[i].pev, pkgs[i].tevs,
						pkgs[i].ntevs, force_add);
end:
	/* Loop 3: cleanup trace events  */
	for (i = 0; i < npevs; i++)
		for (j = 0; j < pkgs[i].ntevs; j++)
			clear_kprobe_trace_event(&pkgs[i].tevs[j]);

	return ret;
}

static int __del_trace_kprobe_event(int fd, struct str_node *ent)
{
	char *p;
	char buf[128];
	int ret;

	/* Convert from perf-probe event to trace-kprobe event */
	ret = e_snprintf(buf, 128, "-:%s", ent->s);
	if (ret < 0)
		goto error;

	p = strchr(buf + 2, ':');
	if (!p) {
		pr_debug("Internal error: %s should have ':' but not.\n",
			 ent->s);
		ret = -ENOTSUP;
		goto error;
	}
	*p = '/';

	pr_debug("Writing event: %s\n", buf);
	ret = write(fd, buf, strlen(buf));
	if (ret < 0)
		goto error;

	printf("Remove event: %s\n", ent->s);
	return 0;
error:
	pr_warning("Failed to delete event: %s\n", strerror(-ret));
	return ret;
}

static int del_trace_kprobe_event(int fd, const char *group,
				  const char *event, struct strlist *namelist)
{
	char buf[128];
	struct str_node *ent, *n;
	int found = 0, ret = 0;

	ret = e_snprintf(buf, 128, "%s:%s", group, event);
	if (ret < 0) {
		pr_err("Failed to copy event.");
		return ret;
	}

	if (strpbrk(buf, "*?")) { /* Glob-exp */
		strlist__for_each_safe(ent, n, namelist)
			if (strglobmatch(ent->s, buf)) {
				found++;
				ret = __del_trace_kprobe_event(fd, ent);
				if (ret < 0)
					break;
				strlist__remove(namelist, ent);
			}
	} else {
		ent = strlist__find(namelist, buf);
		if (ent) {
			found++;
			ret = __del_trace_kprobe_event(fd, ent);
			if (ret >= 0)
				strlist__remove(namelist, ent);
		}
	}
	if (found == 0 && ret >= 0)
		pr_info("Info: Event \"%s\" does not exist.\n", buf);

	return ret;
}

int del_perf_probe_events(struct strlist *dellist)
{
	int fd, ret = 0;
	const char *group, *event;
	char *p, *str;
	struct str_node *ent;
	struct strlist *namelist;

	fd = open_kprobe_events(true);
	if (fd < 0)
		return fd;

	/* Get current event names */
	namelist = get_kprobe_trace_event_names(fd, true);
	if (namelist == NULL)
		return -EINVAL;

	strlist__for_each(ent, dellist) {
		str = strdup(ent->s);
		if (str == NULL) {
			ret = -ENOMEM;
			break;
		}
		pr_debug("Parsing: %s\n", str);
		p = strchr(str, ':');
		if (p) {
			group = str;
			*p = '\0';
			event = p + 1;
		} else {
			group = "*";
			event = str;
		}
		pr_debug("Group: %s, Event: %s\n", group, event);
		ret = del_trace_kprobe_event(fd, group, event, namelist);
		free(str);
		if (ret < 0)
			break;
	}
	strlist__delete(namelist);
	close(fd);

	return ret;
}
<|MERGE_RESOLUTION|>--- conflicted
+++ resolved
@@ -72,12 +72,7 @@
 }
 
 static char *synthesize_perf_probe_point(struct perf_probe_point *pp);
-<<<<<<< HEAD
-static struct map_groups kmap_groups;
-static struct map *kmaps[MAP__NR_TYPES];
-=======
 static struct machine machine;
->>>>>>> bc4b473f
 
 /* Initialize symbol maps and path of vmlinux */
 static int init_vmlinux(void)
@@ -96,23 +91,15 @@
 		goto out;
 	}
 
-<<<<<<< HEAD
-=======
 	ret = machine__init(&machine, "/", 0);
 	if (ret < 0)
 		goto out;
 
->>>>>>> bc4b473f
 	kernel = dso__new_kernel(symbol_conf.vmlinux_name);
 	if (kernel == NULL)
 		die("Failed to create kernel dso.");
 
-<<<<<<< HEAD
-	map_groups__init(&kmap_groups);
-	ret = __map_groups__create_kernel_maps(&kmap_groups, kmaps, kernel);
-=======
 	ret = __machine__create_kernel_maps(&machine, kernel);
->>>>>>> bc4b473f
 	if (ret < 0)
 		pr_debug("Failed to create kernel maps.\n");
 
@@ -125,21 +112,12 @@
 #ifdef DWARF_SUPPORT
 static int open_vmlinux(void)
 {
-<<<<<<< HEAD
-	if (map__load(kmaps[MAP__FUNCTION], NULL) < 0) {
-		pr_debug("Failed to load kernel map.\n");
-		return -EINVAL;
-	}
-	pr_debug("Try to open %s\n", kmaps[MAP__FUNCTION]->dso->long_name);
-	return open(kmaps[MAP__FUNCTION]->dso->long_name, O_RDONLY);
-=======
 	if (map__load(machine.vmlinux_maps[MAP__FUNCTION], NULL) < 0) {
 		pr_debug("Failed to load kernel map.\n");
 		return -EINVAL;
 	}
 	pr_debug("Try to open %s\n", machine.vmlinux_maps[MAP__FUNCTION]->dso->long_name);
 	return open(machine.vmlinux_maps[MAP__FUNCTION]->dso->long_name, O_RDONLY);
->>>>>>> bc4b473f
 }
 
 /* Convert trace point to probe point with debuginfo */
@@ -149,11 +127,7 @@
 	struct symbol *sym;
 	int fd, ret = -ENOENT;
 
-<<<<<<< HEAD
-	sym = map__find_symbol_by_name(kmaps[MAP__FUNCTION],
-=======
 	sym = map__find_symbol_by_name(machine.vmlinux_maps[MAP__FUNCTION],
->>>>>>> bc4b473f
 				       tp->symbol, NULL);
 	if (sym) {
 		fd = open_vmlinux();
@@ -587,7 +561,6 @@
 	struct perf_probe_arg_field **fieldp;
 
 	pr_debug("parsing arg: %s into ", str);
-<<<<<<< HEAD
 
 	tmp = strchr(str, '=');
 	if (tmp) {
@@ -662,82 +635,6 @@
 	return 0;
 }
 
-=======
-
-	tmp = strchr(str, '=');
-	if (tmp) {
-		arg->name = strndup(str, tmp - str);
-		if (arg->name == NULL)
-			return -ENOMEM;
-		pr_debug("name:%s ", arg->name);
-		str = tmp + 1;
-	}
-
-	tmp = strchr(str, ':');
-	if (tmp) {	/* Type setting */
-		*tmp = '\0';
-		arg->type = strdup(tmp + 1);
-		if (arg->type == NULL)
-			return -ENOMEM;
-		pr_debug("type:%s ", arg->type);
-	}
-
-	tmp = strpbrk(str, "-.");
-	if (!is_c_varname(str) || !tmp) {
-		/* A variable, register, symbol or special value */
-		arg->var = strdup(str);
-		if (arg->var == NULL)
-			return -ENOMEM;
-		pr_debug("%s\n", arg->var);
-		return 0;
-	}
-
-	/* Structure fields */
-	arg->var = strndup(str, tmp - str);
-	if (arg->var == NULL)
-		return -ENOMEM;
-	pr_debug("%s, ", arg->var);
-	fieldp = &arg->field;
-
-	do {
-		*fieldp = zalloc(sizeof(struct perf_probe_arg_field));
-		if (*fieldp == NULL)
-			return -ENOMEM;
-		if (*tmp == '.') {
-			str = tmp + 1;
-			(*fieldp)->ref = false;
-		} else if (tmp[1] == '>') {
-			str = tmp + 2;
-			(*fieldp)->ref = true;
-		} else {
-			semantic_error("Argument parse error: %s\n", str);
-			return -EINVAL;
-		}
-
-		tmp = strpbrk(str, "-.");
-		if (tmp) {
-			(*fieldp)->name = strndup(str, tmp - str);
-			if ((*fieldp)->name == NULL)
-				return -ENOMEM;
-			pr_debug("%s(%d), ", (*fieldp)->name, (*fieldp)->ref);
-			fieldp = &(*fieldp)->next;
-		}
-	} while (tmp);
-	(*fieldp)->name = strdup(str);
-	if ((*fieldp)->name == NULL)
-		return -ENOMEM;
-	pr_debug("%s(%d)\n", (*fieldp)->name, (*fieldp)->ref);
-
-	/* If no name is specified, set the last field name */
-	if (!arg->name) {
-		arg->name = strdup((*fieldp)->name);
-		if (arg->name == NULL)
-			return -ENOMEM;
-	}
-	return 0;
-}
-
->>>>>>> bc4b473f
 /* Parse perf-probe event command */
 int parse_perf_probe_command(const char *cmd, struct perf_probe_event *pev)
 {
@@ -1262,21 +1159,12 @@
 	int i, ret;
 	char buf[128];
 	char *place;
-<<<<<<< HEAD
 
 	/* Synthesize only event probe point */
 	place = synthesize_perf_probe_point(&pev->point);
 	if (!place)
 		return -EINVAL;
 
-=======
-
-	/* Synthesize only event probe point */
-	place = synthesize_perf_probe_point(&pev->point);
-	if (!place)
-		return -EINVAL;
-
->>>>>>> bc4b473f
 	ret = e_snprintf(buf, 128, "%s:%s", pev->group, pev->event);
 	if (ret < 0)
 		return ret;
@@ -1314,19 +1202,11 @@
 
 	memset(&tev, 0, sizeof(tev));
 	memset(&pev, 0, sizeof(pev));
-<<<<<<< HEAD
 
 	fd = open_kprobe_events(false);
 	if (fd < 0)
 		return fd;
 
-=======
-
-	fd = open_kprobe_events(false);
-	if (fd < 0)
-		return fd;
-
->>>>>>> bc4b473f
 	rawlist = get_kprobe_trace_command_rawlist(fd);
 	close(fd);
 	if (!rawlist)
@@ -1588,11 +1468,7 @@
 	}
 
 	/* Currently just checking function name from symbol map */
-<<<<<<< HEAD
-	sym = map__find_symbol_by_name(kmaps[MAP__FUNCTION],
-=======
 	sym = map__find_symbol_by_name(machine.vmlinux_maps[MAP__FUNCTION],
->>>>>>> bc4b473f
 				       tev->point.symbol, NULL);
 	if (!sym) {
 		pr_warning("Kernel symbol \'%s\' not found.\n",
