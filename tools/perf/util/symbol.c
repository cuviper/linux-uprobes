--- conflicted
+++ resolved
@@ -485,11 +485,7 @@
 			       symbol_filter_t filter)
 {
 	struct map_groups *kmaps = map__kmap(map)->kmaps;
-<<<<<<< HEAD
-	struct kernel_info *kerninfo = kmaps->this_kerninfo;
-=======
 	struct machine *machine = kmaps->machine;
->>>>>>> bc4b473f
 	struct map *curr_map = map;
 	struct symbol *pos;
 	int count = 0;
@@ -512,13 +508,8 @@
 
 			if (strcmp(curr_map->dso->short_name, module)) {
 				if (curr_map != map &&
-<<<<<<< HEAD
-					self->kernel == DSO_TYPE_GUEST_KERNEL &&
-					is_default_guest(kerninfo)) {
-=======
 				    self->kernel == DSO_TYPE_GUEST_KERNEL &&
 				    machine__is_default_guest(machine)) {
->>>>>>> bc4b473f
 					/*
 					 * We assume all symbols of a module are
 					 * continuous in * kallsyms, so curr_map
@@ -536,21 +527,13 @@
 					pr_err("%s/proc/{kallsyms,modules} "
 					         "inconsistency while looking "
 						 "for \"%s\" module!\n",
-<<<<<<< HEAD
-						 kerninfo->root_dir, module);
-=======
 						 machine->root_dir, module);
->>>>>>> bc4b473f
 					curr_map = map;
 					goto discard_symbol;
 				}
 
 				if (curr_map->dso->loaded &&
-<<<<<<< HEAD
-					!is_default_guest(kmaps->this_kerninfo))
-=======
 				    !machine__is_default_guest(machine))
->>>>>>> bc4b473f
 					goto discard_symbol;
 			}
 			/*
@@ -603,11 +586,7 @@
 
 	if (curr_map != map &&
 	    self->kernel == DSO_TYPE_GUEST_KERNEL &&
-<<<<<<< HEAD
-	    is_default_guest(kmaps->this_kerninfo)) {
-=======
 	    machine__is_default_guest(kmaps->machine)) {
->>>>>>> bc4b473f
 		dso__set_loaded(curr_map->dso, curr_map->type);
 	}
 
@@ -1312,11 +1291,7 @@
 	char build_id_hex[BUILD_ID_SIZE * 2 + 1];
 	int ret = -1;
 	int fd;
-<<<<<<< HEAD
-	struct kernel_info *kerninfo;
-=======
 	struct machine *machine;
->>>>>>> bc4b473f
 	const char *root_dir;
 
 	dso__set_loaded(self, map->type);
@@ -1326,17 +1301,10 @@
 	else if (self->kernel == DSO_TYPE_GUEST_KERNEL)
 		return dso__load_guest_kernel_sym(self, map, filter);
 
-<<<<<<< HEAD
-	if (map->groups && map->groups->this_kerninfo)
-		kerninfo = map->groups->this_kerninfo;
-	else
-		kerninfo = NULL;
-=======
 	if (map->groups && map->groups->machine)
 		machine = map->groups->machine;
 	else
 		machine = NULL;
->>>>>>> bc4b473f
 
 	name = malloc(size);
 	if (!name)
@@ -1391,13 +1359,8 @@
 			snprintf(name, size, "%s", self->long_name);
 			break;
 		case DSO__ORIG_GUEST_KMODULE:
-<<<<<<< HEAD
-			if (map->groups && map->groups->this_kerninfo)
-				root_dir = map->groups->this_kerninfo->root_dir;
-=======
 			if (map->groups && map->groups->machine)
 				root_dir = map->groups->machine->root_dir;
->>>>>>> bc4b473f
 			else
 				root_dir = "";
 			snprintf(name, size, "%s%s", root_dir, self->long_name);
@@ -1565,30 +1528,17 @@
 	return strdup(name);
 }
 
-<<<<<<< HEAD
-static int map_groups__set_modules_path(struct map_groups *self,
-				const char *root_dir)
-=======
 static int machine__set_modules_path(struct machine *self)
->>>>>>> bc4b473f
 {
 	char *version;
 	char modules_path[PATH_MAX];
 
-<<<<<<< HEAD
-	version = get_kernel_version(root_dir);
-=======
 	version = get_kernel_version(self->root_dir);
->>>>>>> bc4b473f
 	if (!version)
 		return -1;
 
 	snprintf(modules_path, sizeof(modules_path), "%s/lib/modules/%s/kernel",
-<<<<<<< HEAD
-		 root_dir, version);
-=======
 		 self->root_dir, version);
->>>>>>> bc4b473f
 	free(version);
 
 	return map_groups__set_modules_path_dir(&self->kmaps, modules_path);
@@ -1613,22 +1563,12 @@
 	return self;
 }
 
-<<<<<<< HEAD
-struct map *map_groups__new_module(struct map_groups *self, u64 start,
-				const char *filename,
-				struct kernel_info *kerninfo)
-{
-	struct map *map;
-	struct dso *dso;
-=======
 struct map *machine__new_module(struct machine *self, u64 start,
 				const char *filename)
 {
 	struct map *map;
 	struct dso *dso = __dsos__findnew(&self->kernel_dsos, filename);
->>>>>>> bc4b473f
-
-	dso = __dsos__findnew(&kerninfo->dsos__kernel, filename);
+
 	if (dso == NULL)
 		return NULL;
 
@@ -1636,17 +1576,6 @@
 	if (map == NULL)
 		return NULL;
 
-<<<<<<< HEAD
-	if (is_host_kernel(kerninfo))
-		dso->origin = DSO__ORIG_KMODULE;
-	else
-		dso->origin = DSO__ORIG_GUEST_KMODULE;
-	map_groups__insert(self, map);
-	return map;
-}
-
-static int map_groups__create_modules(struct kernel_info *kerninfo)
-=======
 	if (machine__is_host(self))
 		dso->origin = DSO__ORIG_KMODULE;
 	else
@@ -1656,22 +1585,11 @@
 }
 
 static int machine__create_modules(struct machine *self)
->>>>>>> bc4b473f
 {
 	char *line = NULL;
 	size_t n;
 	FILE *file;
 	struct map *map;
-<<<<<<< HEAD
-	const char *root_dir;
-	const char *modules;
-	char path[PATH_MAX];
-
-	if (is_default_guest(kerninfo))
-		modules = symbol_conf.default_guest_modules;
-	else {
-		sprintf(path, "%s/proc/modules", kerninfo->root_dir);
-=======
 	const char *modules;
 	char path[PATH_MAX];
 
@@ -1679,15 +1597,12 @@
 		modules = symbol_conf.default_guest_modules;
 	else {
 		sprintf(path, "%s/proc/modules", self->root_dir);
->>>>>>> bc4b473f
 		modules = path;
 	}
 
 	file = fopen(modules, "r");
 	if (file == NULL)
 		return -1;
-
-	root_dir = kerninfo->root_dir;
 
 	while (!feof(file)) {
 		char name[PATH_MAX];
@@ -1717,28 +1632,16 @@
 		*sep = '\0';
 
 		snprintf(name, sizeof(name), "[%s]", line);
-<<<<<<< HEAD
-		map = map_groups__new_module(&kerninfo->kmaps,
-				start, name, kerninfo);
-		if (map == NULL)
-			goto out_delete_line;
-		dso__kernel_module_get_build_id(map->dso, root_dir);
-=======
 		map = machine__new_module(self, start, name);
 		if (map == NULL)
 			goto out_delete_line;
 		dso__kernel_module_get_build_id(map->dso, self->root_dir);
->>>>>>> bc4b473f
 	}
 
 	free(line);
 	fclose(file);
 
-<<<<<<< HEAD
-	return map_groups__set_modules_path(&kerninfo->kmaps, root_dir);
-=======
 	return machine__set_modules_path(self);
->>>>>>> bc4b473f
 
 out_delete_line:
 	free(line);
@@ -1910,26 +1813,16 @@
 {
 	int err;
 	const char *kallsyms_filename = NULL;
-<<<<<<< HEAD
-	struct kernel_info *kerninfo;
-=======
 	struct machine *machine;
->>>>>>> bc4b473f
 	char path[PATH_MAX];
 
 	if (!map->groups) {
 		pr_debug("Guest kernel map hasn't the point to groups\n");
 		return -1;
 	}
-<<<<<<< HEAD
-	kerninfo = map->groups->this_kerninfo;
-
-	if (is_default_guest(kerninfo)) {
-=======
 	machine = map->groups->machine;
 
 	if (machine__is_default_guest(machine)) {
->>>>>>> bc4b473f
 		/*
 		 * if the user specified a vmlinux filename, use it and only
 		 * it, reporting errors to the user if it cannot be used.
@@ -1945,11 +1838,7 @@
 		if (!kallsyms_filename)
 			return -1;
 	} else {
-<<<<<<< HEAD
-		sprintf(path, "%s/proc/kallsyms", kerninfo->root_dir);
-=======
 		sprintf(path, "%s/proc/kallsyms", machine->root_dir);
->>>>>>> bc4b473f
 		kallsyms_filename = path;
 	}
 
@@ -1960,14 +1849,8 @@
 out_try_fixup:
 	if (err > 0) {
 		if (kallsyms_filename != NULL) {
-<<<<<<< HEAD
-			kern_mmap_name(kerninfo, path);
-			dso__set_long_name(self,
-				strdup(path));
-=======
 			machine__mmap_name(machine, path, sizeof(path));
 			dso__set_long_name(self, strdup(path));
->>>>>>> bc4b473f
 		}
 		map__fixup_start(map);
 		map__fixup_end(map);
@@ -2020,18 +1903,6 @@
 	return ret;
 }
 
-<<<<<<< HEAD
-void dsos__fprintf(struct rb_root *kerninfo_root, FILE *fp)
-{
-	struct rb_node *nd;
-
-	for (nd = rb_first(kerninfo_root); nd; nd = rb_next(nd)) {
-		struct kernel_info *pos = rb_entry(nd, struct kernel_info,
-				rb_node);
-		__dsos__fprintf(&pos->dsos__kernel, fp);
-		__dsos__fprintf(&pos->dsos__user, fp);
-	}
-=======
 size_t machines__fprintf_dsos(struct rb_root *self, FILE *fp)
 {
 	struct rb_node *nd;
@@ -2044,7 +1915,6 @@
 	}
 
 	return ret;
->>>>>>> bc4b473f
 }
 
 static size_t __dsos__fprintf_buildid(struct list_head *head, FILE *fp,
@@ -2062,30 +1932,15 @@
 	return ret;
 }
 
-<<<<<<< HEAD
-size_t dsos__fprintf_buildid(struct rb_root *kerninfo_root,
-		FILE *fp, bool with_hits)
-=======
 size_t machines__fprintf_dsos_buildid(struct rb_root *self, FILE *fp, bool with_hits)
->>>>>>> bc4b473f
 {
 	struct rb_node *nd;
 	size_t ret = 0;
 
-<<<<<<< HEAD
-	for (nd = rb_first(kerninfo_root); nd; nd = rb_next(nd)) {
-		struct kernel_info *pos = rb_entry(nd, struct kernel_info,
-				rb_node);
-		ret += __dsos__fprintf_buildid(&pos->dsos__kernel,
-					fp, with_hits);
-		ret += __dsos__fprintf_buildid(&pos->dsos__user,
-					fp, with_hits);
-=======
 	for (nd = rb_first(self); nd; nd = rb_next(nd)) {
 		struct machine *pos = rb_entry(nd, struct machine, rb_node);
 		ret += __dsos__fprintf_buildid(&pos->kernel_dsos, fp, with_hits);
 		ret += __dsos__fprintf_buildid(&pos->user_dsos, fp, with_hits);
->>>>>>> bc4b473f
 	}
 	return ret;
 }
@@ -2097,49 +1952,20 @@
 	if (self != NULL) {
 		dso__set_short_name(self, "[kernel]");
 		self->kernel = DSO_TYPE_KERNEL;
-<<<<<<< HEAD
 	}
 
 	return self;
 }
 
-static struct dso *dso__new_guest_kernel(struct kernel_info *kerninfo,
+static struct dso *dso__new_guest_kernel(struct machine *machine,
 					const char *name)
 {
-	char buff[PATH_MAX];
-	struct dso *self;
-
-	kern_mmap_name(kerninfo, buff);
-	self = dso__new(name ?: buff);
+	char bf[PATH_MAX];
+	struct dso *self = dso__new(name ?: machine__mmap_name(machine, bf, sizeof(bf)));
+
 	if (self != NULL) {
 		dso__set_short_name(self, "[guest.kernel]");
 		self->kernel = DSO_TYPE_GUEST_KERNEL;
-=======
->>>>>>> bc4b473f
-	}
-
-	return self;
-}
-
-<<<<<<< HEAD
-void dso__read_running_kernel_build_id(struct dso *self,
-			struct kernel_info *kerninfo)
-{
-	char path[PATH_MAX];
-
-	if (is_default_guest(kerninfo))
-		return;
-	sprintf(path, "%s/sys/kernel/notes", kerninfo->root_dir);
-=======
-static struct dso *dso__new_guest_kernel(struct machine *machine,
-					const char *name)
-{
-	char bf[PATH_MAX];
-	struct dso *self = dso__new(name ?: machine__mmap_name(machine, bf, sizeof(bf)));
-
-	if (self != NULL) {
-		dso__set_short_name(self, "[guest.kernel]");
-		self->kernel = DSO_TYPE_GUEST_KERNEL;
 	}
 
 	return self;
@@ -2152,35 +1978,16 @@
 	if (machine__is_default_guest(machine))
 		return;
 	sprintf(path, "%s/sys/kernel/notes", machine->root_dir);
->>>>>>> bc4b473f
 	if (sysfs__read_build_id(path, self->build_id,
 				 sizeof(self->build_id)) == 0)
 		self->has_build_id = true;
 }
 
-<<<<<<< HEAD
-static struct dso *dsos__create_kernel(struct kernel_info *kerninfo)
-=======
 static struct dso *machine__create_kernel(struct machine *self)
->>>>>>> bc4b473f
 {
 	const char *vmlinux_name = NULL;
 	struct dso *kernel;
 
-<<<<<<< HEAD
-	if (is_host_kernel(kerninfo)) {
-		vmlinux_name = symbol_conf.vmlinux_name;
-		kernel = dso__new_kernel(vmlinux_name);
-	} else {
-		if (is_default_guest(kerninfo))
-			vmlinux_name = symbol_conf.default_guest_vmlinux_name;
-		kernel = dso__new_guest_kernel(kerninfo, vmlinux_name);
-	}
-
-	if (kernel != NULL) {
-		dso__read_running_kernel_build_id(kernel, kerninfo);
-		dsos__add(&kerninfo->dsos__kernel, kernel);
-=======
 	if (machine__is_host(self)) {
 		vmlinux_name = symbol_conf.vmlinux_name;
 		kernel = dso__new_kernel(vmlinux_name);
@@ -2193,7 +2000,6 @@
 	if (kernel != NULL) {
 		dso__read_running_kernel_build_id(kernel, self);
 		dsos__add(&self->kernel_dsos, kernel);
->>>>>>> bc4b473f
 	}
 	return kernel;
 }
@@ -2353,34 +2159,6 @@
 	return -1;
 }
 
-<<<<<<< HEAD
-int map_groups__create_kernel_maps(struct rb_root *kerninfo_root, pid_t pid)
-{
-	struct kernel_info *kerninfo;
-	struct dso *kernel;
-
-	kerninfo = kerninfo__findnew(kerninfo_root, pid);
-	if (kerninfo == NULL)
-		return -1;
-	kernel = dsos__create_kernel(kerninfo);
-	if (kernel == NULL)
-		return -1;
-
-	if (__map_groups__create_kernel_maps(&kerninfo->kmaps,
-			kerninfo->vmlinux_maps, kernel) < 0)
-		return -1;
-
-	if (symbol_conf.use_modules &&
-		map_groups__create_modules(kerninfo) < 0)
-		pr_debug("Problems creating module maps, continuing anyway...\n");
-	/*
-	 * Now that we have all the maps created, just set the ->end of them:
-	 */
-	map_groups__fixup_end(&kerninfo->kmaps);
-	return 0;
-}
-
-=======
 int machines__create_kernel_maps(struct rb_root *self, pid_t pid)
 {
 	struct machine *machine = machines__findnew(self, pid);
@@ -2391,7 +2169,6 @@
 	return machine__create_kernel_maps(machine);
 }
 
->>>>>>> bc4b473f
 static int hex(char ch)
 {
 	if ((ch >= '0') && (ch <= '9'))
@@ -2435,11 +2212,7 @@
 	return s;
 }
 
-<<<<<<< HEAD
-int map_groups__create_guest_kernel_maps(struct rb_root *kerninfo_root)
-=======
 int machines__create_guest_kernel_maps(struct rb_root *self)
->>>>>>> bc4b473f
 {
 	int ret = 0;
 	struct dirent **namelist = NULL;
@@ -2450,12 +2223,7 @@
 	if (symbol_conf.default_guest_vmlinux_name ||
 	    symbol_conf.default_guest_modules ||
 	    symbol_conf.default_guest_kallsyms) {
-<<<<<<< HEAD
-		map_groups__create_kernel_maps(kerninfo_root,
-					DEFAULT_GUEST_KERNEL_ID);
-=======
 		machines__create_kernel_maps(self, DEFAULT_GUEST_KERNEL_ID);
->>>>>>> bc4b473f
 	}
 
 	if (symbol_conf.guestmount) {
@@ -2476,20 +2244,13 @@
 				pr_debug("Can't access file %s\n", path);
 				goto failure;
 			}
-<<<<<<< HEAD
-			map_groups__create_kernel_maps(kerninfo_root,
-							pid);
-=======
 			machines__create_kernel_maps(self, pid);
->>>>>>> bc4b473f
 		}
 failure:
 		free(namelist);
 	}
 
 	return ret;
-<<<<<<< HEAD
-=======
 }
 
 int machine__load_kallsyms(struct machine *self, const char *filename,
@@ -2523,5 +2284,4 @@
 	}
 
 	return ret;
->>>>>>> bc4b473f
 }