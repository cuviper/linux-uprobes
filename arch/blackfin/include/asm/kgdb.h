--- conflicted
+++ resolved
@@ -108,10 +108,7 @@
 #else
 # define CACHE_FLUSH_IS_SAFE	1
 #endif
-<<<<<<< HEAD
-=======
 #define GDB_ADJUSTS_BREAK_OFFSET
->>>>>>> dc7acbb2
 #define HW_INST_WATCHPOINT_NUM	6
 #define HW_WATCHPOINT_NUM	8
 #define TYPE_INST_WATCHPOINT	0
