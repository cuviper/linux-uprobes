/*
 * This file is subject to the terms and conditions of the GNU General Public
 * License.  See the file "COPYING" in the main directory of this archive
 * for more details.
 *
 * Copyright (C) 1994, 1995, 1996, 1999 by Ralf Baechle
 * Copyright (C) 2008 Wind River Systems,
 *   written by Ralf Baechle
 * Copyright (C) 1999 Silicon Graphics, Inc.
 */
#ifndef _ASM_TYPES_H
#define _ASM_TYPES_H

/*
 * We don't use int-l64.h for the kernel anymore but still use it for
 * userspace to avoid code changes.
 */
#if (_MIPS_SZLONG == 64) && !defined(__KERNEL__)
# include <asm-generic/int-l64.h>
#else
# include <asm-generic/int-ll64.h>
#endif

#ifndef __ASSEMBLY__

typedef unsigned short umode_t;

#endif /* __ASSEMBLY__ */

/*
 * These aren't exported outside the kernel to avoid name space clashes
 */
#ifdef __KERNEL__
#ifndef __ASSEMBLY__

<<<<<<< HEAD
typedef u64 dma64_addr_t;

=======
>>>>>>> 9ca85c63
/*
 * Don't use phys_t.  You've been warned.
 */
#ifdef CONFIG_64BIT_PHYS_ADDR
typedef unsigned long long phys_t;
#else
typedef unsigned long phys_t;
#endif

#endif /* __ASSEMBLY__ */

#endif /* __KERNEL__ */

#endif /* _ASM_TYPES_H */<|MERGE_RESOLUTION|>--- conflicted
+++ resolved
@@ -33,11 +33,6 @@
 #ifdef __KERNEL__
 #ifndef __ASSEMBLY__
 
-<<<<<<< HEAD
-typedef u64 dma64_addr_t;
-
-=======
->>>>>>> 9ca85c63
 /*
  * Don't use phys_t.  You've been warned.
  */
