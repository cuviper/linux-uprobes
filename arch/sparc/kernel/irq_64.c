/* irq.c: UltraSparc IRQ handling/init/registry.
 *
 * Copyright (C) 1997, 2007, 2008 David S. Miller (davem@davemloft.net)
 * Copyright (C) 1998  Eddie C. Dost    (ecd@skynet.be)
 * Copyright (C) 1998  Jakub Jelinek    (jj@ultra.linux.cz)
 */

#include <linux/module.h>
#include <linux/sched.h>
#include <linux/linkage.h>
#include <linux/ptrace.h>
#include <linux/errno.h>
#include <linux/kernel_stat.h>
#include <linux/signal.h>
#include <linux/mm.h>
#include <linux/interrupt.h>
#include <linux/slab.h>
#include <linux/random.h>
#include <linux/init.h>
#include <linux/delay.h>
#include <linux/proc_fs.h>
#include <linux/seq_file.h>
#include <linux/irq.h>

#include <asm/ptrace.h>
#include <asm/processor.h>
#include <asm/atomic.h>
#include <asm/system.h>
#include <asm/irq.h>
#include <asm/io.h>
#include <asm/iommu.h>
#include <asm/upa.h>
#include <asm/oplib.h>
#include <asm/prom.h>
#include <asm/timer.h>
#include <asm/smp.h>
#include <asm/starfire.h>
#include <asm/uaccess.h>
#include <asm/cache.h>
#include <asm/cpudata.h>
#include <asm/auxio.h>
#include <asm/head.h>
#include <asm/hypervisor.h>
#include <asm/cacheflush.h>

#include "entry.h"
#include "cpumap.h"

#define NUM_IVECS	(IMAP_INR + 1)

struct ino_bucket *ivector_table;
unsigned long ivector_table_pa;

/* On several sun4u processors, it is illegal to mix bypass and
 * non-bypass accesses.  Therefore we access all INO buckets
 * using bypass accesses only.
 */
static unsigned long bucket_get_chain_pa(unsigned long bucket_pa)
{
	unsigned long ret;

	__asm__ __volatile__("ldxa	[%1] %2, %0"
			     : "=&r" (ret)
			     : "r" (bucket_pa +
				    offsetof(struct ino_bucket,
					     __irq_chain_pa)),
			       "i" (ASI_PHYS_USE_EC));

	return ret;
}

static void bucket_clear_chain_pa(unsigned long bucket_pa)
{
	__asm__ __volatile__("stxa	%%g0, [%0] %1"
			     : /* no outputs */
			     : "r" (bucket_pa +
				    offsetof(struct ino_bucket,
					     __irq_chain_pa)),
			       "i" (ASI_PHYS_USE_EC));
}

static unsigned int bucket_get_virt_irq(unsigned long bucket_pa)
{
	unsigned int ret;

	__asm__ __volatile__("lduwa	[%1] %2, %0"
			     : "=&r" (ret)
			     : "r" (bucket_pa +
				    offsetof(struct ino_bucket,
					     __virt_irq)),
			       "i" (ASI_PHYS_USE_EC));

	return ret;
}

static void bucket_set_virt_irq(unsigned long bucket_pa,
				unsigned int virt_irq)
{
	__asm__ __volatile__("stwa	%0, [%1] %2"
			     : /* no outputs */
			     : "r" (virt_irq),
			       "r" (bucket_pa +
				    offsetof(struct ino_bucket,
					     __virt_irq)),
			       "i" (ASI_PHYS_USE_EC));
}

#define irq_work_pa(__cpu)	&(trap_block[(__cpu)].irq_worklist_pa)

static struct {
	unsigned int dev_handle;
	unsigned int dev_ino;
	unsigned int in_use;
} virt_irq_table[NR_IRQS];
static DEFINE_SPINLOCK(virt_irq_alloc_lock);

unsigned char virt_irq_alloc(unsigned int dev_handle,
			     unsigned int dev_ino)
{
	unsigned long flags;
	unsigned char ent;

	BUILD_BUG_ON(NR_IRQS >= 256);

	spin_lock_irqsave(&virt_irq_alloc_lock, flags);

	for (ent = 1; ent < NR_IRQS; ent++) {
		if (!virt_irq_table[ent].in_use)
			break;
	}
	if (ent >= NR_IRQS) {
		printk(KERN_ERR "IRQ: Out of virtual IRQs.\n");
		ent = 0;
	} else {
		virt_irq_table[ent].dev_handle = dev_handle;
		virt_irq_table[ent].dev_ino = dev_ino;
		virt_irq_table[ent].in_use = 1;
	}

	spin_unlock_irqrestore(&virt_irq_alloc_lock, flags);

	return ent;
}

#ifdef CONFIG_PCI_MSI
void virt_irq_free(unsigned int virt_irq)
{
	unsigned long flags;

	if (virt_irq >= NR_IRQS)
		return;

	spin_lock_irqsave(&virt_irq_alloc_lock, flags);

	virt_irq_table[virt_irq].in_use = 0;

	spin_unlock_irqrestore(&virt_irq_alloc_lock, flags);
}
#endif

/*
 * /proc/interrupts printing:
 */

int show_interrupts(struct seq_file *p, void *v)
{
	int i = *(loff_t *) v, j;
	struct irqaction * action;
	unsigned long flags;

	if (i == 0) {
		seq_printf(p, "           ");
		for_each_online_cpu(j)
			seq_printf(p, "CPU%d       ",j);
		seq_putc(p, '\n');
	}

	if (i < NR_IRQS) {
		raw_spin_lock_irqsave(&irq_desc[i].lock, flags);
		action = irq_desc[i].action;
		if (!action)
			goto skip;
		seq_printf(p, "%3d: ",i);
#ifndef CONFIG_SMP
		seq_printf(p, "%10u ", kstat_irqs(i));
#else
		for_each_online_cpu(j)
			seq_printf(p, "%10u ", kstat_irqs_cpu(i, j));
#endif
		seq_printf(p, " %9s", irq_desc[i].chip->name);
		seq_printf(p, "  %s", action->name);

		for (action=action->next; action; action = action->next)
			seq_printf(p, ", %s", action->name);

		seq_putc(p, '\n');
skip:
		raw_spin_unlock_irqrestore(&irq_desc[i].lock, flags);
	} else if (i == NR_IRQS) {
		seq_printf(p, "NMI: ");
		for_each_online_cpu(j)
			seq_printf(p, "%10u ", cpu_data(j).__nmi_count);
		seq_printf(p, "     Non-maskable interrupts\n");
	}
	return 0;
}

static unsigned int sun4u_compute_tid(unsigned long imap, unsigned long cpuid)
{
	unsigned int tid;

	if (this_is_starfire) {
		tid = starfire_translate(imap, cpuid);
		tid <<= IMAP_TID_SHIFT;
		tid &= IMAP_TID_UPA;
	} else {
		if (tlb_type == cheetah || tlb_type == cheetah_plus) {
			unsigned long ver;

			__asm__ ("rdpr %%ver, %0" : "=r" (ver));
			if ((ver >> 32UL) == __JALAPENO_ID ||
			    (ver >> 32UL) == __SERRANO_ID) {
				tid = cpuid << IMAP_TID_SHIFT;
				tid &= IMAP_TID_JBUS;
			} else {
				unsigned int a = cpuid & 0x1f;
				unsigned int n = (cpuid >> 5) & 0x1f;

				tid = ((a << IMAP_AID_SHIFT) |
				       (n << IMAP_NID_SHIFT));
				tid &= (IMAP_AID_SAFARI |
					IMAP_NID_SAFARI);
			}
		} else {
			tid = cpuid << IMAP_TID_SHIFT;
			tid &= IMAP_TID_UPA;
		}
	}

	return tid;
}

struct irq_handler_data {
	unsigned long	iclr;
	unsigned long	imap;

	void		(*pre_handler)(unsigned int, void *, void *);
	void		*arg1;
	void		*arg2;
};

#ifdef CONFIG_SMP
static int irq_choose_cpu(unsigned int virt_irq, const struct cpumask *affinity)
{
	cpumask_t mask;
	int cpuid;

	cpumask_copy(&mask, affinity);
	if (cpus_equal(mask, cpu_online_map)) {
		cpuid = map_to_cpu(virt_irq);
	} else {
		cpumask_t tmp;

		cpus_and(tmp, cpu_online_map, mask);
		cpuid = cpus_empty(tmp) ? map_to_cpu(virt_irq) : first_cpu(tmp);
	}

	return cpuid;
}
#else
<<<<<<< HEAD
static int irq_choose_cpu(unsigned int virt_irq, const struct cpumask *affinity)
{
	return real_hard_smp_processor_id();
}
=======
#define irq_choose_cpu(virt_irq, affinity)	\
	real_hard_smp_processor_id()
>>>>>>> be8cde8b
#endif

static void sun4u_irq_enable(unsigned int virt_irq)
{
	struct irq_handler_data *data = get_irq_chip_data(virt_irq);

	if (likely(data)) {
		unsigned long cpuid, imap, val;
		unsigned int tid;

		cpuid = irq_choose_cpu(virt_irq,
				       irq_desc[virt_irq].affinity);
		imap = data->imap;

		tid = sun4u_compute_tid(imap, cpuid);

		val = upa_readq(imap);
		val &= ~(IMAP_TID_UPA | IMAP_TID_JBUS |
			 IMAP_AID_SAFARI | IMAP_NID_SAFARI);
		val |= tid | IMAP_VALID;
		upa_writeq(val, imap);
		upa_writeq(ICLR_IDLE, data->iclr);
	}
}

static int sun4u_set_affinity(unsigned int virt_irq,
			       const struct cpumask *mask)
{
	struct irq_handler_data *data = get_irq_chip_data(virt_irq);

	if (likely(data)) {
		unsigned long cpuid, imap, val;
		unsigned int tid;

		cpuid = irq_choose_cpu(virt_irq, mask);
		imap = data->imap;

		tid = sun4u_compute_tid(imap, cpuid);

		val = upa_readq(imap);
		val &= ~(IMAP_TID_UPA | IMAP_TID_JBUS |
			 IMAP_AID_SAFARI | IMAP_NID_SAFARI);
		val |= tid | IMAP_VALID;
		upa_writeq(val, imap);
		upa_writeq(ICLR_IDLE, data->iclr);
	}

	return 0;
}

/* Don't do anything.  The desc->status check for IRQ_DISABLED in
 * handler_irq() will skip the handler call and that will leave the
 * interrupt in the sent state.  The next ->enable() call will hit the
 * ICLR register to reset the state machine.
 *
 * This scheme is necessary, instead of clearing the Valid bit in the
 * IMAP register, to handle the case of IMAP registers being shared by
 * multiple INOs (and thus ICLR registers).  Since we use a different
 * virtual IRQ for each shared IMAP instance, the generic code thinks
 * there is only one user so it prematurely calls ->disable() on
 * free_irq().
 *
 * We have to provide an explicit ->disable() method instead of using
 * NULL to get the default.  The reason is that if the generic code
 * sees that, it also hooks up a default ->shutdown method which
 * invokes ->mask() which we do not want.  See irq_chip_set_defaults().
 */
static void sun4u_irq_disable(unsigned int virt_irq)
{
}

static void sun4u_irq_eoi(unsigned int virt_irq)
{
	struct irq_handler_data *data = get_irq_chip_data(virt_irq);
	struct irq_desc *desc = irq_desc + virt_irq;

	if (unlikely(desc->status & (IRQ_DISABLED|IRQ_INPROGRESS)))
		return;

	if (likely(data))
		upa_writeq(ICLR_IDLE, data->iclr);
}

static void sun4v_irq_enable(unsigned int virt_irq)
{
	unsigned int ino = virt_irq_table[virt_irq].dev_ino;
	unsigned long cpuid = irq_choose_cpu(virt_irq,
					     irq_desc[virt_irq].affinity);
	int err;

	err = sun4v_intr_settarget(ino, cpuid);
	if (err != HV_EOK)
		printk(KERN_ERR "sun4v_intr_settarget(%x,%lu): "
		       "err(%d)\n", ino, cpuid, err);
	err = sun4v_intr_setstate(ino, HV_INTR_STATE_IDLE);
	if (err != HV_EOK)
		printk(KERN_ERR "sun4v_intr_setstate(%x): "
		       "err(%d)\n", ino, err);
	err = sun4v_intr_setenabled(ino, HV_INTR_ENABLED);
	if (err != HV_EOK)
		printk(KERN_ERR "sun4v_intr_setenabled(%x): err(%d)\n",
		       ino, err);
}

static int sun4v_set_affinity(unsigned int virt_irq,
			       const struct cpumask *mask)
{
	unsigned int ino = virt_irq_table[virt_irq].dev_ino;
	unsigned long cpuid = irq_choose_cpu(virt_irq, mask);
	int err;

	err = sun4v_intr_settarget(ino, cpuid);
	if (err != HV_EOK)
		printk(KERN_ERR "sun4v_intr_settarget(%x,%lu): "
		       "err(%d)\n", ino, cpuid, err);

	return 0;
}

static void sun4v_irq_disable(unsigned int virt_irq)
{
	unsigned int ino = virt_irq_table[virt_irq].dev_ino;
	int err;

	err = sun4v_intr_setenabled(ino, HV_INTR_DISABLED);
	if (err != HV_EOK)
		printk(KERN_ERR "sun4v_intr_setenabled(%x): "
		       "err(%d)\n", ino, err);
}

static void sun4v_irq_eoi(unsigned int virt_irq)
{
	unsigned int ino = virt_irq_table[virt_irq].dev_ino;
	struct irq_desc *desc = irq_desc + virt_irq;
	int err;

	if (unlikely(desc->status & (IRQ_DISABLED|IRQ_INPROGRESS)))
		return;

	err = sun4v_intr_setstate(ino, HV_INTR_STATE_IDLE);
	if (err != HV_EOK)
		printk(KERN_ERR "sun4v_intr_setstate(%x): "
		       "err(%d)\n", ino, err);
}

static void sun4v_virq_enable(unsigned int virt_irq)
{
	unsigned long cpuid, dev_handle, dev_ino;
	int err;

	cpuid = irq_choose_cpu(virt_irq, irq_desc[virt_irq].affinity);

	dev_handle = virt_irq_table[virt_irq].dev_handle;
	dev_ino = virt_irq_table[virt_irq].dev_ino;

	err = sun4v_vintr_set_target(dev_handle, dev_ino, cpuid);
	if (err != HV_EOK)
		printk(KERN_ERR "sun4v_vintr_set_target(%lx,%lx,%lu): "
		       "err(%d)\n",
		       dev_handle, dev_ino, cpuid, err);
	err = sun4v_vintr_set_state(dev_handle, dev_ino,
				    HV_INTR_STATE_IDLE);
	if (err != HV_EOK)
		printk(KERN_ERR "sun4v_vintr_set_state(%lx,%lx,"
		       "HV_INTR_STATE_IDLE): err(%d)\n",
		       dev_handle, dev_ino, err);
	err = sun4v_vintr_set_valid(dev_handle, dev_ino,
				    HV_INTR_ENABLED);
	if (err != HV_EOK)
		printk(KERN_ERR "sun4v_vintr_set_state(%lx,%lx,"
		       "HV_INTR_ENABLED): err(%d)\n",
		       dev_handle, dev_ino, err);
}

static int sun4v_virt_set_affinity(unsigned int virt_irq,
				    const struct cpumask *mask)
{
	unsigned long cpuid, dev_handle, dev_ino;
	int err;

	cpuid = irq_choose_cpu(virt_irq, mask);

	dev_handle = virt_irq_table[virt_irq].dev_handle;
	dev_ino = virt_irq_table[virt_irq].dev_ino;

	err = sun4v_vintr_set_target(dev_handle, dev_ino, cpuid);
	if (err != HV_EOK)
		printk(KERN_ERR "sun4v_vintr_set_target(%lx,%lx,%lu): "
		       "err(%d)\n",
		       dev_handle, dev_ino, cpuid, err);

	return 0;
}

static void sun4v_virq_disable(unsigned int virt_irq)
{
	unsigned long dev_handle, dev_ino;
	int err;

	dev_handle = virt_irq_table[virt_irq].dev_handle;
	dev_ino = virt_irq_table[virt_irq].dev_ino;

	err = sun4v_vintr_set_valid(dev_handle, dev_ino,
				    HV_INTR_DISABLED);
	if (err != HV_EOK)
		printk(KERN_ERR "sun4v_vintr_set_state(%lx,%lx,"
		       "HV_INTR_DISABLED): err(%d)\n",
		       dev_handle, dev_ino, err);
}

static void sun4v_virq_eoi(unsigned int virt_irq)
{
	struct irq_desc *desc = irq_desc + virt_irq;
	unsigned long dev_handle, dev_ino;
	int err;

	if (unlikely(desc->status & (IRQ_DISABLED|IRQ_INPROGRESS)))
		return;

	dev_handle = virt_irq_table[virt_irq].dev_handle;
	dev_ino = virt_irq_table[virt_irq].dev_ino;

	err = sun4v_vintr_set_state(dev_handle, dev_ino,
				    HV_INTR_STATE_IDLE);
	if (err != HV_EOK)
		printk(KERN_ERR "sun4v_vintr_set_state(%lx,%lx,"
		       "HV_INTR_STATE_IDLE): err(%d)\n",
		       dev_handle, dev_ino, err);
}

static struct irq_chip sun4u_irq = {
	.name		= "sun4u",
	.enable		= sun4u_irq_enable,
	.disable	= sun4u_irq_disable,
	.eoi		= sun4u_irq_eoi,
	.set_affinity	= sun4u_set_affinity,
};

static struct irq_chip sun4v_irq = {
	.name		= "sun4v",
	.enable		= sun4v_irq_enable,
	.disable	= sun4v_irq_disable,
	.eoi		= sun4v_irq_eoi,
	.set_affinity	= sun4v_set_affinity,
};

static struct irq_chip sun4v_virq = {
	.name		= "vsun4v",
	.enable		= sun4v_virq_enable,
	.disable	= sun4v_virq_disable,
	.eoi		= sun4v_virq_eoi,
	.set_affinity	= sun4v_virt_set_affinity,
};

static void pre_flow_handler(unsigned int virt_irq,
				      struct irq_desc *desc)
{
	struct irq_handler_data *data = get_irq_chip_data(virt_irq);
	unsigned int ino = virt_irq_table[virt_irq].dev_ino;

	data->pre_handler(ino, data->arg1, data->arg2);

	handle_fasteoi_irq(virt_irq, desc);
}

void irq_install_pre_handler(int virt_irq,
			     void (*func)(unsigned int, void *, void *),
			     void *arg1, void *arg2)
{
	struct irq_handler_data *data = get_irq_chip_data(virt_irq);
	struct irq_desc *desc = irq_desc + virt_irq;

	data->pre_handler = func;
	data->arg1 = arg1;
	data->arg2 = arg2;

	desc->handle_irq = pre_flow_handler;
}

unsigned int build_irq(int inofixup, unsigned long iclr, unsigned long imap)
{
	struct ino_bucket *bucket;
	struct irq_handler_data *data;
	unsigned int virt_irq;
	int ino;

	BUG_ON(tlb_type == hypervisor);

	ino = (upa_readq(imap) & (IMAP_IGN | IMAP_INO)) + inofixup;
	bucket = &ivector_table[ino];
	virt_irq = bucket_get_virt_irq(__pa(bucket));
	if (!virt_irq) {
		virt_irq = virt_irq_alloc(0, ino);
		bucket_set_virt_irq(__pa(bucket), virt_irq);
		set_irq_chip_and_handler_name(virt_irq,
					      &sun4u_irq,
					      handle_fasteoi_irq,
					      "IVEC");
	}

	data = get_irq_chip_data(virt_irq);
	if (unlikely(data))
		goto out;

	data = kzalloc(sizeof(struct irq_handler_data), GFP_ATOMIC);
	if (unlikely(!data)) {
		prom_printf("IRQ: kzalloc(irq_handler_data) failed.\n");
		prom_halt();
	}
	set_irq_chip_data(virt_irq, data);

	data->imap  = imap;
	data->iclr  = iclr;

out:
	return virt_irq;
}

static unsigned int sun4v_build_common(unsigned long sysino,
				       struct irq_chip *chip)
{
	struct ino_bucket *bucket;
	struct irq_handler_data *data;
	unsigned int virt_irq;

	BUG_ON(tlb_type != hypervisor);

	bucket = &ivector_table[sysino];
	virt_irq = bucket_get_virt_irq(__pa(bucket));
	if (!virt_irq) {
		virt_irq = virt_irq_alloc(0, sysino);
		bucket_set_virt_irq(__pa(bucket), virt_irq);
		set_irq_chip_and_handler_name(virt_irq, chip,
					      handle_fasteoi_irq,
					      "IVEC");
	}

	data = get_irq_chip_data(virt_irq);
	if (unlikely(data))
		goto out;

	data = kzalloc(sizeof(struct irq_handler_data), GFP_ATOMIC);
	if (unlikely(!data)) {
		prom_printf("IRQ: kzalloc(irq_handler_data) failed.\n");
		prom_halt();
	}
	set_irq_chip_data(virt_irq, data);

	/* Catch accidental accesses to these things.  IMAP/ICLR handling
	 * is done by hypervisor calls on sun4v platforms, not by direct
	 * register accesses.
	 */
	data->imap = ~0UL;
	data->iclr = ~0UL;

out:
	return virt_irq;
}

unsigned int sun4v_build_irq(u32 devhandle, unsigned int devino)
{
	unsigned long sysino = sun4v_devino_to_sysino(devhandle, devino);

	return sun4v_build_common(sysino, &sun4v_irq);
}

unsigned int sun4v_build_virq(u32 devhandle, unsigned int devino)
{
	struct irq_handler_data *data;
	unsigned long hv_err, cookie;
	struct ino_bucket *bucket;
	struct irq_desc *desc;
	unsigned int virt_irq;

	bucket = kzalloc(sizeof(struct ino_bucket), GFP_ATOMIC);
	if (unlikely(!bucket))
		return 0;
	__flush_dcache_range((unsigned long) bucket,
			     ((unsigned long) bucket +
			      sizeof(struct ino_bucket)));

	virt_irq = virt_irq_alloc(devhandle, devino);
	bucket_set_virt_irq(__pa(bucket), virt_irq);

	set_irq_chip_and_handler_name(virt_irq, &sun4v_virq,
				      handle_fasteoi_irq,
				      "IVEC");

	data = kzalloc(sizeof(struct irq_handler_data), GFP_ATOMIC);
	if (unlikely(!data))
		return 0;

	/* In order to make the LDC channel startup sequence easier,
	 * especially wrt. locking, we do not let request_irq() enable
	 * the interrupt.
	 */
	desc = irq_desc + virt_irq;
	desc->status |= IRQ_NOAUTOEN;

	set_irq_chip_data(virt_irq, data);

	/* Catch accidental accesses to these things.  IMAP/ICLR handling
	 * is done by hypervisor calls on sun4v platforms, not by direct
	 * register accesses.
	 */
	data->imap = ~0UL;
	data->iclr = ~0UL;

	cookie = ~__pa(bucket);
	hv_err = sun4v_vintr_set_cookie(devhandle, devino, cookie);
	if (hv_err) {
		prom_printf("IRQ: Fatal, cannot set cookie for [%x:%x] "
			    "err=%lu\n", devhandle, devino, hv_err);
		prom_halt();
	}

	return virt_irq;
}

void ack_bad_irq(unsigned int virt_irq)
{
	unsigned int ino = virt_irq_table[virt_irq].dev_ino;

	if (!ino)
		ino = 0xdeadbeef;

	printk(KERN_CRIT "Unexpected IRQ from ino[%x] virt_irq[%u]\n",
	       ino, virt_irq);
}

void *hardirq_stack[NR_CPUS];
void *softirq_stack[NR_CPUS];

static __attribute__((always_inline)) void *set_hardirq_stack(void)
{
	void *orig_sp, *sp = hardirq_stack[smp_processor_id()];

	__asm__ __volatile__("mov %%sp, %0" : "=r" (orig_sp));
	if (orig_sp < sp ||
	    orig_sp > (sp + THREAD_SIZE)) {
		sp += THREAD_SIZE - 192 - STACK_BIAS;
		__asm__ __volatile__("mov %0, %%sp" : : "r" (sp));
	}

	return orig_sp;
}
static __attribute__((always_inline)) void restore_hardirq_stack(void *orig_sp)
{
	__asm__ __volatile__("mov %0, %%sp" : : "r" (orig_sp));
}

void handler_irq(int irq, struct pt_regs *regs)
{
	unsigned long pstate, bucket_pa;
	struct pt_regs *old_regs;
	void *orig_sp;

	clear_softint(1 << irq);

	old_regs = set_irq_regs(regs);
	irq_enter();

	/* Grab an atomic snapshot of the pending IVECs.  */
	__asm__ __volatile__("rdpr	%%pstate, %0\n\t"
			     "wrpr	%0, %3, %%pstate\n\t"
			     "ldx	[%2], %1\n\t"
			     "stx	%%g0, [%2]\n\t"
			     "wrpr	%0, 0x0, %%pstate\n\t"
			     : "=&r" (pstate), "=&r" (bucket_pa)
			     : "r" (irq_work_pa(smp_processor_id())),
			       "i" (PSTATE_IE)
			     : "memory");

	orig_sp = set_hardirq_stack();

	while (bucket_pa) {
		struct irq_desc *desc;
		unsigned long next_pa;
		unsigned int virt_irq;

		next_pa = bucket_get_chain_pa(bucket_pa);
		virt_irq = bucket_get_virt_irq(bucket_pa);
		bucket_clear_chain_pa(bucket_pa);

		desc = irq_desc + virt_irq;

		if (!(desc->status & IRQ_DISABLED))
			desc->handle_irq(virt_irq, desc);

		bucket_pa = next_pa;
	}

	restore_hardirq_stack(orig_sp);

	irq_exit();
	set_irq_regs(old_regs);
}

void do_softirq(void)
{
	unsigned long flags;

	if (in_interrupt())
		return;

	local_irq_save(flags);

	if (local_softirq_pending()) {
		void *orig_sp, *sp = softirq_stack[smp_processor_id()];

		sp += THREAD_SIZE - 192 - STACK_BIAS;

		__asm__ __volatile__("mov %%sp, %0\n\t"
				     "mov %1, %%sp"
				     : "=&r" (orig_sp)
				     : "r" (sp));
		__do_softirq();
		__asm__ __volatile__("mov %0, %%sp"
				     : : "r" (orig_sp));
	}

	local_irq_restore(flags);
}

#ifdef CONFIG_HOTPLUG_CPU
void fixup_irqs(void)
{
	unsigned int irq;

	for (irq = 0; irq < NR_IRQS; irq++) {
		unsigned long flags;

		raw_spin_lock_irqsave(&irq_desc[irq].lock, flags);
		if (irq_desc[irq].action &&
		    !(irq_desc[irq].status & IRQ_PER_CPU)) {
			if (irq_desc[irq].chip->set_affinity)
				irq_desc[irq].chip->set_affinity(irq,
					irq_desc[irq].affinity);
		}
		raw_spin_unlock_irqrestore(&irq_desc[irq].lock, flags);
	}

	tick_ops->disable_irq();
}
#endif

struct sun5_timer {
	u64	count0;
	u64	limit0;
	u64	count1;
	u64	limit1;
};

static struct sun5_timer *prom_timers;
static u64 prom_limit0, prom_limit1;

static void map_prom_timers(void)
{
	struct device_node *dp;
	const unsigned int *addr;

	/* PROM timer node hangs out in the top level of device siblings... */
	dp = of_find_node_by_path("/");
	dp = dp->child;
	while (dp) {
		if (!strcmp(dp->name, "counter-timer"))
			break;
		dp = dp->sibling;
	}

	/* Assume if node is not present, PROM uses different tick mechanism
	 * which we should not care about.
	 */
	if (!dp) {
		prom_timers = (struct sun5_timer *) 0;
		return;
	}

	/* If PROM is really using this, it must be mapped by him. */
	addr = of_get_property(dp, "address", NULL);
	if (!addr) {
		prom_printf("PROM does not have timer mapped, trying to continue.\n");
		prom_timers = (struct sun5_timer *) 0;
		return;
	}
	prom_timers = (struct sun5_timer *) ((unsigned long)addr[0]);
}

static void kill_prom_timer(void)
{
	if (!prom_timers)
		return;

	/* Save them away for later. */
	prom_limit0 = prom_timers->limit0;
	prom_limit1 = prom_timers->limit1;

	/* Just as in sun4c/sun4m PROM uses timer which ticks at IRQ 14.
	 * We turn both off here just to be paranoid.
	 */
	prom_timers->limit0 = 0;
	prom_timers->limit1 = 0;

	/* Wheee, eat the interrupt packet too... */
	__asm__ __volatile__(
"	mov	0x40, %%g2\n"
"	ldxa	[%%g0] %0, %%g1\n"
"	ldxa	[%%g2] %1, %%g1\n"
"	stxa	%%g0, [%%g0] %0\n"
"	membar	#Sync\n"
	: /* no outputs */
	: "i" (ASI_INTR_RECEIVE), "i" (ASI_INTR_R)
	: "g1", "g2");
}

void notrace init_irqwork_curcpu(void)
{
	int cpu = hard_smp_processor_id();

	trap_block[cpu].irq_worklist_pa = 0UL;
}

/* Please be very careful with register_one_mondo() and
 * sun4v_register_mondo_queues().
 *
 * On SMP this gets invoked from the CPU trampoline before
 * the cpu has fully taken over the trap table from OBP,
 * and it's kernel stack + %g6 thread register state is
 * not fully cooked yet.
 *
 * Therefore you cannot make any OBP calls, not even prom_printf,
 * from these two routines.
 */
static void __cpuinit notrace register_one_mondo(unsigned long paddr, unsigned long type, unsigned long qmask)
{
	unsigned long num_entries = (qmask + 1) / 64;
	unsigned long status;

	status = sun4v_cpu_qconf(type, paddr, num_entries);
	if (status != HV_EOK) {
		prom_printf("SUN4V: sun4v_cpu_qconf(%lu:%lx:%lu) failed, "
			    "err %lu\n", type, paddr, num_entries, status);
		prom_halt();
	}
}

void __cpuinit notrace sun4v_register_mondo_queues(int this_cpu)
{
	struct trap_per_cpu *tb = &trap_block[this_cpu];

	register_one_mondo(tb->cpu_mondo_pa, HV_CPU_QUEUE_CPU_MONDO,
			   tb->cpu_mondo_qmask);
	register_one_mondo(tb->dev_mondo_pa, HV_CPU_QUEUE_DEVICE_MONDO,
			   tb->dev_mondo_qmask);
	register_one_mondo(tb->resum_mondo_pa, HV_CPU_QUEUE_RES_ERROR,
			   tb->resum_qmask);
	register_one_mondo(tb->nonresum_mondo_pa, HV_CPU_QUEUE_NONRES_ERROR,
			   tb->nonresum_qmask);
}

/* Each queue region must be a power of 2 multiple of 64 bytes in
 * size.  The base real address must be aligned to the size of the
 * region.  Thus, an 8KB queue must be 8KB aligned, for example.
 */
static void __init alloc_one_queue(unsigned long *pa_ptr, unsigned long qmask)
{
	unsigned long size = PAGE_ALIGN(qmask + 1);
	unsigned long order = get_order(size);
	unsigned long p;

	p = __get_free_pages(GFP_KERNEL, order);
	if (!p) {
		prom_printf("SUN4V: Error, cannot allocate queue.\n");
		prom_halt();
	}

	*pa_ptr = __pa(p);
}

static void __init init_cpu_send_mondo_info(struct trap_per_cpu *tb)
{
#ifdef CONFIG_SMP
	unsigned long page;

	BUILD_BUG_ON((NR_CPUS * sizeof(u16)) > (PAGE_SIZE - 64));

	page = get_zeroed_page(GFP_KERNEL);
	if (!page) {
		prom_printf("SUN4V: Error, cannot allocate cpu mondo page.\n");
		prom_halt();
	}

	tb->cpu_mondo_block_pa = __pa(page);
	tb->cpu_list_pa = __pa(page + 64);
#endif
}

/* Allocate mondo and error queues for all possible cpus.  */
static void __init sun4v_init_mondo_queues(void)
{
	int cpu;

	for_each_possible_cpu(cpu) {
		struct trap_per_cpu *tb = &trap_block[cpu];

		alloc_one_queue(&tb->cpu_mondo_pa, tb->cpu_mondo_qmask);
		alloc_one_queue(&tb->dev_mondo_pa, tb->dev_mondo_qmask);
		alloc_one_queue(&tb->resum_mondo_pa, tb->resum_qmask);
		alloc_one_queue(&tb->resum_kernel_buf_pa, tb->resum_qmask);
		alloc_one_queue(&tb->nonresum_mondo_pa, tb->nonresum_qmask);
		alloc_one_queue(&tb->nonresum_kernel_buf_pa,
				tb->nonresum_qmask);
	}
}

static void __init init_send_mondo_info(void)
{
	int cpu;

	for_each_possible_cpu(cpu) {
		struct trap_per_cpu *tb = &trap_block[cpu];

		init_cpu_send_mondo_info(tb);
	}
}

static struct irqaction timer_irq_action = {
	.name = "timer",
};

/* Only invoked on boot processor. */
void __init init_IRQ(void)
{
	unsigned long size;

	map_prom_timers();
	kill_prom_timer();

	size = sizeof(struct ino_bucket) * NUM_IVECS;
	ivector_table = kzalloc(size, GFP_KERNEL);
	if (!ivector_table) {
		prom_printf("Fatal error, cannot allocate ivector_table\n");
		prom_halt();
	}
	__flush_dcache_range((unsigned long) ivector_table,
			     ((unsigned long) ivector_table) + size);

	ivector_table_pa = __pa(ivector_table);

	if (tlb_type == hypervisor)
		sun4v_init_mondo_queues();

	init_send_mondo_info();

	if (tlb_type == hypervisor) {
		/* Load up the boot cpu's entries.  */
		sun4v_register_mondo_queues(hard_smp_processor_id());
	}

	/* We need to clear any IRQ's pending in the soft interrupt
	 * registers, a spurious one could be left around from the
	 * PROM timer which we just disabled.
	 */
	clear_softint(get_softint());

	/* Now that ivector table is initialized, it is safe
	 * to receive IRQ vector traps.  We will normally take
	 * one or two right now, in case some device PROM used
	 * to boot us wants to speak to us.  We just ignore them.
	 */
	__asm__ __volatile__("rdpr	%%pstate, %%g1\n\t"
			     "or	%%g1, %0, %%g1\n\t"
			     "wrpr	%%g1, 0x0, %%pstate"
			     : /* No outputs */
			     : "i" (PSTATE_IE)
			     : "g1");

	irq_desc[0].action = &timer_irq_action;
}<|MERGE_RESOLUTION|>--- conflicted
+++ resolved
@@ -268,15 +268,8 @@
 	return cpuid;
 }
 #else
-<<<<<<< HEAD
-static int irq_choose_cpu(unsigned int virt_irq, const struct cpumask *affinity)
-{
-	return real_hard_smp_processor_id();
-}
-=======
 #define irq_choose_cpu(virt_irq, affinity)	\
 	real_hard_smp_processor_id()
->>>>>>> be8cde8b
 #endif
 
 static void sun4u_irq_enable(unsigned int virt_irq)
