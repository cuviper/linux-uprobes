--- conflicted
+++ resolved
@@ -437,8 +437,6 @@
 			[C(RESULT_MISS)]	= CACHE_OP_UNSUPPORTED,
 		},
 	},
-<<<<<<< HEAD
-=======
 };
 
 /*
@@ -675,7 +673,6 @@
 			[C(RESULT_MISS)]	= CACHE_OP_UNSUPPORTED,
 		},
 	},
->>>>>>> 55f9c40f
 };
 
 /*
