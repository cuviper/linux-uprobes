--- conflicted
+++ resolved
@@ -520,7 +520,6 @@
 	__raw_writel((3 << 18), CCM_BASE + CCM_CGR0);
 	__raw_writel((3 << 2) | (3 << 4) | (3 << 6) | (3 << 8) | (3 << 16),
 			CCM_BASE + CCM_CGR1);
-<<<<<<< HEAD
 
 	/*
 	 * Check if we came up in internal boot mode. If yes, we need some
@@ -535,22 +534,6 @@
 
 	__raw_writel(cgr2, CCM_BASE + CCM_CGR2);
 	__raw_writel(cgr3, CCM_BASE + CCM_CGR3);
-=======
->>>>>>> d4429f60
-
-	/*
-	 * Check if we came up in internal boot mode. If yes, we need some
-	 * extra clocks turned on, otherwise the MX35 boot ROM code will
-	 * hang after a watchdog reset.
-	 */
-	if (!(__raw_readl(CCM_BASE + CCM_RCSR) & (3 << 10))) {
-		/* Additionally turn on UART1, SCC, and IIM clocks */
-		cgr2 |= 3 << 16 | 3 << 4;
-		cgr3 |= 3 << 2;
-	}
-
-	__raw_writel(cgr2, CCM_BASE + CCM_CGR2);
-	__raw_writel(cgr3, CCM_BASE + CCM_CGR3);
 
 	clk_enable(&iim_clk);
 	mx35_read_cpu_rev();
