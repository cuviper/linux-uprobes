/*
 *  linux/arch/arm/mm/mmu.c
 *
 *  Copyright (C) 1995-2005 Russell King
 *
 * This program is free software; you can redistribute it and/or modify
 * it under the terms of the GNU General Public License version 2 as
 * published by the Free Software Foundation.
 */
#include <linux/module.h>
#include <linux/kernel.h>
#include <linux/errno.h>
#include <linux/init.h>
#include <linux/mman.h>
#include <linux/nodemask.h>
#include <linux/memblock.h>
#include <linux/sort.h>
#include <linux/fs.h>

#include <asm/cputype.h>
#include <asm/sections.h>
#include <asm/cachetype.h>
#include <asm/setup.h>
#include <asm/sizes.h>
#include <asm/smp_plat.h>
#include <asm/tlb.h>
#include <asm/highmem.h>

#include <asm/mach/arch.h>
#include <asm/mach/map.h>

#include "mm.h"

DEFINE_PER_CPU(struct mmu_gather, mmu_gathers);

/*
 * empty_zero_page is a special page that is used for
 * zero-initialized data and COW.
 */
struct page *empty_zero_page;
EXPORT_SYMBOL(empty_zero_page);

/*
 * The pmd table for the upper-most set of pages.
 */
pmd_t *top_pmd;

#define CPOLICY_UNCACHED	0
#define CPOLICY_BUFFERED	1
#define CPOLICY_WRITETHROUGH	2
#define CPOLICY_WRITEBACK	3
#define CPOLICY_WRITEALLOC	4

static unsigned int cachepolicy __initdata = CPOLICY_WRITEBACK;
static unsigned int ecc_mask __initdata = 0;
pgprot_t pgprot_user;
pgprot_t pgprot_kernel;

EXPORT_SYMBOL(pgprot_user);
EXPORT_SYMBOL(pgprot_kernel);

struct cachepolicy {
	const char	policy[16];
	unsigned int	cr_mask;
	unsigned int	pmd;
	unsigned int	pte;
};

static struct cachepolicy cache_policies[] __initdata = {
	{
		.policy		= "uncached",
		.cr_mask	= CR_W|CR_C,
		.pmd		= PMD_SECT_UNCACHED,
		.pte		= L_PTE_MT_UNCACHED,
	}, {
		.policy		= "buffered",
		.cr_mask	= CR_C,
		.pmd		= PMD_SECT_BUFFERED,
		.pte		= L_PTE_MT_BUFFERABLE,
	}, {
		.policy		= "writethrough",
		.cr_mask	= 0,
		.pmd		= PMD_SECT_WT,
		.pte		= L_PTE_MT_WRITETHROUGH,
	}, {
		.policy		= "writeback",
		.cr_mask	= 0,
		.pmd		= PMD_SECT_WB,
		.pte		= L_PTE_MT_WRITEBACK,
	}, {
		.policy		= "writealloc",
		.cr_mask	= 0,
		.pmd		= PMD_SECT_WBWA,
		.pte		= L_PTE_MT_WRITEALLOC,
	}
};

/*
 * These are useful for identifying cache coherency
 * problems by allowing the cache or the cache and
 * writebuffer to be turned off.  (Note: the write
 * buffer should not be on and the cache off).
 */
static int __init early_cachepolicy(char *p)
{
	int i;

	for (i = 0; i < ARRAY_SIZE(cache_policies); i++) {
		int len = strlen(cache_policies[i].policy);

		if (memcmp(p, cache_policies[i].policy, len) == 0) {
			cachepolicy = i;
			cr_alignment &= ~cache_policies[i].cr_mask;
			cr_no_alignment &= ~cache_policies[i].cr_mask;
			break;
		}
	}
	if (i == ARRAY_SIZE(cache_policies))
		printk(KERN_ERR "ERROR: unknown or unsupported cache policy\n");
	/*
	 * This restriction is partly to do with the way we boot; it is
	 * unpredictable to have memory mapped using two different sets of
	 * memory attributes (shared, type, and cache attribs).  We can not
	 * change these attributes once the initial assembly has setup the
	 * page tables.
	 */
	if (cpu_architecture() >= CPU_ARCH_ARMv6) {
		printk(KERN_WARNING "Only cachepolicy=writeback supported on ARMv6 and later\n");
		cachepolicy = CPOLICY_WRITEBACK;
	}
	flush_cache_all();
	set_cr(cr_alignment);
	return 0;
}
early_param("cachepolicy", early_cachepolicy);

static int __init early_nocache(char *__unused)
{
	char *p = "buffered";
	printk(KERN_WARNING "nocache is deprecated; use cachepolicy=%s\n", p);
	early_cachepolicy(p);
	return 0;
}
early_param("nocache", early_nocache);

static int __init early_nowrite(char *__unused)
{
	char *p = "uncached";
	printk(KERN_WARNING "nowb is deprecated; use cachepolicy=%s\n", p);
	early_cachepolicy(p);
	return 0;
}
early_param("nowb", early_nowrite);

static int __init early_ecc(char *p)
{
	if (memcmp(p, "on", 2) == 0)
		ecc_mask = PMD_PROTECTION;
	else if (memcmp(p, "off", 3) == 0)
		ecc_mask = 0;
	return 0;
}
early_param("ecc", early_ecc);

static int __init noalign_setup(char *__unused)
{
	cr_alignment &= ~CR_A;
	cr_no_alignment &= ~CR_A;
	set_cr(cr_alignment);
	return 1;
}
__setup("noalign", noalign_setup);

#ifndef CONFIG_SMP
void adjust_cr(unsigned long mask, unsigned long set)
{
	unsigned long flags;

	mask &= ~CR_A;

	set &= mask;

	local_irq_save(flags);

	cr_no_alignment = (cr_no_alignment & ~mask) | set;
	cr_alignment = (cr_alignment & ~mask) | set;

	set_cr((get_cr() & ~mask) | set);

	local_irq_restore(flags);
}
#endif

#define PROT_PTE_DEVICE		L_PTE_PRESENT|L_PTE_YOUNG|L_PTE_DIRTY|L_PTE_WRITE
#define PROT_SECT_DEVICE	PMD_TYPE_SECT|PMD_SECT_AP_WRITE

static struct mem_type mem_types[] = {
	[MT_DEVICE] = {		  /* Strongly ordered / ARMv6 shared device */
		.prot_pte	= PROT_PTE_DEVICE | L_PTE_MT_DEV_SHARED |
				  L_PTE_SHARED,
		.prot_l1	= PMD_TYPE_TABLE,
		.prot_sect	= PROT_SECT_DEVICE | PMD_SECT_S,
		.domain		= DOMAIN_IO,
	},
	[MT_DEVICE_NONSHARED] = { /* ARMv6 non-shared device */
		.prot_pte	= PROT_PTE_DEVICE | L_PTE_MT_DEV_NONSHARED,
		.prot_l1	= PMD_TYPE_TABLE,
		.prot_sect	= PROT_SECT_DEVICE,
		.domain		= DOMAIN_IO,
	},
	[MT_DEVICE_CACHED] = {	  /* ioremap_cached */
		.prot_pte	= PROT_PTE_DEVICE | L_PTE_MT_DEV_CACHED,
		.prot_l1	= PMD_TYPE_TABLE,
		.prot_sect	= PROT_SECT_DEVICE | PMD_SECT_WB,
		.domain		= DOMAIN_IO,
	},	
	[MT_DEVICE_WC] = {	/* ioremap_wc */
		.prot_pte	= PROT_PTE_DEVICE | L_PTE_MT_DEV_WC,
		.prot_l1	= PMD_TYPE_TABLE,
		.prot_sect	= PROT_SECT_DEVICE,
		.domain		= DOMAIN_IO,
	},
	[MT_UNCACHED] = {
		.prot_pte	= PROT_PTE_DEVICE,
		.prot_l1	= PMD_TYPE_TABLE,
		.prot_sect	= PMD_TYPE_SECT | PMD_SECT_XN,
		.domain		= DOMAIN_IO,
	},
	[MT_CACHECLEAN] = {
		.prot_sect = PMD_TYPE_SECT | PMD_SECT_XN,
		.domain    = DOMAIN_KERNEL,
	},
	[MT_MINICLEAN] = {
		.prot_sect = PMD_TYPE_SECT | PMD_SECT_XN | PMD_SECT_MINICACHE,
		.domain    = DOMAIN_KERNEL,
	},
	[MT_LOW_VECTORS] = {
		.prot_pte  = L_PTE_PRESENT | L_PTE_YOUNG | L_PTE_DIRTY |
				L_PTE_EXEC,
		.prot_l1   = PMD_TYPE_TABLE,
		.domain    = DOMAIN_USER,
	},
	[MT_HIGH_VECTORS] = {
		.prot_pte  = L_PTE_PRESENT | L_PTE_YOUNG | L_PTE_DIRTY |
				L_PTE_USER | L_PTE_EXEC,
		.prot_l1   = PMD_TYPE_TABLE,
		.domain    = DOMAIN_USER,
	},
	[MT_MEMORY] = {
		.prot_pte  = L_PTE_PRESENT | L_PTE_YOUNG | L_PTE_DIRTY |
				L_PTE_WRITE | L_PTE_EXEC,
		.prot_l1   = PMD_TYPE_TABLE,
		.prot_sect = PMD_TYPE_SECT | PMD_SECT_AP_WRITE,
		.domain    = DOMAIN_KERNEL,
	},
	[MT_ROM] = {
		.prot_sect = PMD_TYPE_SECT,
		.domain    = DOMAIN_KERNEL,
	},
	[MT_MEMORY_NONCACHED] = {
		.prot_pte  = L_PTE_PRESENT | L_PTE_YOUNG | L_PTE_DIRTY |
				L_PTE_WRITE | L_PTE_EXEC | L_PTE_MT_BUFFERABLE,
		.prot_l1   = PMD_TYPE_TABLE,
		.prot_sect = PMD_TYPE_SECT | PMD_SECT_AP_WRITE,
		.domain    = DOMAIN_KERNEL,
	},
	[MT_MEMORY_DTCM] = {
		.prot_pte	= L_PTE_PRESENT | L_PTE_YOUNG |
		                  L_PTE_DIRTY | L_PTE_WRITE,
		.prot_l1	= PMD_TYPE_TABLE,
		.prot_sect	= PMD_TYPE_SECT | PMD_SECT_XN,
		.domain		= DOMAIN_KERNEL,
	},
	[MT_MEMORY_ITCM] = {
		.prot_pte  = L_PTE_PRESENT | L_PTE_YOUNG | L_PTE_DIRTY |
				L_PTE_USER | L_PTE_EXEC,
		.prot_l1   = PMD_TYPE_TABLE,
		.domain    = DOMAIN_IO,
	},
};

const struct mem_type *get_mem_type(unsigned int type)
{
	return type < ARRAY_SIZE(mem_types) ? &mem_types[type] : NULL;
}
EXPORT_SYMBOL(get_mem_type);

/*
 * Adjust the PMD section entries according to the CPU in use.
 */
static void __init build_mem_type_table(void)
{
	struct cachepolicy *cp;
	unsigned int cr = get_cr();
	unsigned int user_pgprot, kern_pgprot, vecs_pgprot;
	int cpu_arch = cpu_architecture();
	int i;

	if (cpu_arch < CPU_ARCH_ARMv6) {
#if defined(CONFIG_CPU_DCACHE_DISABLE)
		if (cachepolicy > CPOLICY_BUFFERED)
			cachepolicy = CPOLICY_BUFFERED;
#elif defined(CONFIG_CPU_DCACHE_WRITETHROUGH)
		if (cachepolicy > CPOLICY_WRITETHROUGH)
			cachepolicy = CPOLICY_WRITETHROUGH;
#endif
	}
	if (cpu_arch < CPU_ARCH_ARMv5) {
		if (cachepolicy >= CPOLICY_WRITEALLOC)
			cachepolicy = CPOLICY_WRITEBACK;
		ecc_mask = 0;
	}
	if (is_smp())
		cachepolicy = CPOLICY_WRITEALLOC;

	/*
	 * Strip out features not present on earlier architectures.
	 * Pre-ARMv5 CPUs don't have TEX bits.  Pre-ARMv6 CPUs or those
	 * without extended page tables don't have the 'Shared' bit.
	 */
	if (cpu_arch < CPU_ARCH_ARMv5)
		for (i = 0; i < ARRAY_SIZE(mem_types); i++)
			mem_types[i].prot_sect &= ~PMD_SECT_TEX(7);
	if ((cpu_arch < CPU_ARCH_ARMv6 || !(cr & CR_XP)) && !cpu_is_xsc3())
		for (i = 0; i < ARRAY_SIZE(mem_types); i++)
			mem_types[i].prot_sect &= ~PMD_SECT_S;

	/*
	 * ARMv5 and lower, bit 4 must be set for page tables (was: cache
	 * "update-able on write" bit on ARM610).  However, Xscale and
	 * Xscale3 require this bit to be cleared.
	 */
	if (cpu_is_xscale() || cpu_is_xsc3()) {
		for (i = 0; i < ARRAY_SIZE(mem_types); i++) {
			mem_types[i].prot_sect &= ~PMD_BIT4;
			mem_types[i].prot_l1 &= ~PMD_BIT4;
		}
	} else if (cpu_arch < CPU_ARCH_ARMv6) {
		for (i = 0; i < ARRAY_SIZE(mem_types); i++) {
			if (mem_types[i].prot_l1)
				mem_types[i].prot_l1 |= PMD_BIT4;
			if (mem_types[i].prot_sect)
				mem_types[i].prot_sect |= PMD_BIT4;
		}
	}

	/*
	 * Mark the device areas according to the CPU/architecture.
	 */
	if (cpu_is_xsc3() || (cpu_arch >= CPU_ARCH_ARMv6 && (cr & CR_XP))) {
		if (!cpu_is_xsc3()) {
			/*
			 * Mark device regions on ARMv6+ as execute-never
			 * to prevent speculative instruction fetches.
			 */
			mem_types[MT_DEVICE].prot_sect |= PMD_SECT_XN;
			mem_types[MT_DEVICE_NONSHARED].prot_sect |= PMD_SECT_XN;
			mem_types[MT_DEVICE_CACHED].prot_sect |= PMD_SECT_XN;
			mem_types[MT_DEVICE_WC].prot_sect |= PMD_SECT_XN;
		}
		if (cpu_arch >= CPU_ARCH_ARMv7 && (cr & CR_TRE)) {
			/*
			 * For ARMv7 with TEX remapping,
			 * - shared device is SXCB=1100
			 * - nonshared device is SXCB=0100
			 * - write combine device mem is SXCB=0001
			 * (Uncached Normal memory)
			 */
			mem_types[MT_DEVICE].prot_sect |= PMD_SECT_TEX(1);
			mem_types[MT_DEVICE_NONSHARED].prot_sect |= PMD_SECT_TEX(1);
			mem_types[MT_DEVICE_WC].prot_sect |= PMD_SECT_BUFFERABLE;
		} else if (cpu_is_xsc3()) {
			/*
			 * For Xscale3,
			 * - shared device is TEXCB=00101
			 * - nonshared device is TEXCB=01000
			 * - write combine device mem is TEXCB=00100
			 * (Inner/Outer Uncacheable in xsc3 parlance)
			 */
			mem_types[MT_DEVICE].prot_sect |= PMD_SECT_TEX(1) | PMD_SECT_BUFFERED;
			mem_types[MT_DEVICE_NONSHARED].prot_sect |= PMD_SECT_TEX(2);
			mem_types[MT_DEVICE_WC].prot_sect |= PMD_SECT_TEX(1);
		} else {
			/*
			 * For ARMv6 and ARMv7 without TEX remapping,
			 * - shared device is TEXCB=00001
			 * - nonshared device is TEXCB=01000
			 * - write combine device mem is TEXCB=00100
			 * (Uncached Normal in ARMv6 parlance).
			 */
			mem_types[MT_DEVICE].prot_sect |= PMD_SECT_BUFFERED;
			mem_types[MT_DEVICE_NONSHARED].prot_sect |= PMD_SECT_TEX(2);
			mem_types[MT_DEVICE_WC].prot_sect |= PMD_SECT_TEX(1);
		}
	} else {
		/*
		 * On others, write combining is "Uncached/Buffered"
		 */
		mem_types[MT_DEVICE_WC].prot_sect |= PMD_SECT_BUFFERABLE;
	}

	/*
	 * Now deal with the memory-type mappings
	 */
	cp = &cache_policies[cachepolicy];
	vecs_pgprot = kern_pgprot = user_pgprot = cp->pte;

	/*
	 * Only use write-through for non-SMP systems
	 */
	if (!is_smp() && cpu_arch >= CPU_ARCH_ARMv5 && cachepolicy > CPOLICY_WRITETHROUGH)
		vecs_pgprot = cache_policies[CPOLICY_WRITETHROUGH].pte;

	/*
	 * Enable CPU-specific coherency if supported.
	 * (Only available on XSC3 at the moment.)
	 */
	if (arch_is_coherent() && cpu_is_xsc3()) {
		mem_types[MT_MEMORY].prot_sect |= PMD_SECT_S;
		mem_types[MT_MEMORY].prot_pte |= L_PTE_SHARED;
		mem_types[MT_MEMORY_NONCACHED].prot_sect |= PMD_SECT_S;
		mem_types[MT_MEMORY_NONCACHED].prot_pte |= L_PTE_SHARED;
	}
	/*
	 * ARMv6 and above have extended page tables.
	 */
	if (cpu_arch >= CPU_ARCH_ARMv6 && (cr & CR_XP)) {
		/*
		 * Mark cache clean areas and XIP ROM read only
		 * from SVC mode and no access from userspace.
		 */
		mem_types[MT_ROM].prot_sect |= PMD_SECT_APX|PMD_SECT_AP_WRITE;
		mem_types[MT_MINICLEAN].prot_sect |= PMD_SECT_APX|PMD_SECT_AP_WRITE;
		mem_types[MT_CACHECLEAN].prot_sect |= PMD_SECT_APX|PMD_SECT_AP_WRITE;

<<<<<<< HEAD
#ifdef CONFIG_SMP
		/*
		 * Mark memory with the "shared" attribute for SMP systems
		 */
		user_pgprot |= L_PTE_SHARED;
		kern_pgprot |= L_PTE_SHARED;
		vecs_pgprot |= L_PTE_SHARED;
		mem_types[MT_DEVICE_WC].prot_sect |= PMD_SECT_S;
		mem_types[MT_DEVICE_WC].prot_pte |= L_PTE_SHARED;
		mem_types[MT_DEVICE_CACHED].prot_sect |= PMD_SECT_S;
		mem_types[MT_DEVICE_CACHED].prot_pte |= L_PTE_SHARED;
		mem_types[MT_MEMORY].prot_sect |= PMD_SECT_S;
		mem_types[MT_MEMORY].prot_pte |= L_PTE_SHARED;
		mem_types[MT_MEMORY_NONCACHED].prot_sect |= PMD_SECT_S;
		mem_types[MT_MEMORY_NONCACHED].prot_pte |= L_PTE_SHARED;
#endif
=======
		if (is_smp()) {
			/*
			 * Mark memory with the "shared" attribute
			 * for SMP systems
			 */
			user_pgprot |= L_PTE_SHARED;
			kern_pgprot |= L_PTE_SHARED;
			vecs_pgprot |= L_PTE_SHARED;
			mem_types[MT_DEVICE_WC].prot_sect |= PMD_SECT_S;
			mem_types[MT_DEVICE_WC].prot_pte |= L_PTE_SHARED;
			mem_types[MT_DEVICE_CACHED].prot_sect |= PMD_SECT_S;
			mem_types[MT_DEVICE_CACHED].prot_pte |= L_PTE_SHARED;
			mem_types[MT_MEMORY].prot_sect |= PMD_SECT_S;
			mem_types[MT_MEMORY].prot_pte |= L_PTE_SHARED;
			mem_types[MT_MEMORY_NONCACHED].prot_sect |= PMD_SECT_S;
			mem_types[MT_MEMORY_NONCACHED].prot_pte |= L_PTE_SHARED;
		}
>>>>>>> d4429f60
	}

	/*
	 * Non-cacheable Normal - intended for memory areas that must
	 * not cause dirty cache line writebacks when used
	 */
	if (cpu_arch >= CPU_ARCH_ARMv6) {
		if (cpu_arch >= CPU_ARCH_ARMv7 && (cr & CR_TRE)) {
			/* Non-cacheable Normal is XCB = 001 */
			mem_types[MT_MEMORY_NONCACHED].prot_sect |=
				PMD_SECT_BUFFERED;
		} else {
			/* For both ARMv6 and non-TEX-remapping ARMv7 */
			mem_types[MT_MEMORY_NONCACHED].prot_sect |=
				PMD_SECT_TEX(1);
		}
	} else {
		mem_types[MT_MEMORY_NONCACHED].prot_sect |= PMD_SECT_BUFFERABLE;
	}

	for (i = 0; i < 16; i++) {
		unsigned long v = pgprot_val(protection_map[i]);
		protection_map[i] = __pgprot(v | user_pgprot);
	}

	mem_types[MT_LOW_VECTORS].prot_pte |= vecs_pgprot;
	mem_types[MT_HIGH_VECTORS].prot_pte |= vecs_pgprot;

	pgprot_user   = __pgprot(L_PTE_PRESENT | L_PTE_YOUNG | user_pgprot);
	pgprot_kernel = __pgprot(L_PTE_PRESENT | L_PTE_YOUNG |
				 L_PTE_DIRTY | L_PTE_WRITE | kern_pgprot);

	mem_types[MT_LOW_VECTORS].prot_l1 |= ecc_mask;
	mem_types[MT_HIGH_VECTORS].prot_l1 |= ecc_mask;
	mem_types[MT_MEMORY].prot_sect |= ecc_mask | cp->pmd;
	mem_types[MT_MEMORY].prot_pte |= kern_pgprot;
	mem_types[MT_MEMORY_NONCACHED].prot_sect |= ecc_mask;
	mem_types[MT_ROM].prot_sect |= cp->pmd;

	switch (cp->pmd) {
	case PMD_SECT_WT:
		mem_types[MT_CACHECLEAN].prot_sect |= PMD_SECT_WT;
		break;
	case PMD_SECT_WB:
	case PMD_SECT_WBWA:
		mem_types[MT_CACHECLEAN].prot_sect |= PMD_SECT_WB;
		break;
	}
	printk("Memory policy: ECC %sabled, Data cache %s\n",
		ecc_mask ? "en" : "dis", cp->policy);

	for (i = 0; i < ARRAY_SIZE(mem_types); i++) {
		struct mem_type *t = &mem_types[i];
		if (t->prot_l1)
			t->prot_l1 |= PMD_DOMAIN(t->domain);
		if (t->prot_sect)
			t->prot_sect |= PMD_DOMAIN(t->domain);
	}
}

#ifdef CONFIG_ARM_DMA_MEM_BUFFERABLE
pgprot_t phys_mem_access_prot(struct file *file, unsigned long pfn,
			      unsigned long size, pgprot_t vma_prot)
{
	if (!pfn_valid(pfn))
		return pgprot_noncached(vma_prot);
	else if (file->f_flags & O_SYNC)
		return pgprot_writecombine(vma_prot);
	return vma_prot;
}
EXPORT_SYMBOL(phys_mem_access_prot);
#endif

#define vectors_base()	(vectors_high() ? 0xffff0000 : 0)

static void __init *early_alloc(unsigned long sz)
{
	void *ptr = __va(memblock_alloc(sz, sz));
	memset(ptr, 0, sz);
	return ptr;
}

static pte_t * __init early_pte_alloc(pmd_t *pmd, unsigned long addr, unsigned long prot)
{
	if (pmd_none(*pmd)) {
		pte_t *pte = early_alloc(2 * PTRS_PER_PTE * sizeof(pte_t));
		__pmd_populate(pmd, __pa(pte) | prot);
	}
	BUG_ON(pmd_bad(*pmd));
	return pte_offset_kernel(pmd, addr);
}

static void __init alloc_init_pte(pmd_t *pmd, unsigned long addr,
				  unsigned long end, unsigned long pfn,
				  const struct mem_type *type)
{
	pte_t *pte = early_pte_alloc(pmd, addr, type->prot_l1);
	do {
		set_pte_ext(pte, pfn_pte(pfn, __pgprot(type->prot_pte)), 0);
		pfn++;
	} while (pte++, addr += PAGE_SIZE, addr != end);
}

static void __init alloc_init_section(pgd_t *pgd, unsigned long addr,
				      unsigned long end, unsigned long phys,
				      const struct mem_type *type)
{
	pmd_t *pmd = pmd_offset(pgd, addr);

	/*
	 * Try a section mapping - end, addr and phys must all be aligned
	 * to a section boundary.  Note that PMDs refer to the individual
	 * L1 entries, whereas PGDs refer to a group of L1 entries making
	 * up one logical pointer to an L2 table.
	 */
	if (((addr | end | phys) & ~SECTION_MASK) == 0) {
		pmd_t *p = pmd;

		if (addr & SECTION_SIZE)
			pmd++;

		do {
			*pmd = __pmd(phys | type->prot_sect);
			phys += SECTION_SIZE;
		} while (pmd++, addr += SECTION_SIZE, addr != end);

		flush_pmd_entry(p);
	} else {
		/*
		 * No need to loop; pte's aren't interested in the
		 * individual L1 entries.
		 */
		alloc_init_pte(pmd, addr, end, __phys_to_pfn(phys), type);
	}
}

static void __init create_36bit_mapping(struct map_desc *md,
					const struct mem_type *type)
{
	unsigned long phys, addr, length, end;
	pgd_t *pgd;

	addr = md->virtual;
	phys = (unsigned long)__pfn_to_phys(md->pfn);
	length = PAGE_ALIGN(md->length);

	if (!(cpu_architecture() >= CPU_ARCH_ARMv6 || cpu_is_xsc3())) {
		printk(KERN_ERR "MM: CPU does not support supersection "
		       "mapping for 0x%08llx at 0x%08lx\n",
		       __pfn_to_phys((u64)md->pfn), addr);
		return;
	}

	/* N.B.	ARMv6 supersections are only defined to work with domain 0.
	 *	Since domain assignments can in fact be arbitrary, the
	 *	'domain == 0' check below is required to insure that ARMv6
	 *	supersections are only allocated for domain 0 regardless
	 *	of the actual domain assignments in use.
	 */
	if (type->domain) {
		printk(KERN_ERR "MM: invalid domain in supersection "
		       "mapping for 0x%08llx at 0x%08lx\n",
		       __pfn_to_phys((u64)md->pfn), addr);
		return;
	}

	if ((addr | length | __pfn_to_phys(md->pfn)) & ~SUPERSECTION_MASK) {
		printk(KERN_ERR "MM: cannot create mapping for "
		       "0x%08llx at 0x%08lx invalid alignment\n",
		       __pfn_to_phys((u64)md->pfn), addr);
		return;
	}

	/*
	 * Shift bits [35:32] of address into bits [23:20] of PMD
	 * (See ARMv6 spec).
	 */
	phys |= (((md->pfn >> (32 - PAGE_SHIFT)) & 0xF) << 20);

	pgd = pgd_offset_k(addr);
	end = addr + length;
	do {
		pmd_t *pmd = pmd_offset(pgd, addr);
		int i;

		for (i = 0; i < 16; i++)
			*pmd++ = __pmd(phys | type->prot_sect | PMD_SECT_SUPER);

		addr += SUPERSECTION_SIZE;
		phys += SUPERSECTION_SIZE;
		pgd += SUPERSECTION_SIZE >> PGDIR_SHIFT;
	} while (addr != end);
}

/*
 * Create the page directory entries and any necessary
 * page tables for the mapping specified by `md'.  We
 * are able to cope here with varying sizes and address
 * offsets, and we take full advantage of sections and
 * supersections.
 */
static void __init create_mapping(struct map_desc *md)
{
	unsigned long phys, addr, length, end;
	const struct mem_type *type;
	pgd_t *pgd;

	if (md->virtual != vectors_base() && md->virtual < TASK_SIZE) {
		printk(KERN_WARNING "BUG: not creating mapping for "
		       "0x%08llx at 0x%08lx in user region\n",
		       __pfn_to_phys((u64)md->pfn), md->virtual);
		return;
	}

	if ((md->type == MT_DEVICE || md->type == MT_ROM) &&
	    md->virtual >= PAGE_OFFSET && md->virtual < VMALLOC_END) {
		printk(KERN_WARNING "BUG: mapping for 0x%08llx at 0x%08lx "
		       "overlaps vmalloc space\n",
		       __pfn_to_phys((u64)md->pfn), md->virtual);
	}

	type = &mem_types[md->type];

	/*
	 * Catch 36-bit addresses
	 */
	if (md->pfn >= 0x100000) {
		create_36bit_mapping(md, type);
		return;
	}

	addr = md->virtual & PAGE_MASK;
	phys = (unsigned long)__pfn_to_phys(md->pfn);
	length = PAGE_ALIGN(md->length + (md->virtual & ~PAGE_MASK));

	if (type->prot_l1 == 0 && ((addr | phys | length) & ~SECTION_MASK)) {
		printk(KERN_WARNING "BUG: map for 0x%08lx at 0x%08lx can not "
		       "be mapped using pages, ignoring.\n",
		       __pfn_to_phys(md->pfn), addr);
		return;
	}

	pgd = pgd_offset_k(addr);
	end = addr + length;
	do {
		unsigned long next = pgd_addr_end(addr, end);

		alloc_init_section(pgd, addr, next, phys, type);

		phys += next - addr;
		addr = next;
	} while (pgd++, addr != end);
}

/*
 * Create the architecture specific mappings
 */
void __init iotable_init(struct map_desc *io_desc, int nr)
{
	int i;

	for (i = 0; i < nr; i++)
		create_mapping(io_desc + i);
}

static void * __initdata vmalloc_min = (void *)(VMALLOC_END - SZ_128M);

/*
 * vmalloc=size forces the vmalloc area to be exactly 'size'
 * bytes. This can be used to increase (or decrease) the vmalloc
 * area - the default is 128m.
 */
static int __init early_vmalloc(char *arg)
{
	unsigned long vmalloc_reserve = memparse(arg, NULL);

	if (vmalloc_reserve < SZ_16M) {
		vmalloc_reserve = SZ_16M;
		printk(KERN_WARNING
			"vmalloc area too small, limiting to %luMB\n",
			vmalloc_reserve >> 20);
	}

	if (vmalloc_reserve > VMALLOC_END - (PAGE_OFFSET + SZ_32M)) {
		vmalloc_reserve = VMALLOC_END - (PAGE_OFFSET + SZ_32M);
		printk(KERN_WARNING
			"vmalloc area is too big, limiting to %luMB\n",
			vmalloc_reserve >> 20);
	}

	vmalloc_min = (void *)(VMALLOC_END - vmalloc_reserve);
	return 0;
}
early_param("vmalloc", early_vmalloc);

phys_addr_t lowmem_end_addr;

static void __init sanity_check_meminfo(void)
{
	int i, j, highmem = 0;

	lowmem_end_addr = __pa(vmalloc_min - 1) + 1;

	for (i = 0, j = 0; i < meminfo.nr_banks; i++) {
		struct membank *bank = &meminfo.bank[j];
		*bank = meminfo.bank[i];

#ifdef CONFIG_HIGHMEM
		if (__va(bank->start) > vmalloc_min ||
		    __va(bank->start) < (void *)PAGE_OFFSET)
			highmem = 1;

		bank->highmem = highmem;

		/*
		 * Split those memory banks which are partially overlapping
		 * the vmalloc area greatly simplifying things later.
		 */
		if (__va(bank->start) < vmalloc_min &&
		    bank->size > vmalloc_min - __va(bank->start)) {
			if (meminfo.nr_banks >= NR_BANKS) {
				printk(KERN_CRIT "NR_BANKS too low, "
						 "ignoring high memory\n");
			} else {
				memmove(bank + 1, bank,
					(meminfo.nr_banks - i) * sizeof(*bank));
				meminfo.nr_banks++;
				i++;
				bank[1].size -= vmalloc_min - __va(bank->start);
				bank[1].start = __pa(vmalloc_min - 1) + 1;
				bank[1].highmem = highmem = 1;
				j++;
			}
			bank->size = vmalloc_min - __va(bank->start);
		}
#else
		bank->highmem = highmem;

		/*
		 * Check whether this memory bank would entirely overlap
		 * the vmalloc area.
		 */
		if (__va(bank->start) >= vmalloc_min ||
		    __va(bank->start) < (void *)PAGE_OFFSET) {
			printk(KERN_NOTICE "Ignoring RAM at %.8lx-%.8lx "
			       "(vmalloc region overlap).\n",
			       bank->start, bank->start + bank->size - 1);
			continue;
		}

		/*
		 * Check whether this memory bank would partially overlap
		 * the vmalloc area.
		 */
		if (__va(bank->start + bank->size) > vmalloc_min ||
		    __va(bank->start + bank->size) < __va(bank->start)) {
			unsigned long newsize = vmalloc_min - __va(bank->start);
			printk(KERN_NOTICE "Truncating RAM at %.8lx-%.8lx "
			       "to -%.8lx (vmalloc region overlap).\n",
			       bank->start, bank->start + bank->size - 1,
			       bank->start + newsize - 1);
			bank->size = newsize;
		}
#endif
		j++;
	}
#ifdef CONFIG_HIGHMEM
	if (highmem) {
		const char *reason = NULL;

		if (cache_is_vipt_aliasing()) {
			/*
			 * Interactions between kmap and other mappings
			 * make highmem support with aliasing VIPT caches
			 * rather difficult.
			 */
			reason = "with VIPT aliasing cache";
		} else if (is_smp() && tlb_ops_need_broadcast()) {
			/*
			 * kmap_high needs to occasionally flush TLB entries,
			 * however, if the TLB entries need to be broadcast
			 * we may deadlock:
			 *  kmap_high(irqs off)->flush_all_zero_pkmaps->
			 *  flush_tlb_kernel_range->smp_call_function_many
			 *   (must not be called with irqs off)
			 */
			reason = "without hardware TLB ops broadcasting";
		}
		if (reason) {
			printk(KERN_CRIT "HIGHMEM is not supported %s, ignoring high memory\n",
				reason);
			while (j > 0 && meminfo.bank[j - 1].highmem)
				j--;
		}
	}
#endif
	meminfo.nr_banks = j;
}

static inline void prepare_page_table(void)
{
	unsigned long addr;

	/*
	 * Clear out all the mappings below the kernel image.
	 */
	for (addr = 0; addr < MODULES_VADDR; addr += PGDIR_SIZE)
		pmd_clear(pmd_off_k(addr));

#ifdef CONFIG_XIP_KERNEL
	/* The XIP kernel is mapped in the module area -- skip over it */
	addr = ((unsigned long)_etext + PGDIR_SIZE - 1) & PGDIR_MASK;
#endif
	for ( ; addr < PAGE_OFFSET; addr += PGDIR_SIZE)
		pmd_clear(pmd_off_k(addr));

	/*
	 * Clear out all the kernel space mappings, except for the first
	 * memory bank, up to the end of the vmalloc region.
	 */
	for (addr = __phys_to_virt(bank_phys_end(&meminfo.bank[0]));
	     addr < VMALLOC_END; addr += PGDIR_SIZE)
		pmd_clear(pmd_off_k(addr));
}

/*
 * Reserve the special regions of memory
 */
void __init arm_mm_memblock_reserve(void)
{
	/*
	 * Reserve the page tables.  These are already in use,
	 * and can only be in node 0.
	 */
	memblock_reserve(__pa(swapper_pg_dir), PTRS_PER_PGD * sizeof(pgd_t));

#ifdef CONFIG_SA1111
	/*
	 * Because of the SA1111 DMA bug, we want to preserve our
	 * precious DMA-able memory...
	 */
	memblock_reserve(PHYS_OFFSET, __pa(swapper_pg_dir) - PHYS_OFFSET);
#endif
}

/*
 * Set up device the mappings.  Since we clear out the page tables for all
 * mappings above VMALLOC_END, we will remove any debug device mappings.
 * This means you have to be careful how you debug this function, or any
 * called function.  This means you can't use any function or debugging
 * method which may touch any device, otherwise the kernel _will_ crash.
 */
static void __init devicemaps_init(struct machine_desc *mdesc)
{
	struct map_desc map;
	unsigned long addr;
	void *vectors;

	/*
	 * Allocate the vector page early.
	 */
	vectors = early_alloc(PAGE_SIZE);

	for (addr = VMALLOC_END; addr; addr += PGDIR_SIZE)
		pmd_clear(pmd_off_k(addr));

	/*
	 * Map the kernel if it is XIP.
	 * It is always first in the modulearea.
	 */
#ifdef CONFIG_XIP_KERNEL
	map.pfn = __phys_to_pfn(CONFIG_XIP_PHYS_ADDR & SECTION_MASK);
	map.virtual = MODULES_VADDR;
	map.length = ((unsigned long)_etext - map.virtual + ~SECTION_MASK) & SECTION_MASK;
	map.type = MT_ROM;
	create_mapping(&map);
#endif

	/*
	 * Map the cache flushing regions.
	 */
#ifdef FLUSH_BASE
	map.pfn = __phys_to_pfn(FLUSH_BASE_PHYS);
	map.virtual = FLUSH_BASE;
	map.length = SZ_1M;
	map.type = MT_CACHECLEAN;
	create_mapping(&map);
#endif
#ifdef FLUSH_BASE_MINICACHE
	map.pfn = __phys_to_pfn(FLUSH_BASE_PHYS + SZ_1M);
	map.virtual = FLUSH_BASE_MINICACHE;
	map.length = SZ_1M;
	map.type = MT_MINICLEAN;
	create_mapping(&map);
#endif

	/*
	 * Create a mapping for the machine vectors at the high-vectors
	 * location (0xffff0000).  If we aren't using high-vectors, also
	 * create a mapping at the low-vectors virtual address.
	 */
	map.pfn = __phys_to_pfn(virt_to_phys(vectors));
	map.virtual = 0xffff0000;
	map.length = PAGE_SIZE;
	map.type = MT_HIGH_VECTORS;
	create_mapping(&map);

	if (!vectors_high()) {
		map.virtual = 0;
		map.type = MT_LOW_VECTORS;
		create_mapping(&map);
	}

	/*
	 * Ask the machine support to map in the statically mapped devices.
	 */
	if (mdesc->map_io)
		mdesc->map_io();

	/*
	 * Finally flush the caches and tlb to ensure that we're in a
	 * consistent state wrt the writebuffer.  This also ensures that
	 * any write-allocated cache lines in the vector page are written
	 * back.  After this point, we can start to touch devices again.
	 */
	local_flush_tlb_all();
	flush_cache_all();
}

static void __init kmap_init(void)
{
#ifdef CONFIG_HIGHMEM
	pkmap_page_table = early_pte_alloc(pmd_off_k(PKMAP_BASE),
		PKMAP_BASE, _PAGE_KERNEL_TABLE);
#endif
}

static inline void map_memory_bank(struct membank *bank)
{
	struct map_desc map;

	map.pfn = bank_pfn_start(bank);
	map.virtual = __phys_to_virt(bank_phys_start(bank));
	map.length = bank_phys_size(bank);
	map.type = MT_MEMORY;

	create_mapping(&map);
}

static void __init map_lowmem(void)
{
	struct meminfo *mi = &meminfo;
	int i;

	/* Map all the lowmem memory banks. */
	for (i = 0; i < mi->nr_banks; i++) {
		struct membank *bank = &mi->bank[i];

		if (!bank->highmem)
			map_memory_bank(bank);
	}
}

static int __init meminfo_cmp(const void *_a, const void *_b)
{
	const struct membank *a = _a, *b = _b;
	long cmp = bank_pfn_start(a) - bank_pfn_start(b);
	return cmp < 0 ? -1 : cmp > 0 ? 1 : 0;
}

/*
 * paging_init() sets up the page tables, initialises the zone memory
 * maps, and sets up the zero page, bad page and bad page tables.
 */
void __init paging_init(struct machine_desc *mdesc)
{
	void *zero_page;

	sort(&meminfo.bank, meminfo.nr_banks, sizeof(meminfo.bank[0]), meminfo_cmp, NULL);

	build_mem_type_table();
	sanity_check_meminfo();
	prepare_page_table();
	map_lowmem();
	devicemaps_init(mdesc);
	kmap_init();

	top_pmd = pmd_off_k(0xffff0000);

	/* allocate the zero page. */
	zero_page = early_alloc(PAGE_SIZE);

	bootmem_init();

	empty_zero_page = virt_to_page(zero_page);
	__flush_dcache_page(NULL, empty_zero_page);
}

/*
 * In order to soft-boot, we need to insert a 1:1 mapping in place of
 * the user-mode pages.  This will then ensure that we have predictable
 * results when turning the mmu off
 */
void setup_mm_for_reboot(char mode)
{
	unsigned long base_pmdval;
	pgd_t *pgd;
	int i;

	/*
	 * We need to access to user-mode page tables here. For kernel threads
	 * we don't have any user-mode mappings so we use the context that we
	 * "borrowed".
	 */
	pgd = current->active_mm->pgd;

	base_pmdval = PMD_SECT_AP_WRITE | PMD_SECT_AP_READ | PMD_TYPE_SECT;
	if (cpu_architecture() <= CPU_ARCH_ARMv5TEJ && !cpu_is_xscale())
		base_pmdval |= PMD_BIT4;

	for (i = 0; i < FIRST_USER_PGD_NR + USER_PTRS_PER_PGD; i++, pgd++) {
		unsigned long pmdval = (i << PGDIR_SHIFT) | base_pmdval;
		pmd_t *pmd;

		pmd = pmd_off(pgd, i << PGDIR_SHIFT);
		pmd[0] = __pmd(pmdval);
		pmd[1] = __pmd(pmdval + (1 << (PGDIR_SHIFT - 1)));
		flush_pmd_entry(pmd);
	}

	local_flush_tlb_all();
}<|MERGE_RESOLUTION|>--- conflicted
+++ resolved
@@ -433,24 +433,6 @@
 		mem_types[MT_MINICLEAN].prot_sect |= PMD_SECT_APX|PMD_SECT_AP_WRITE;
 		mem_types[MT_CACHECLEAN].prot_sect |= PMD_SECT_APX|PMD_SECT_AP_WRITE;
 
-<<<<<<< HEAD
-#ifdef CONFIG_SMP
-		/*
-		 * Mark memory with the "shared" attribute for SMP systems
-		 */
-		user_pgprot |= L_PTE_SHARED;
-		kern_pgprot |= L_PTE_SHARED;
-		vecs_pgprot |= L_PTE_SHARED;
-		mem_types[MT_DEVICE_WC].prot_sect |= PMD_SECT_S;
-		mem_types[MT_DEVICE_WC].prot_pte |= L_PTE_SHARED;
-		mem_types[MT_DEVICE_CACHED].prot_sect |= PMD_SECT_S;
-		mem_types[MT_DEVICE_CACHED].prot_pte |= L_PTE_SHARED;
-		mem_types[MT_MEMORY].prot_sect |= PMD_SECT_S;
-		mem_types[MT_MEMORY].prot_pte |= L_PTE_SHARED;
-		mem_types[MT_MEMORY_NONCACHED].prot_sect |= PMD_SECT_S;
-		mem_types[MT_MEMORY_NONCACHED].prot_pte |= L_PTE_SHARED;
-#endif
-=======
 		if (is_smp()) {
 			/*
 			 * Mark memory with the "shared" attribute
@@ -468,7 +450,6 @@
 			mem_types[MT_MEMORY_NONCACHED].prot_sect |= PMD_SECT_S;
 			mem_types[MT_MEMORY_NONCACHED].prot_pte |= L_PTE_SHARED;
 		}
->>>>>>> d4429f60
 	}
 
 	/*
