config FRAME_POINTER
	def_bool n

config ZONE_DMA
	def_bool y

config XTENSA
	def_bool y
	select HAVE_IDE
	select HAVE_GENERIC_HARDIRQS
	select GENERIC_IRQ_SHOW
	select GENERIC_HARDIRQS_NO_DEPRECATED
	help
	  Xtensa processors are 32-bit RISC machines designed by Tensilica
	  primarily for embedded systems.  These processors are both
	  configurable and extensible.  The Linux port to the Xtensa
	  architecture supports all processor configurations and extensions,
	  with reasonable minimum requirements.  The Xtensa Linux project has
	  a home page at <http://xtensa.sourceforge.net/>.

config RWSEM_XCHGADD_ALGORITHM
	def_bool y

config GENERIC_FIND_NEXT_BIT
	def_bool y

config GENERIC_FIND_BIT_LE
	def_bool y

<<<<<<< HEAD
=======
config GENERIC_HWEIGHT
	def_bool y

>>>>>>> 9ca85c63
config GENERIC_GPIO
	def_bool y

config ARCH_HAS_ILOG2_U32
	def_bool n

config ARCH_HAS_ILOG2_U64
	def_bool n

config NO_IOPORT
	def_bool y

config HZ
	int
	default 100

source "init/Kconfig"
source "kernel/Kconfig.freezer"

config MMU
	def_bool n

config VARIANT_IRQ_SWITCH
	def_bool n

menu "Processor type and features"

choice
	prompt "Xtensa Processor Configuration"
	default XTENSA_VARIANT_FSF

config XTENSA_VARIANT_FSF
	bool "fsf - default (not generic) configuration"
	select MMU

config XTENSA_VARIANT_DC232B
	bool "dc232b - Diamond 232L Standard Core Rev.B (LE)"
	select MMU
	help
	  This variant refers to Tensilica's Diamond 232L Standard core Rev.B (LE).

config XTENSA_VARIANT_S6000
	bool "s6000 - Stretch software configurable processor"
	select VARIANT_IRQ_SWITCH
	select ARCH_REQUIRE_GPIOLIB
	select XTENSA_CALIBRATE_CCOUNT
endchoice

config XTENSA_UNALIGNED_USER
	bool "Unaligned memory access in use space"
	help
	  The Xtensa architecture currently does not handle unaligned
	  memory accesses in hardware but through an exception handler.
	  Per default, unaligned memory accesses are disabled in user space.

	  Say Y here to enable unaligned memory access in user space.

config PREEMPT
	bool "Preemptible Kernel"
	help
          This option reduces the latency of the kernel when reacting to
          real-time or interactive events by allowing a low priority process to
          be preempted even if it is in kernel mode executing a system call.
          Unfortunately the kernel code has some race conditions if both
          CONFIG_SMP and CONFIG_PREEMPT are enabled, so this option is
          currently disabled if you are building an SMP kernel.

          Say Y here if you are building a kernel for a desktop, embedded
          or real-time system.  Say N if you are unsure.

config MATH_EMULATION
	bool "Math emulation"
	help
	Can we use information of configuration file?

endmenu

config XTENSA_CALIBRATE_CCOUNT
	def_bool n
	help
	  On some platforms (XT2000, for example), the CPU clock rate can
	  vary.  The frequency can be determined, however, by measuring
	  against a well known, fixed frequency, such as an UART oscillator.

config SERIAL_CONSOLE
	def_bool n

config XTENSA_ISS_NETWORK
	def_bool n

menu "Bus options"

config PCI
	bool "PCI support"
	default y
	help
	  Find out whether you have a PCI motherboard. PCI is the name of a
	  bus system, i.e. the way the CPU talks to the other stuff inside
	  your box. Other bus systems are ISA, EISA, MicroChannel (MCA) or
	  VESA. If you have PCI, say Y, otherwise N.

source "drivers/pci/Kconfig"

endmenu

menu "Platform options"

choice
	prompt "Xtensa System Type"
	default XTENSA_PLATFORM_ISS

config XTENSA_PLATFORM_ISS
	bool "ISS"
	select XTENSA_CALIBRATE_CCOUNT
	select SERIAL_CONSOLE
	select XTENSA_ISS_NETWORK
	help
	  ISS is an acronym for Tensilica's Instruction Set Simulator.

config XTENSA_PLATFORM_XT2000
	bool "XT2000"
	help
	  XT2000 is the name of Tensilica's feature-rich emulation platform.
	  This hardware is capable of running a full Linux distribution.

config XTENSA_PLATFORM_S6105
	bool "S6105"
	select SERIAL_CONSOLE

endchoice


config XTENSA_CPU_CLOCK
	int "CPU clock rate [MHz]"
	depends on !XTENSA_CALIBRATE_CCOUNT
	default 16

config GENERIC_CALIBRATE_DELAY
	bool "Auto calibration of the BogoMIPS value"
	help
	  The BogoMIPS value can easily be derived from the CPU frequency.

config CMDLINE_BOOL
	bool "Default bootloader kernel arguments"

config CMDLINE
	string "Initial kernel command string"
	depends on CMDLINE_BOOL
	default "console=ttyS0,38400 root=/dev/ram"
	help
	  On some architectures (EBSA110 and CATS), there is currently no way
	  for the boot loader to pass arguments to the kernel. For these
	  architectures, you should supply some command-line options at build
	  time by entering them here. As a minimum, you should specify the
	  memory size and the root device (e.g., mem=64M root=/dev/nfs).

source "mm/Kconfig"

config HOTPLUG
	bool "Support for hot-pluggable devices"
	help
	  Say Y here if you want to plug devices into your computer while
	  the system is running, and be able to use them quickly.  In many
	  cases, the devices can likewise be unplugged at any time too.

	  One well known example of this is PCMCIA- or PC-cards, credit-card
	  size devices such as network cards, modems or hard drives which are
	  plugged into slots found on all modern laptop computers.  Another
	  example, used on modern desktops as well as laptops, is USB.

	  Enable HOTPLUG and build a modular kernel.  Get agent software
	  (from <http://linux-hotplug.sourceforge.net/>) and install it.
	  Then your kernel will automatically call out to a user mode "policy
	  agent" (/sbin/hotplug) to load modules and set up software needed
	  to use devices as you hotplug them.

source "drivers/pcmcia/Kconfig"

source "drivers/pci/hotplug/Kconfig"

endmenu

menu "Executable file formats"

# only elf supported
config KCORE_ELF
	def_bool y
        depends on PROC_FS
        help
          If you enabled support for /proc file system then the file
          /proc/kcore will contain the kernel core image in ELF format. This
          can be used in gdb:

          $ cd /usr/src/linux ; gdb vmlinux /proc/kcore

          This is especially useful if you have compiled the kernel with the
          "-g" option to preserve debugging information. It is mainly used
	  for examining kernel data structures on the live kernel.

source "fs/Kconfig.binfmt"

endmenu

source "net/Kconfig"

source "drivers/Kconfig"

source "fs/Kconfig"

menu "Xtensa initrd options"
	depends on BLK_DEV_INITRD

config EMBEDDED_RAMDISK
	bool "Embed root filesystem ramdisk into the kernel"

config EMBEDDED_RAMDISK_IMAGE
	string "Filename of gzipped ramdisk image"
	depends on EMBEDDED_RAMDISK
	default "ramdisk.gz"
	help
	  This is the filename of the ramdisk image to be built into the
	  kernel.  Relative pathnames are relative to arch/xtensa/boot/ramdisk/.
	  The ramdisk image is not part of the kernel distribution; you must
	  provide one yourself.
endmenu

source "arch/xtensa/Kconfig.debug"

source "security/Kconfig"

source "crypto/Kconfig"

source "lib/Kconfig"

<|MERGE_RESOLUTION|>--- conflicted
+++ resolved
@@ -27,12 +27,9 @@
 config GENERIC_FIND_BIT_LE
 	def_bool y
 
-<<<<<<< HEAD
-=======
 config GENERIC_HWEIGHT
 	def_bool y
 
->>>>>>> 9ca85c63
 config GENERIC_GPIO
 	def_bool y
 
