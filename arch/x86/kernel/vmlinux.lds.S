--- conflicted
+++ resolved
@@ -182,25 +182,10 @@
 #define VVIRT_OFFSET (VSYSCALL_ADDR - __vsyscall_0)
 #define VVIRT(x) (ADDR(x) - VVIRT_OFFSET)
 
-<<<<<<< HEAD
-	. = ALIGN(4096);
-=======
->>>>>>> c149a665
 	__vsyscall_0 = .;
 
 	. = VSYSCALL_ADDR;
 	.vsyscall : AT(VLOAD(.vsyscall)) {
-<<<<<<< HEAD
-		*(.vsyscall_0)
-
-		. = 1024;
-		*(.vsyscall_1)
-
-		. = 2048;
-		*(.vsyscall_2)
-
-		. = 4096;  /* Pad the whole page. */
-=======
 		/* work around gold bug 13023 */
 		__vsyscall_beginning_hack = .;
 		*(.vsyscall_0)
@@ -212,7 +197,6 @@
 		*(.vsyscall_2)
 
 		. = __vsyscall_beginning_hack + 4096;  /* Pad the whole page. */
->>>>>>> c149a665
 	} :user =0xcc
 	. = ALIGN(__vsyscall_0 + PAGE_SIZE, PAGE_SIZE);
 
@@ -221,26 +205,6 @@
 #undef VLOAD
 #undef VVIRT_OFFSET
 #undef VVIRT
-<<<<<<< HEAD
-
-	__vvar_page = .;
-
-	.vvar : AT(ADDR(.vvar) - LOAD_OFFSET) {
-
-	      /* Place all vvars at the offsets in asm/vvar.h. */
-#define EMIT_VVAR(name, offset) 		\
-		. = offset;		\
-		*(.vvar_ ## name)
-#define __VVAR_KERNEL_LDS
-#include <asm/vvar.h>
-#undef __VVAR_KERNEL_LDS
-#undef EMIT_VVAR
-=======
->>>>>>> c149a665
-
-	} :data
-
-       . = ALIGN(__vvar_page + PAGE_SIZE, PAGE_SIZE);
 
 #endif /* CONFIG_X86_64 */
 
