--- conflicted
+++ resolved
@@ -4050,10 +4050,6 @@
 	setup_local_APIC();
 
 	io_apic_setup_irq_pin(0, 0, &attr);
-<<<<<<< HEAD
-	set_irq_chip_and_handler_name(0, &ioapic_chip, handle_edge_irq, "edge");
-=======
 	irq_set_chip_and_handler_name(0, &ioapic_chip, handle_edge_irq,
 				      "edge");
->>>>>>> c0185808
 }