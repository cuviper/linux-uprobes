/*
 *  Copyright (C) 2001 Andrea Arcangeli <andrea@suse.de> SuSE
 *  Copyright 2003 Andi Kleen, SuSE Labs.
 *
 *  [ NOTE: this mechanism is now deprecated in favor of the vDSO. ]
 *
 *  Thanks to hpa@transmeta.com for some useful hint.
 *  Special thanks to Ingo Molnar for his early experience with
 *  a different vsyscall implementation for Linux/IA32 and for the name.
 *
 *  vsyscall 1 is located at -10Mbyte, vsyscall 2 is located
 *  at virtual address -10Mbyte+1024bytes etc... There are at max 4
 *  vsyscalls. One vsyscall can reserve more than 1 slot to avoid
 *  jumping out of line if necessary. We cannot add more with this
 *  mechanism because older kernels won't return -ENOSYS.
 *
 *  Note: the concept clashes with user mode linux.  UML users should
 *  use the vDSO.
 */

#include <linux/time.h>
#include <linux/init.h>
#include <linux/kernel.h>
#include <linux/timer.h>
#include <linux/seqlock.h>
#include <linux/jiffies.h>
#include <linux/sysctl.h>
#include <linux/clocksource.h>
#include <linux/getcpu.h>
#include <linux/cpu.h>
#include <linux/smp.h>
#include <linux/notifier.h>
#include <linux/syscalls.h>
#include <linux/ratelimit.h>

#include <asm/vsyscall.h>
#include <asm/pgtable.h>
#include <asm/compat.h>
#include <asm/page.h>
#include <asm/unistd.h>
#include <asm/fixmap.h>
#include <asm/errno.h>
#include <asm/io.h>
#include <asm/segment.h>
#include <asm/desc.h>
#include <asm/topology.h>
#include <asm/vgtod.h>
#include <asm/traps.h>

#define CREATE_TRACE_POINTS
#include "vsyscall_trace.h"

DEFINE_VVAR(int, vgetcpu_mode);
DEFINE_VVAR(struct vsyscall_gtod_data, vsyscall_gtod_data) =
{
	.lock = __SEQLOCK_UNLOCKED(__vsyscall_gtod_data.lock),
};

static enum { EMULATE, NATIVE, NONE } vsyscall_mode = EMULATE;

static int __init vsyscall_setup(char *str)
{
	if (str) {
		if (!strcmp("emulate", str))
			vsyscall_mode = EMULATE;
		else if (!strcmp("native", str))
			vsyscall_mode = NATIVE;
		else if (!strcmp("none", str))
			vsyscall_mode = NONE;
		else
			return -EINVAL;

		return 0;
	}

	return -EINVAL;
}
early_param("vsyscall", vsyscall_setup);

void update_vsyscall_tz(void)
{
	unsigned long flags;

	write_seqlock_irqsave(&vsyscall_gtod_data.lock, flags);
	/* sys_tz has changed */
	vsyscall_gtod_data.sys_tz = sys_tz;
	write_sequnlock_irqrestore(&vsyscall_gtod_data.lock, flags);
}

void update_vsyscall(struct timespec *wall_time, struct timespec *wtm,
			struct clocksource *clock, u32 mult)
{
	unsigned long flags;

	write_seqlock_irqsave(&vsyscall_gtod_data.lock, flags);

	/* copy vsyscall data */
	vsyscall_gtod_data.clock.vclock_mode	= clock->archdata.vclock_mode;
	vsyscall_gtod_data.clock.cycle_last	= clock->cycle_last;
	vsyscall_gtod_data.clock.mask		= clock->mask;
	vsyscall_gtod_data.clock.mult		= mult;
	vsyscall_gtod_data.clock.shift		= clock->shift;
	vsyscall_gtod_data.wall_time_sec	= wall_time->tv_sec;
	vsyscall_gtod_data.wall_time_nsec	= wall_time->tv_nsec;
	vsyscall_gtod_data.wall_to_monotonic	= *wtm;
	vsyscall_gtod_data.wall_time_coarse	= __current_kernel_time();

	write_sequnlock_irqrestore(&vsyscall_gtod_data.lock, flags);
}

static void warn_bad_vsyscall(const char *level, struct pt_regs *regs,
			      const char *message)
{
	static DEFINE_RATELIMIT_STATE(rs, DEFAULT_RATELIMIT_INTERVAL, DEFAULT_RATELIMIT_BURST);
	struct task_struct *tsk;

	if (!show_unhandled_signals || !__ratelimit(&rs))
		return;

	tsk = current;

	printk("%s%s[%d] %s ip:%lx cs:%lx sp:%lx ax:%lx si:%lx di:%lx\n",
	       level, tsk->comm, task_pid_nr(tsk),
	       message, regs->ip, regs->cs,
	       regs->sp, regs->ax, regs->si, regs->di);
}

static int addr_to_vsyscall_nr(unsigned long addr)
{
	int nr;

	if ((addr & ~0xC00UL) != VSYSCALL_START)
		return -EINVAL;

	nr = (addr & 0xC00UL) >> 10;
	if (nr >= 3)
		return -EINVAL;

	return nr;
}

bool emulate_vsyscall(struct pt_regs *regs, unsigned long address)
{
	struct task_struct *tsk;
	unsigned long caller;
	int vsyscall_nr;
	long ret;

<<<<<<< HEAD
	local_irq_enable();

	if (!user_64bit_mode(regs)) {
		/*
		 * If we trapped from kernel mode, we might as well OOPS now
		 * instead of returning to some random address and OOPSing
		 * then.
		 */
		BUG_ON(!user_mode(regs));
=======
	/*
	 * No point in checking CS -- the only way to get here is a user mode
	 * trap to a high address, which means that we're in 64-bit user code.
	 */
>>>>>>> b5ddbf46

	WARN_ON_ONCE(address != regs->ip);

	if (vsyscall_mode == NONE) {
		warn_bad_vsyscall(KERN_INFO, regs,
				  "vsyscall attempted with vsyscall=none");
		return false;
	}

<<<<<<< HEAD
	/*
	 * x86-ism here: regs->ip points to the instruction after the int 0xcc,
	 * and int 0xcc is two bytes long.
	 */
	vsyscall_nr = addr_to_vsyscall_nr(regs->ip - 2);
=======
	vsyscall_nr = addr_to_vsyscall_nr(address);
>>>>>>> b5ddbf46

	trace_emulate_vsyscall(vsyscall_nr);

	if (vsyscall_nr < 0) {
		warn_bad_vsyscall(KERN_WARNING, regs,
				  "misaligned vsyscall (exploit attempt or buggy program) -- look up the vsyscall kernel parameter if you need a workaround");
		goto sigsegv;
	}

	if (get_user(caller, (unsigned long __user *)regs->sp) != 0) {
		warn_bad_vsyscall(KERN_WARNING, regs,
				  "vsyscall with bad stack (exploit attempt?)");
		goto sigsegv;
	}

	tsk = current;
	if (seccomp_mode(&tsk->seccomp))
		do_exit(SIGKILL);

	switch (vsyscall_nr) {
	case 0:
		ret = sys_gettimeofday(
			(struct timeval __user *)regs->di,
			(struct timezone __user *)regs->si);
		break;

	case 1:
		ret = sys_time((time_t __user *)regs->di);
		break;

	case 2:
		ret = sys_getcpu((unsigned __user *)regs->di,
				 (unsigned __user *)regs->si,
				 0);
		break;
	}

	if (ret == -EFAULT) {
		/*
		 * Bad news -- userspace fed a bad pointer to a vsyscall.
		 *
		 * With a real vsyscall, that would have caused SIGSEGV.
		 * To make writing reliable exploits using the emulated
		 * vsyscalls harder, generate SIGSEGV here as well.
		 */
		warn_bad_vsyscall(KERN_INFO, regs,
				  "vsyscall fault (exploit attempt?)");
		goto sigsegv;
	}

	regs->ax = ret;

	/* Emulate a ret instruction. */
	regs->ip = caller;
	regs->sp += 8;

	return true;

sigsegv:
	force_sig(SIGSEGV, current);
	return true;
}

/*
 * Assume __initcall executes before all user space. Hopefully kmod
 * doesn't violate that. We'll find out if it does.
 */
static void __cpuinit vsyscall_set_cpu(int cpu)
{
	unsigned long d;
	unsigned long node = 0;
#ifdef CONFIG_NUMA
	node = cpu_to_node(cpu);
#endif
	if (cpu_has(&cpu_data(cpu), X86_FEATURE_RDTSCP))
		write_rdtscp_aux((node << 12) | cpu);

	/*
	 * Store cpu number in limit so that it can be loaded quickly
	 * in user space in vgetcpu. (12 bits for the CPU and 8 bits for the node)
	 */
	d = 0x0f40000000000ULL;
	d |= cpu;
	d |= (node & 0xf) << 12;
	d |= (node >> 4) << 48;

	write_gdt_entry(get_cpu_gdt_table(cpu), GDT_ENTRY_PER_CPU, &d, DESCTYPE_S);
}

static void __cpuinit cpu_vsyscall_init(void *arg)
{
	/* preemption should be already off */
	vsyscall_set_cpu(raw_smp_processor_id());
}

static int __cpuinit
cpu_vsyscall_notifier(struct notifier_block *n, unsigned long action, void *arg)
{
	long cpu = (long)arg;

	if (action == CPU_ONLINE || action == CPU_ONLINE_FROZEN)
		smp_call_function_single(cpu, cpu_vsyscall_init, NULL, 1);

	return NOTIFY_DONE;
}

void __init map_vsyscall(void)
{
	extern char __vsyscall_page;
	unsigned long physaddr_vsyscall = __pa_symbol(&__vsyscall_page);
	extern char __vvar_page;
	unsigned long physaddr_vvar_page = __pa_symbol(&__vvar_page);

	__set_fixmap(VSYSCALL_FIRST_PAGE, physaddr_vsyscall,
		     vsyscall_mode == NATIVE
		     ? PAGE_KERNEL_VSYSCALL
		     : PAGE_KERNEL_VVAR);
	BUILD_BUG_ON((unsigned long)__fix_to_virt(VSYSCALL_FIRST_PAGE) !=
		     (unsigned long)VSYSCALL_START);

	__set_fixmap(VVAR_PAGE, physaddr_vvar_page, PAGE_KERNEL_VVAR);
	BUILD_BUG_ON((unsigned long)__fix_to_virt(VVAR_PAGE) !=
		     (unsigned long)VVAR_ADDRESS);
}

static int __init vsyscall_init(void)
{
	BUG_ON(VSYSCALL_ADDR(0) != __fix_to_virt(VSYSCALL_FIRST_PAGE));

	on_each_cpu(cpu_vsyscall_init, NULL, 1);
	/* notifier priority > KVM */
	hotcpu_notifier(cpu_vsyscall_notifier, 30);

	return 0;
}
__initcall(vsyscall_init);<|MERGE_RESOLUTION|>--- conflicted
+++ resolved
@@ -146,22 +146,10 @@
 	int vsyscall_nr;
 	long ret;
 
-<<<<<<< HEAD
-	local_irq_enable();
-
-	if (!user_64bit_mode(regs)) {
-		/*
-		 * If we trapped from kernel mode, we might as well OOPS now
-		 * instead of returning to some random address and OOPSing
-		 * then.
-		 */
-		BUG_ON(!user_mode(regs));
-=======
 	/*
 	 * No point in checking CS -- the only way to get here is a user mode
 	 * trap to a high address, which means that we're in 64-bit user code.
 	 */
->>>>>>> b5ddbf46
 
 	WARN_ON_ONCE(address != regs->ip);
 
@@ -171,15 +159,7 @@
 		return false;
 	}
 
-<<<<<<< HEAD
-	/*
-	 * x86-ism here: regs->ip points to the instruction after the int 0xcc,
-	 * and int 0xcc is two bytes long.
-	 */
-	vsyscall_nr = addr_to_vsyscall_nr(regs->ip - 2);
-=======
 	vsyscall_nr = addr_to_vsyscall_nr(address);
->>>>>>> b5ddbf46
 
 	trace_emulate_vsyscall(vsyscall_nr);
 
