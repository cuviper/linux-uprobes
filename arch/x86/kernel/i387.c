--- conflicted
+++ resolved
@@ -102,19 +102,6 @@
 	current_thread_info()->status = 0;
 	clear_used_math();
 }
-<<<<<<< HEAD
-
-#else	/* CONFIG_X86_64 */
-
-void __cpuinit fpu_init(void)
-{
-	if (!smp_processor_id())
-		init_thread_xstate();
-}
-
-#endif	/* CONFIG_X86_32 */
-=======
->>>>>>> 88d89da6
 
 #else	/* CONFIG_X86_64 */
 
