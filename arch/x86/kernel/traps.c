--- conflicted
+++ resolved
@@ -397,11 +397,7 @@
 							== NOTIFY_STOP)
 			return;
 
-<<<<<<< HEAD
-#ifndef CONFIG_NMI_WATCHDOG
-=======
 #ifndef CONFIG_LOCKUP_DETECTOR
->>>>>>> 19cc36c0
 		/*
 		 * Ok, so this is none of the documented NMI sources,
 		 * so it must be the NMI watchdog.
@@ -409,11 +405,7 @@
 		if (nmi_watchdog_tick(regs, reason))
 			return;
 		if (!do_nmi_callback(regs, cpu))
-<<<<<<< HEAD
-#endif /* !CONFIG_NMI_WATCHDOG */
-=======
 #endif /* !CONFIG_LOCKUP_DETECTOR */
->>>>>>> 19cc36c0
 			unknown_nmi_error(reason, regs);
 #else
 		unknown_nmi_error(reason, regs);
