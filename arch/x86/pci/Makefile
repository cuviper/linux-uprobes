--- conflicted
+++ resolved
@@ -14,12 +14,7 @@
 obj-$(CONFIG_X86_NUMAQ)		+= numaq_32.o
 
 obj-y				+= common.o early.o
-<<<<<<< HEAD
-obj-y				+= amd_bus.o
-obj-$(CONFIG_X86_64)		+= bus_numa.o
-=======
 obj-y				+= amd_bus.o bus_numa.o
->>>>>>> eaa5eec7
 
 ifeq ($(CONFIG_PCI_DEBUG),y)
 EXTRA_CFLAGS += -DDEBUG
