--- conflicted
+++ resolved
@@ -348,12 +348,6 @@
 #define __NR_fanotify_init	323
 #define __NR_fanotify_mark	324
 #define __NR_prlimit64		325
-<<<<<<< HEAD
-
-#ifdef __KERNEL__
-
-#define __NR_syscalls		326
-=======
 #define __NR_socket		326
 #define __NR_bind		327
 #define __NR_connect		328
@@ -377,7 +371,6 @@
 #ifdef __KERNEL__
 
 #define __NR_syscalls		345
->>>>>>> d4429f60
 
 #define __NR__exit __NR_exit
 #define NR_syscalls	__NR_syscalls
