/*
 * Common time routines among all ppc machines.
 *
 * Written by Cort Dougan (cort@cs.nmt.edu) to merge
 * Paul Mackerras' version and mine for PReP and Pmac.
 * MPC8xx/MBX changes by Dan Malek (dmalek@jlc.net).
 * Converted for 64-bit by Mike Corrigan (mikejc@us.ibm.com)
 *
 * First round of bugfixes by Gabriel Paubert (paubert@iram.es)
 * to make clock more stable (2.4.0-test5). The only thing
 * that this code assumes is that the timebases have been synchronized
 * by firmware on SMP and are never stopped (never do sleep
 * on SMP then, nap and doze are OK).
 * 
 * Speeded up do_gettimeofday by getting rid of references to
 * xtime (which required locks for consistency). (mikejc@us.ibm.com)
 *
 * TODO (not necessarily in this file):
 * - improve precision and reproducibility of timebase frequency
 * measurement at boot time. (for iSeries, we calibrate the timebase
 * against the Titan chip's clock.)
 * - for astronomical applications: add a new function to get
 * non ambiguous timestamps even around leap seconds. This needs
 * a new timestamp format and a good name.
 *
 * 1997-09-10  Updated NTP code according to technical memorandum Jan '96
 *             "A Kernel Model for Precision Timekeeping" by Dave Mills
 *
 *      This program is free software; you can redistribute it and/or
 *      modify it under the terms of the GNU General Public License
 *      as published by the Free Software Foundation; either version
 *      2 of the License, or (at your option) any later version.
 */

#include <linux/errno.h>
#include <linux/module.h>
#include <linux/sched.h>
#include <linux/kernel.h>
#include <linux/param.h>
#include <linux/string.h>
#include <linux/mm.h>
#include <linux/interrupt.h>
#include <linux/timex.h>
#include <linux/kernel_stat.h>
#include <linux/time.h>
#include <linux/init.h>
#include <linux/profile.h>
#include <linux/cpu.h>
#include <linux/security.h>
#include <linux/percpu.h>
#include <linux/rtc.h>
#include <linux/jiffies.h>
#include <linux/posix-timers.h>
#include <linux/irq.h>
#include <linux/delay.h>
#include <linux/irq_work.h>
#include <asm/trace.h>

#include <asm/io.h>
#include <asm/processor.h>
#include <asm/nvram.h>
#include <asm/cache.h>
#include <asm/machdep.h>
#include <asm/uaccess.h>
#include <asm/time.h>
#include <asm/prom.h>
#include <asm/irq.h>
#include <asm/div64.h>
#include <asm/smp.h>
#include <asm/vdso_datapage.h>
#include <asm/firmware.h>
#include <asm/cputime.h>
#ifdef CONFIG_PPC_ISERIES
#include <asm/iseries/it_lp_queue.h>
#include <asm/iseries/hv_call_xm.h>
#endif

/* powerpc clocksource/clockevent code */

#include <linux/clockchips.h>
#include <linux/clocksource.h>

static cycle_t rtc_read(struct clocksource *);
static struct clocksource clocksource_rtc = {
	.name         = "rtc",
	.rating       = 400,
	.flags        = CLOCK_SOURCE_IS_CONTINUOUS,
	.mask         = CLOCKSOURCE_MASK(64),
	.shift        = 22,
	.mult         = 0,	/* To be filled in */
	.read         = rtc_read,
};

static cycle_t timebase_read(struct clocksource *);
static struct clocksource clocksource_timebase = {
	.name         = "timebase",
	.rating       = 400,
	.flags        = CLOCK_SOURCE_IS_CONTINUOUS,
	.mask         = CLOCKSOURCE_MASK(64),
	.shift        = 22,
	.mult         = 0,	/* To be filled in */
	.read         = timebase_read,
};

#define DECREMENTER_MAX	0x7fffffff

static int decrementer_set_next_event(unsigned long evt,
				      struct clock_event_device *dev);
static void decrementer_set_mode(enum clock_event_mode mode,
				 struct clock_event_device *dev);

static struct clock_event_device decrementer_clockevent = {
       .name           = "decrementer",
       .rating         = 200,
       .shift          = 0,	/* To be filled in */
       .mult           = 0,	/* To be filled in */
       .irq            = 0,
       .set_next_event = decrementer_set_next_event,
       .set_mode       = decrementer_set_mode,
       .features       = CLOCK_EVT_FEAT_ONESHOT,
};

struct decrementer_clock {
	struct clock_event_device event;
	u64 next_tb;
};

static DEFINE_PER_CPU(struct decrementer_clock, decrementers);

#ifdef CONFIG_PPC_ISERIES
static unsigned long __initdata iSeries_recal_titan;
static signed long __initdata iSeries_recal_tb;

/* Forward declaration is only needed for iSereis compiles */
static void __init clocksource_init(void);
#endif

#define XSEC_PER_SEC (1024*1024)

#ifdef CONFIG_PPC64
#define SCALE_XSEC(xsec, max)	(((xsec) * max) / XSEC_PER_SEC)
#else
/* compute ((xsec << 12) * max) >> 32 */
#define SCALE_XSEC(xsec, max)	mulhwu((xsec) << 12, max)
#endif

unsigned long tb_ticks_per_jiffy;
unsigned long tb_ticks_per_usec = 100; /* sane default */
EXPORT_SYMBOL(tb_ticks_per_usec);
unsigned long tb_ticks_per_sec;
EXPORT_SYMBOL(tb_ticks_per_sec);	/* for cputime_t conversions */

DEFINE_SPINLOCK(rtc_lock);
EXPORT_SYMBOL_GPL(rtc_lock);

static u64 tb_to_ns_scale __read_mostly;
static unsigned tb_to_ns_shift __read_mostly;
static unsigned long boot_tb __read_mostly;

extern struct timezone sys_tz;
static long timezone_offset;

unsigned long ppc_proc_freq;
EXPORT_SYMBOL_GPL(ppc_proc_freq);
unsigned long ppc_tb_freq;
EXPORT_SYMBOL_GPL(ppc_tb_freq);

#ifdef CONFIG_VIRT_CPU_ACCOUNTING
/*
 * Factors for converting from cputime_t (timebase ticks) to
 * jiffies, milliseconds, seconds, and clock_t (1/USER_HZ seconds).
 * These are all stored as 0.64 fixed-point binary fractions.
 */
u64 __cputime_jiffies_factor;
EXPORT_SYMBOL(__cputime_jiffies_factor);
u64 __cputime_msec_factor;
EXPORT_SYMBOL(__cputime_msec_factor);
u64 __cputime_sec_factor;
EXPORT_SYMBOL(__cputime_sec_factor);
u64 __cputime_clockt_factor;
EXPORT_SYMBOL(__cputime_clockt_factor);
DEFINE_PER_CPU(unsigned long, cputime_last_delta);
DEFINE_PER_CPU(unsigned long, cputime_scaled_last_delta);

cputime_t cputime_one_jiffy;

void (*dtl_consumer)(struct dtl_entry *, u64);

static void calc_cputime_factors(void)
{
	struct div_result res;

	div128_by_32(HZ, 0, tb_ticks_per_sec, &res);
	__cputime_jiffies_factor = res.result_low;
	div128_by_32(1000, 0, tb_ticks_per_sec, &res);
	__cputime_msec_factor = res.result_low;
	div128_by_32(1, 0, tb_ticks_per_sec, &res);
	__cputime_sec_factor = res.result_low;
	div128_by_32(USER_HZ, 0, tb_ticks_per_sec, &res);
	__cputime_clockt_factor = res.result_low;
}

/*
 * Read the SPURR on systems that have it, otherwise the PURR,
 * or if that doesn't exist return the timebase value passed in.
 */
static u64 read_spurr(u64 tb)
{
	if (cpu_has_feature(CPU_FTR_SPURR))
		return mfspr(SPRN_SPURR);
	if (cpu_has_feature(CPU_FTR_PURR))
		return mfspr(SPRN_PURR);
	return tb;
}

#ifdef CONFIG_PPC_SPLPAR

/*
 * Scan the dispatch trace log and count up the stolen time.
 * Should be called with interrupts disabled.
 */
static u64 scan_dispatch_log(u64 stop_tb)
{
	u64 i = local_paca->dtl_ridx;
	struct dtl_entry *dtl = local_paca->dtl_curr;
	struct dtl_entry *dtl_end = local_paca->dispatch_log_end;
	struct lppaca *vpa = local_paca->lppaca_ptr;
	u64 tb_delta;
	u64 stolen = 0;
	u64 dtb;

	if (i == vpa->dtl_idx)
		return 0;
	while (i < vpa->dtl_idx) {
		if (dtl_consumer)
			dtl_consumer(dtl, i);
		dtb = dtl->timebase;
		tb_delta = dtl->enqueue_to_dispatch_time +
			dtl->ready_to_enqueue_time;
		barrier();
		if (i + N_DISPATCH_LOG < vpa->dtl_idx) {
			/* buffer has overflowed */
			i = vpa->dtl_idx - N_DISPATCH_LOG;
			dtl = local_paca->dispatch_log + (i % N_DISPATCH_LOG);
			continue;
		}
		if (dtb > stop_tb)
			break;
		stolen += tb_delta;
		++i;
		++dtl;
		if (dtl == dtl_end)
			dtl = local_paca->dispatch_log;
	}
	local_paca->dtl_ridx = i;
	local_paca->dtl_curr = dtl;
	return stolen;
}

/*
 * Accumulate stolen time by scanning the dispatch trace log.
 * Called on entry from user mode.
 */
void accumulate_stolen_time(void)
{
	u64 sst, ust;

	sst = scan_dispatch_log(get_paca()->starttime_user);
	ust = scan_dispatch_log(get_paca()->starttime);
	get_paca()->system_time -= sst;
	get_paca()->user_time -= ust;
	get_paca()->stolen_time += ust + sst;
}

static inline u64 calculate_stolen_time(u64 stop_tb)
{
	u64 stolen = 0;

	if (get_paca()->dtl_ridx != get_paca()->lppaca_ptr->dtl_idx) {
		stolen = scan_dispatch_log(stop_tb);
		get_paca()->system_time -= stolen;
	}

	stolen += get_paca()->stolen_time;
	get_paca()->stolen_time = 0;
	return stolen;
}

#else /* CONFIG_PPC_SPLPAR */
static inline u64 calculate_stolen_time(u64 stop_tb)
{
	return 0;
}

#endif /* CONFIG_PPC_SPLPAR */

/*
 * Account time for a transition between system, hard irq
 * or soft irq state.
 */
void account_system_vtime(struct task_struct *tsk)
{
	u64 now, nowscaled, delta, deltascaled;
	unsigned long flags;
	u64 stolen, udelta, sys_scaled, user_scaled;

	local_irq_save(flags);
	now = mftb();
	nowscaled = read_spurr(now);
	get_paca()->system_time += now - get_paca()->starttime;
	get_paca()->starttime = now;
	deltascaled = nowscaled - get_paca()->startspurr;
	get_paca()->startspurr = nowscaled;

	stolen = calculate_stolen_time(now);

	delta = get_paca()->system_time;
	get_paca()->system_time = 0;
	udelta = get_paca()->user_time - get_paca()->utime_sspurr;
	get_paca()->utime_sspurr = get_paca()->user_time;

	/*
	 * Because we don't read the SPURR on every kernel entry/exit,
	 * deltascaled includes both user and system SPURR ticks.
	 * Apportion these ticks to system SPURR ticks and user
	 * SPURR ticks in the same ratio as the system time (delta)
	 * and user time (udelta) values obtained from the timebase
	 * over the same interval.  The system ticks get accounted here;
	 * the user ticks get saved up in paca->user_time_scaled to be
	 * used by account_process_tick.
	 */
	sys_scaled = delta;
	user_scaled = udelta;
	if (deltascaled != delta + udelta) {
		if (udelta) {
			sys_scaled = deltascaled * delta / (delta + udelta);
			user_scaled = deltascaled - sys_scaled;
		} else {
			sys_scaled = deltascaled;
		}
	}
	get_paca()->user_time_scaled += user_scaled;

	if (in_irq() || idle_task(smp_processor_id()) != tsk) {
		account_system_time(tsk, 0, delta, sys_scaled);
		if (stolen)
			account_steal_time(stolen);
	} else {
		account_idle_time(delta + stolen);
	}
	local_irq_restore(flags);
}
EXPORT_SYMBOL_GPL(account_system_vtime);

/*
 * Transfer the user and system times accumulated in the paca
 * by the exception entry and exit code to the generic process
 * user and system time records.
 * Must be called with interrupts disabled.
 * Assumes that account_system_vtime() has been called recently
 * (i.e. since the last entry from usermode) so that
 * get_paca()->user_time_scaled is up to date.
 */
void account_process_tick(struct task_struct *tsk, int user_tick)
{
	cputime_t utime, utimescaled;

	utime = get_paca()->user_time;
	utimescaled = get_paca()->user_time_scaled;
	get_paca()->user_time = 0;
	get_paca()->user_time_scaled = 0;
	get_paca()->utime_sspurr = 0;
	account_user_time(tsk, utime, utimescaled);
}

#else /* ! CONFIG_VIRT_CPU_ACCOUNTING */
#define calc_cputime_factors()
#endif

void __delay(unsigned long loops)
{
	unsigned long start;
	int diff;

	if (__USE_RTC()) {
		start = get_rtcl();
		do {
			/* the RTCL register wraps at 1000000000 */
			diff = get_rtcl() - start;
			if (diff < 0)
				diff += 1000000000;
		} while (diff < loops);
	} else {
		start = get_tbl();
		while (get_tbl() - start < loops)
			HMT_low();
		HMT_medium();
	}
}
EXPORT_SYMBOL(__delay);

void udelay(unsigned long usecs)
{
	__delay(tb_ticks_per_usec * usecs);
}
EXPORT_SYMBOL(udelay);

#ifdef CONFIG_SMP
unsigned long profile_pc(struct pt_regs *regs)
{
	unsigned long pc = instruction_pointer(regs);

	if (in_lock_functions(pc))
		return regs->link;

	return pc;
}
EXPORT_SYMBOL(profile_pc);
#endif

#ifdef CONFIG_PPC_ISERIES

/* 
 * This function recalibrates the timebase based on the 49-bit time-of-day
 * value in the Titan chip.  The Titan is much more accurate than the value
 * returned by the service processor for the timebase frequency.  
 */

static int __init iSeries_tb_recal(void)
{
	unsigned long titan, tb;

	/* Make sure we only run on iSeries */
	if (!firmware_has_feature(FW_FEATURE_ISERIES))
		return -ENODEV;

	tb = get_tb();
	titan = HvCallXm_loadTod();
	if ( iSeries_recal_titan ) {
		unsigned long tb_ticks = tb - iSeries_recal_tb;
		unsigned long titan_usec = (titan - iSeries_recal_titan) >> 12;
		unsigned long new_tb_ticks_per_sec   = (tb_ticks * USEC_PER_SEC)/titan_usec;
		unsigned long new_tb_ticks_per_jiffy =
			DIV_ROUND_CLOSEST(new_tb_ticks_per_sec, HZ);
		long tick_diff = new_tb_ticks_per_jiffy - tb_ticks_per_jiffy;
		char sign = '+';		
		/* make sure tb_ticks_per_sec and tb_ticks_per_jiffy are consistent */
		new_tb_ticks_per_sec = new_tb_ticks_per_jiffy * HZ;

		if ( tick_diff < 0 ) {
			tick_diff = -tick_diff;
			sign = '-';
		}
		if ( tick_diff ) {
			if ( tick_diff < tb_ticks_per_jiffy/25 ) {
				printk( "Titan recalibrate: new tb_ticks_per_jiffy = %lu (%c%ld)\n",
						new_tb_ticks_per_jiffy, sign, tick_diff );
				tb_ticks_per_jiffy = new_tb_ticks_per_jiffy;
				tb_ticks_per_sec   = new_tb_ticks_per_sec;
				calc_cputime_factors();
				vdso_data->tb_ticks_per_sec = tb_ticks_per_sec;
				setup_cputime_one_jiffy();
			}
			else {
				printk( "Titan recalibrate: FAILED (difference > 4 percent)\n"
					"                   new tb_ticks_per_jiffy = %lu\n"
					"                   old tb_ticks_per_jiffy = %lu\n",
					new_tb_ticks_per_jiffy, tb_ticks_per_jiffy );
			}
		}
	}
	iSeries_recal_titan = titan;
	iSeries_recal_tb = tb;

	/* Called here as now we know accurate values for the timebase */
	clocksource_init();
	return 0;
}
late_initcall(iSeries_tb_recal);

/* Called from platform early init */
void __init iSeries_time_init_early(void)
{
	iSeries_recal_tb = get_tb();
	iSeries_recal_titan = HvCallXm_loadTod();
}
#endif /* CONFIG_PPC_ISERIES */

#ifdef CONFIG_IRQ_WORK

/*
 * 64-bit uses a byte in the PACA, 32-bit uses a per-cpu variable...
 */
#ifdef CONFIG_PPC64
static inline unsigned long test_irq_work_pending(void)
{
	unsigned long x;

	asm volatile("lbz %0,%1(13)"
		: "=r" (x)
		: "i" (offsetof(struct paca_struct, irq_work_pending)));
	return x;
}

static inline void set_irq_work_pending_flag(void)
{
	asm volatile("stb %0,%1(13)" : :
		"r" (1),
		"i" (offsetof(struct paca_struct, irq_work_pending)));
}

static inline void clear_irq_work_pending(void)
{
	asm volatile("stb %0,%1(13)" : :
		"r" (0),
		"i" (offsetof(struct paca_struct, irq_work_pending)));
}

#else /* 32-bit */

DEFINE_PER_CPU(u8, irq_work_pending);

#define set_irq_work_pending_flag()	__get_cpu_var(irq_work_pending) = 1
#define test_irq_work_pending()		__get_cpu_var(irq_work_pending)
#define clear_irq_work_pending()	__get_cpu_var(irq_work_pending) = 0

#endif /* 32 vs 64 bit */

void set_irq_work_pending(void)
{
	preempt_disable();
	set_irq_work_pending_flag();
	set_dec(1);
	preempt_enable();
}

#else  /* CONFIG_IRQ_WORK */

#define test_irq_work_pending()	0
#define clear_irq_work_pending()

#endif /* CONFIG_IRQ_WORK */

/*
 * For iSeries shared processors, we have to let the hypervisor
 * set the hardware decrementer.  We set a virtual decrementer
 * in the lppaca and call the hypervisor if the virtual
 * decrementer is less than the current value in the hardware
 * decrementer. (almost always the new decrementer value will
 * be greater than the current hardware decementer so the hypervisor
 * call will not be needed)
 */

/*
 * timer_interrupt - gets called when the decrementer overflows,
 * with interrupts disabled.
 */
void timer_interrupt(struct pt_regs * regs)
{
	struct pt_regs *old_regs;
	struct decrementer_clock *decrementer =  &__get_cpu_var(decrementers);
	struct clock_event_device *evt = &decrementer->event;
	u64 now;

	trace_timer_interrupt_entry(regs);

	__get_cpu_var(irq_stat).timer_irqs++;

	/* Ensure a positive value is written to the decrementer, or else
	 * some CPUs will continuue to take decrementer exceptions */
	set_dec(DECREMENTER_MAX);

#if defined(CONFIG_PPC32) && defined(CONFIG_PMAC)
	if (atomic_read(&ppc_n_lost_interrupts) != 0)
		do_IRQ(regs);
#endif

	old_regs = set_irq_regs(regs);
	irq_enter();

<<<<<<< HEAD
	calculate_steal_time();

=======
>>>>>>> d4429f60
	if (test_irq_work_pending()) {
		clear_irq_work_pending();
		irq_work_run();
	}

#ifdef CONFIG_PPC_ISERIES
	if (firmware_has_feature(FW_FEATURE_ISERIES))
		get_lppaca()->int_dword.fields.decr_int = 0;
#endif

	now = get_tb_or_rtc();
	if (now >= decrementer->next_tb) {
		decrementer->next_tb = ~(u64)0;
		if (evt->event_handler)
			evt->event_handler(evt);
	} else {
		now = decrementer->next_tb - now;
		if (now <= DECREMENTER_MAX)
			set_dec((int)now);
	}

#ifdef CONFIG_PPC_ISERIES
	if (firmware_has_feature(FW_FEATURE_ISERIES) && hvlpevent_is_pending())
		process_hvlpevents();
#endif

#ifdef CONFIG_PPC64
	/* collect purr register values often, for accurate calculations */
	if (firmware_has_feature(FW_FEATURE_SPLPAR)) {
		struct cpu_usage *cu = &__get_cpu_var(cpu_usage_array);
		cu->current_tb = mfspr(SPRN_PURR);
	}
#endif

	irq_exit();
	set_irq_regs(old_regs);

	trace_timer_interrupt_exit(regs);
}

#ifdef CONFIG_SUSPEND
static void generic_suspend_disable_irqs(void)
{
	/* Disable the decrementer, so that it doesn't interfere
	 * with suspending.
	 */

	set_dec(0x7fffffff);
	local_irq_disable();
	set_dec(0x7fffffff);
}

static void generic_suspend_enable_irqs(void)
{
	local_irq_enable();
}

/* Overrides the weak version in kernel/power/main.c */
void arch_suspend_disable_irqs(void)
{
	if (ppc_md.suspend_disable_irqs)
		ppc_md.suspend_disable_irqs();
	generic_suspend_disable_irqs();
}

/* Overrides the weak version in kernel/power/main.c */
void arch_suspend_enable_irqs(void)
{
	generic_suspend_enable_irqs();
	if (ppc_md.suspend_enable_irqs)
		ppc_md.suspend_enable_irqs();
}
#endif

/*
 * Scheduler clock - returns current time in nanosec units.
 *
 * Note: mulhdu(a, b) (multiply high double unsigned) returns
 * the high 64 bits of a * b, i.e. (a * b) >> 64, where a and b
 * are 64-bit unsigned numbers.
 */
unsigned long long sched_clock(void)
{
	if (__USE_RTC())
		return get_rtc();
	return mulhdu(get_tb() - boot_tb, tb_to_ns_scale) << tb_to_ns_shift;
}

static int __init get_freq(char *name, int cells, unsigned long *val)
{
	struct device_node *cpu;
	const unsigned int *fp;
	int found = 0;

	/* The cpu node should have timebase and clock frequency properties */
	cpu = of_find_node_by_type(NULL, "cpu");

	if (cpu) {
		fp = of_get_property(cpu, name, NULL);
		if (fp) {
			found = 1;
			*val = of_read_ulong(fp, cells);
		}

		of_node_put(cpu);
	}

	return found;
}

/* should become __cpuinit when secondary_cpu_time_init also is */
void start_cpu_decrementer(void)
{
#if defined(CONFIG_BOOKE) || defined(CONFIG_40x)
	/* Clear any pending timer interrupts */
	mtspr(SPRN_TSR, TSR_ENW | TSR_WIS | TSR_DIS | TSR_FIS);

	/* Enable decrementer interrupt */
	mtspr(SPRN_TCR, TCR_DIE);
#endif /* defined(CONFIG_BOOKE) || defined(CONFIG_40x) */
}

void __init generic_calibrate_decr(void)
{
	ppc_tb_freq = DEFAULT_TB_FREQ;		/* hardcoded default */

	if (!get_freq("ibm,extended-timebase-frequency", 2, &ppc_tb_freq) &&
	    !get_freq("timebase-frequency", 1, &ppc_tb_freq)) {

		printk(KERN_ERR "WARNING: Estimating decrementer frequency "
				"(not found)\n");
	}

	ppc_proc_freq = DEFAULT_PROC_FREQ;	/* hardcoded default */

	if (!get_freq("ibm,extended-clock-frequency", 2, &ppc_proc_freq) &&
	    !get_freq("clock-frequency", 1, &ppc_proc_freq)) {

		printk(KERN_ERR "WARNING: Estimating processor frequency "
				"(not found)\n");
	}
}

int update_persistent_clock(struct timespec now)
{
	struct rtc_time tm;

	if (!ppc_md.set_rtc_time)
		return 0;

	to_tm(now.tv_sec + 1 + timezone_offset, &tm);
	tm.tm_year -= 1900;
	tm.tm_mon -= 1;

	return ppc_md.set_rtc_time(&tm);
}

static void __read_persistent_clock(struct timespec *ts)
{
	struct rtc_time tm;
	static int first = 1;

	ts->tv_nsec = 0;
	/* XXX this is a litle fragile but will work okay in the short term */
	if (first) {
		first = 0;
		if (ppc_md.time_init)
			timezone_offset = ppc_md.time_init();

		/* get_boot_time() isn't guaranteed to be safe to call late */
		if (ppc_md.get_boot_time) {
			ts->tv_sec = ppc_md.get_boot_time() - timezone_offset;
			return;
		}
	}
	if (!ppc_md.get_rtc_time) {
		ts->tv_sec = 0;
		return;
	}
	ppc_md.get_rtc_time(&tm);

	ts->tv_sec = mktime(tm.tm_year+1900, tm.tm_mon+1, tm.tm_mday,
			    tm.tm_hour, tm.tm_min, tm.tm_sec);
}

void read_persistent_clock(struct timespec *ts)
{
	__read_persistent_clock(ts);

	/* Sanitize it in case real time clock is set below EPOCH */
	if (ts->tv_sec < 0) {
		ts->tv_sec = 0;
		ts->tv_nsec = 0;
	}
		
}

/* clocksource code */
static cycle_t rtc_read(struct clocksource *cs)
{
	return (cycle_t)get_rtc();
}

static cycle_t timebase_read(struct clocksource *cs)
{
	return (cycle_t)get_tb();
}

void update_vsyscall(struct timespec *wall_time, struct timespec *wtm,
			struct clocksource *clock, u32 mult)
{
	u64 new_tb_to_xs, new_stamp_xsec;
	u32 frac_sec;

	if (clock != &clocksource_timebase)
		return;

	/* Make userspace gettimeofday spin until we're done. */
	++vdso_data->tb_update_count;
	smp_mb();

	/* XXX this assumes clock->shift == 22 */
	/* 4611686018 ~= 2^(20+64-22) / 1e9 */
	new_tb_to_xs = (u64) mult * 4611686018ULL;
	new_stamp_xsec = (u64) wall_time->tv_nsec * XSEC_PER_SEC;
	do_div(new_stamp_xsec, 1000000000);
	new_stamp_xsec += (u64) wall_time->tv_sec * XSEC_PER_SEC;

	BUG_ON(wall_time->tv_nsec >= NSEC_PER_SEC);
	/* this is tv_nsec / 1e9 as a 0.32 fraction */
	frac_sec = ((u64) wall_time->tv_nsec * 18446744073ULL) >> 32;

	/*
	 * tb_update_count is used to allow the userspace gettimeofday code
	 * to assure itself that it sees a consistent view of the tb_to_xs and
	 * stamp_xsec variables.  It reads the tb_update_count, then reads
	 * tb_to_xs and stamp_xsec and then reads tb_update_count again.  If
	 * the two values of tb_update_count match and are even then the
	 * tb_to_xs and stamp_xsec values are consistent.  If not, then it
	 * loops back and reads them again until this criteria is met.
	 * We expect the caller to have done the first increment of
	 * vdso_data->tb_update_count already.
	 */
	vdso_data->tb_orig_stamp = clock->cycle_last;
	vdso_data->stamp_xsec = new_stamp_xsec;
	vdso_data->tb_to_xs = new_tb_to_xs;
	vdso_data->wtom_clock_sec = wtm->tv_sec;
	vdso_data->wtom_clock_nsec = wtm->tv_nsec;
	vdso_data->stamp_xtime = *wall_time;
	vdso_data->stamp_sec_fraction = frac_sec;
	smp_wmb();
	++(vdso_data->tb_update_count);
}

void update_vsyscall_tz(void)
{
	/* Make userspace gettimeofday spin until we're done. */
	++vdso_data->tb_update_count;
	smp_mb();
	vdso_data->tz_minuteswest = sys_tz.tz_minuteswest;
	vdso_data->tz_dsttime = sys_tz.tz_dsttime;
	smp_mb();
	++vdso_data->tb_update_count;
}

static void __init clocksource_init(void)
{
	struct clocksource *clock;

	if (__USE_RTC())
		clock = &clocksource_rtc;
	else
		clock = &clocksource_timebase;

	clock->mult = clocksource_hz2mult(tb_ticks_per_sec, clock->shift);

	if (clocksource_register(clock)) {
		printk(KERN_ERR "clocksource: %s is already registered\n",
		       clock->name);
		return;
	}

	printk(KERN_INFO "clocksource: %s mult[%x] shift[%d] registered\n",
	       clock->name, clock->mult, clock->shift);
}

static int decrementer_set_next_event(unsigned long evt,
				      struct clock_event_device *dev)
{
	__get_cpu_var(decrementers).next_tb = get_tb_or_rtc() + evt;
	set_dec(evt);
	return 0;
}

static void decrementer_set_mode(enum clock_event_mode mode,
				 struct clock_event_device *dev)
{
	if (mode != CLOCK_EVT_MODE_ONESHOT)
		decrementer_set_next_event(DECREMENTER_MAX, dev);
}

static inline uint64_t div_sc64(unsigned long ticks, unsigned long nsec,
				int shift)
{
	uint64_t tmp = ((uint64_t)ticks) << shift;

	do_div(tmp, nsec);
	return tmp;
}

static void __init setup_clockevent_multiplier(unsigned long hz)
{
	u64 mult, shift = 32;

	while (1) {
		mult = div_sc64(hz, NSEC_PER_SEC, shift);
		if (mult && (mult >> 32UL) == 0UL)
			break;

		shift--;
	}

	decrementer_clockevent.shift = shift;
	decrementer_clockevent.mult = mult;
}

static void register_decrementer_clockevent(int cpu)
{
	struct clock_event_device *dec = &per_cpu(decrementers, cpu).event;

	*dec = decrementer_clockevent;
	dec->cpumask = cpumask_of(cpu);

	printk_once(KERN_DEBUG "clockevent: %s mult[%x] shift[%d] cpu[%d]\n",
		    dec->name, dec->mult, dec->shift, cpu);

	clockevents_register_device(dec);
}

static void __init init_decrementer_clockevent(void)
{
	int cpu = smp_processor_id();

	setup_clockevent_multiplier(ppc_tb_freq);
	decrementer_clockevent.max_delta_ns =
		clockevent_delta2ns(DECREMENTER_MAX, &decrementer_clockevent);
	decrementer_clockevent.min_delta_ns =
		clockevent_delta2ns(2, &decrementer_clockevent);

	register_decrementer_clockevent(cpu);
}

void secondary_cpu_time_init(void)
{
	/* Start the decrementer on CPUs that have manual control
	 * such as BookE
	 */
	start_cpu_decrementer();

	/* FIME: Should make unrelatred change to move snapshot_timebase
	 * call here ! */
	register_decrementer_clockevent(smp_processor_id());
}

/* This function is only called on the boot processor */
void __init time_init(void)
{
	struct div_result res;
	u64 scale;
	unsigned shift;

	if (__USE_RTC()) {
		/* 601 processor: dec counts down by 128 every 128ns */
		ppc_tb_freq = 1000000000;
	} else {
		/* Normal PowerPC with timebase register */
		ppc_md.calibrate_decr();
		printk(KERN_DEBUG "time_init: decrementer frequency = %lu.%.6lu MHz\n",
		       ppc_tb_freq / 1000000, ppc_tb_freq % 1000000);
		printk(KERN_DEBUG "time_init: processor frequency   = %lu.%.6lu MHz\n",
		       ppc_proc_freq / 1000000, ppc_proc_freq % 1000000);
	}

	tb_ticks_per_jiffy = ppc_tb_freq / HZ;
	tb_ticks_per_sec = ppc_tb_freq;
	tb_ticks_per_usec = ppc_tb_freq / 1000000;
	calc_cputime_factors();
	setup_cputime_one_jiffy();

	/*
	 * Compute scale factor for sched_clock.
	 * The calibrate_decr() function has set tb_ticks_per_sec,
	 * which is the timebase frequency.
	 * We compute 1e9 * 2^64 / tb_ticks_per_sec and interpret
	 * the 128-bit result as a 64.64 fixed-point number.
	 * We then shift that number right until it is less than 1.0,
	 * giving us the scale factor and shift count to use in
	 * sched_clock().
	 */
	div128_by_32(1000000000, 0, tb_ticks_per_sec, &res);
	scale = res.result_low;
	for (shift = 0; res.result_high != 0; ++shift) {
		scale = (scale >> 1) | (res.result_high << 63);
		res.result_high >>= 1;
	}
	tb_to_ns_scale = scale;
	tb_to_ns_shift = shift;
	/* Save the current timebase to pretty up CONFIG_PRINTK_TIME */
	boot_tb = get_tb_or_rtc();

	/* If platform provided a timezone (pmac), we correct the time */
        if (timezone_offset) {
		sys_tz.tz_minuteswest = -timezone_offset / 60;
		sys_tz.tz_dsttime = 0;
        }

	vdso_data->tb_update_count = 0;
	vdso_data->tb_ticks_per_sec = tb_ticks_per_sec;

	/* Start the decrementer on CPUs that have manual control
	 * such as BookE
	 */
	start_cpu_decrementer();

	/* Register the clocksource, if we're not running on iSeries */
	if (!firmware_has_feature(FW_FEATURE_ISERIES))
		clocksource_init();

	init_decrementer_clockevent();
}


#define FEBRUARY	2
#define	STARTOFTIME	1970
#define SECDAY		86400L
#define SECYR		(SECDAY * 365)
#define	leapyear(year)		((year) % 4 == 0 && \
				 ((year) % 100 != 0 || (year) % 400 == 0))
#define	days_in_year(a) 	(leapyear(a) ? 366 : 365)
#define	days_in_month(a) 	(month_days[(a) - 1])

static int month_days[12] = {
	31, 28, 31, 30, 31, 30, 31, 31, 30, 31, 30, 31
};

/*
 * This only works for the Gregorian calendar - i.e. after 1752 (in the UK)
 */
void GregorianDay(struct rtc_time * tm)
{
	int leapsToDate;
	int lastYear;
	int day;
	int MonthOffset[] = { 0, 31, 59, 90, 120, 151, 181, 212, 243, 273, 304, 334 };

	lastYear = tm->tm_year - 1;

	/*
	 * Number of leap corrections to apply up to end of last year
	 */
	leapsToDate = lastYear / 4 - lastYear / 100 + lastYear / 400;

	/*
	 * This year is a leap year if it is divisible by 4 except when it is
	 * divisible by 100 unless it is divisible by 400
	 *
	 * e.g. 1904 was a leap year, 1900 was not, 1996 is, and 2000 was
	 */
	day = tm->tm_mon > 2 && leapyear(tm->tm_year);

	day += lastYear*365 + leapsToDate + MonthOffset[tm->tm_mon-1] +
		   tm->tm_mday;

	tm->tm_wday = day % 7;
}

void to_tm(int tim, struct rtc_time * tm)
{
	register int    i;
	register long   hms, day;

	day = tim / SECDAY;
	hms = tim % SECDAY;

	/* Hours, minutes, seconds are easy */
	tm->tm_hour = hms / 3600;
	tm->tm_min = (hms % 3600) / 60;
	tm->tm_sec = (hms % 3600) % 60;

	/* Number of years in days */
	for (i = STARTOFTIME; day >= days_in_year(i); i++)
		day -= days_in_year(i);
	tm->tm_year = i;

	/* Number of months in days left */
	if (leapyear(tm->tm_year))
		days_in_month(FEBRUARY) = 29;
	for (i = 1; day >= days_in_month(i); i++)
		day -= days_in_month(i);
	days_in_month(FEBRUARY) = 28;
	tm->tm_mon = i;

	/* Days are what is left over (+1) from all that. */
	tm->tm_mday = day + 1;

	/*
	 * Determine the day of week
	 */
	GregorianDay(tm);
}

/*
 * Divide a 128-bit dividend by a 32-bit divisor, leaving a 128 bit
 * result.
 */
void div128_by_32(u64 dividend_high, u64 dividend_low,
		  unsigned divisor, struct div_result *dr)
{
	unsigned long a, b, c, d;
	unsigned long w, x, y, z;
	u64 ra, rb, rc;

	a = dividend_high >> 32;
	b = dividend_high & 0xffffffff;
	c = dividend_low >> 32;
	d = dividend_low & 0xffffffff;

	w = a / divisor;
	ra = ((u64)(a - (w * divisor)) << 32) + b;

	rb = ((u64) do_div(ra, divisor) << 32) + c;
	x = ra;

	rc = ((u64) do_div(rb, divisor) << 32) + d;
	y = rb;

	do_div(rc, divisor);
	z = rc;

	dr->result_high = ((u64)w << 32) + x;
	dr->result_low  = ((u64)y << 32) + z;

}

/* We don't need to calibrate delay, we use the CPU timebase for that */
void calibrate_delay(void)
{
	/* Some generic code (such as spinlock debug) use loops_per_jiffy
	 * as the number of __delay(1) in a jiffy, so make it so
	 */
	loops_per_jiffy = tb_ticks_per_jiffy;
}

static int __init rtc_init(void)
{
	struct platform_device *pdev;

	if (!ppc_md.get_rtc_time)
		return -ENODEV;

	pdev = platform_device_register_simple("rtc-generic", -1, NULL, 0);
	if (IS_ERR(pdev))
		return PTR_ERR(pdev);

	return 0;
}

module_init(rtc_init);<|MERGE_RESOLUTION|>--- conflicted
+++ resolved
@@ -578,11 +578,6 @@
 	old_regs = set_irq_regs(regs);
 	irq_enter();
 
-<<<<<<< HEAD
-	calculate_steal_time();
-
-=======
->>>>>>> d4429f60
 	if (test_irq_work_pending()) {
 		clear_irq_work_pending();
 		irq_work_run();
