/*
 *    Copyright IBM Corp. 2007,2009
 *    Author(s): Martin Schwidefsky <schwidefsky@de.ibm.com>
 */

#include <linux/sched.h>
#include <linux/kernel.h>
#include <linux/errno.h>
#include <linux/gfp.h>
#include <linux/mm.h>
#include <linux/swap.h>
#include <linux/smp.h>
#include <linux/highmem.h>
#include <linux/pagemap.h>
#include <linux/spinlock.h>
#include <linux/module.h>
#include <linux/quicklist.h>
#include <linux/rcupdate.h>

#include <asm/system.h>
#include <asm/pgtable.h>
#include <asm/pgalloc.h>
#include <asm/tlb.h>
#include <asm/tlbflush.h>
#include <asm/mmu_context.h>

<<<<<<< HEAD
struct rcu_table_freelist {
	struct rcu_head rcu;
	struct mm_struct *mm;
	unsigned int pgt_index;
	unsigned int crst_index;
	unsigned long *table[0];
};

#define RCU_FREELIST_SIZE \
	((PAGE_SIZE - sizeof(struct rcu_table_freelist)) \
	  / sizeof(unsigned long))

static DEFINE_PER_CPU(struct rcu_table_freelist *, rcu_table_freelist);

static void __page_table_free(struct mm_struct *mm, unsigned long *table);

static struct rcu_table_freelist *rcu_table_freelist_get(struct mm_struct *mm)
{
	struct rcu_table_freelist **batchp = &__get_cpu_var(rcu_table_freelist);
	struct rcu_table_freelist *batch = *batchp;

	if (batch)
		return batch;
	batch = (struct rcu_table_freelist *) __get_free_page(GFP_ATOMIC);
	if (batch) {
		batch->mm = mm;
		batch->pgt_index = 0;
		batch->crst_index = RCU_FREELIST_SIZE;
		*batchp = batch;
	}
	return batch;
}

static void rcu_table_freelist_callback(struct rcu_head *head)
{
	struct rcu_table_freelist *batch =
		container_of(head, struct rcu_table_freelist, rcu);

	while (batch->pgt_index > 0)
		__page_table_free(batch->mm, batch->table[--batch->pgt_index]);
	while (batch->crst_index < RCU_FREELIST_SIZE)
		crst_table_free(batch->mm, batch->table[batch->crst_index++]);
	free_page((unsigned long) batch);
}

void rcu_table_freelist_finish(void)
{
	struct rcu_table_freelist **batchp = &get_cpu_var(rcu_table_freelist);
	struct rcu_table_freelist *batch = *batchp;

	if (!batch)
		goto out;
	call_rcu(&batch->rcu, rcu_table_freelist_callback);
	*batchp = NULL;
out:
	put_cpu_var(rcu_table_freelist);
}

static void smp_sync(void *arg)
{
}

=======
>>>>>>> cb0a02ec
#ifndef CONFIG_64BIT
#define ALLOC_ORDER	1
#define FRAG_MASK	0x0f
#else
#define ALLOC_ORDER	2
#define FRAG_MASK	0x03
#endif

unsigned long VMALLOC_START = VMALLOC_END - VMALLOC_SIZE;
EXPORT_SYMBOL(VMALLOC_START);

static int __init parse_vmalloc(char *arg)
{
	if (!arg)
		return -EINVAL;
	VMALLOC_START = (VMALLOC_END - memparse(arg, &arg)) & PAGE_MASK;
	return 0;
}
early_param("vmalloc", parse_vmalloc);

unsigned long *crst_table_alloc(struct mm_struct *mm)
{
	struct page *page = alloc_pages(GFP_KERNEL, ALLOC_ORDER);

	if (!page)
		return NULL;
	return (unsigned long *) page_to_phys(page);
}

void crst_table_free(struct mm_struct *mm, unsigned long *table)
{
	free_pages((unsigned long) table, ALLOC_ORDER);
}

<<<<<<< HEAD
void crst_table_free_rcu(struct mm_struct *mm, unsigned long *table)
{
	struct rcu_table_freelist *batch;

	preempt_disable();
	if (atomic_read(&mm->mm_users) < 2 &&
	    cpumask_equal(mm_cpumask(mm), cpumask_of(smp_processor_id()))) {
		crst_table_free(mm, table);
		goto out;
	}
	batch = rcu_table_freelist_get(mm);
	if (!batch) {
		smp_call_function(smp_sync, NULL, 1);
		crst_table_free(mm, table);
		goto out;
	}
	batch->table[--batch->crst_index] = table;
	if (batch->pgt_index >= batch->crst_index)
		rcu_table_freelist_finish();
out:
	preempt_enable();
}

=======
>>>>>>> cb0a02ec
#ifdef CONFIG_64BIT
int crst_table_upgrade(struct mm_struct *mm, unsigned long limit)
{
	unsigned long *table, *pgd;
	unsigned long entry;

	BUG_ON(limit > (1UL << 53));
repeat:
	table = crst_table_alloc(mm);
	if (!table)
		return -ENOMEM;
	spin_lock_bh(&mm->page_table_lock);
	if (mm->context.asce_limit < limit) {
		pgd = (unsigned long *) mm->pgd;
		if (mm->context.asce_limit <= (1UL << 31)) {
			entry = _REGION3_ENTRY_EMPTY;
			mm->context.asce_limit = 1UL << 42;
			mm->context.asce_bits = _ASCE_TABLE_LENGTH |
						_ASCE_USER_BITS |
						_ASCE_TYPE_REGION3;
		} else {
			entry = _REGION2_ENTRY_EMPTY;
			mm->context.asce_limit = 1UL << 53;
			mm->context.asce_bits = _ASCE_TABLE_LENGTH |
						_ASCE_USER_BITS |
						_ASCE_TYPE_REGION2;
		}
		crst_table_init(table, entry);
		pgd_populate(mm, (pgd_t *) table, (pud_t *) pgd);
		mm->pgd = (pgd_t *) table;
		mm->task_size = mm->context.asce_limit;
		table = NULL;
	}
	spin_unlock_bh(&mm->page_table_lock);
	if (table)
		crst_table_free(mm, table);
	if (mm->context.asce_limit < limit)
		goto repeat;
	update_mm(mm, current);
	return 0;
}

void crst_table_downgrade(struct mm_struct *mm, unsigned long limit)
{
	pgd_t *pgd;

	if (mm->context.asce_limit <= limit)
		return;
	__tlb_flush_mm(mm);
	while (mm->context.asce_limit > limit) {
		pgd = mm->pgd;
		switch (pgd_val(*pgd) & _REGION_ENTRY_TYPE_MASK) {
		case _REGION_ENTRY_TYPE_R2:
			mm->context.asce_limit = 1UL << 42;
			mm->context.asce_bits = _ASCE_TABLE_LENGTH |
						_ASCE_USER_BITS |
						_ASCE_TYPE_REGION3;
			break;
		case _REGION_ENTRY_TYPE_R3:
			mm->context.asce_limit = 1UL << 31;
			mm->context.asce_bits = _ASCE_TABLE_LENGTH |
						_ASCE_USER_BITS |
						_ASCE_TYPE_SEGMENT;
			break;
		default:
			BUG();
		}
		mm->pgd = (pgd_t *) (pgd_val(*pgd) & _REGION_ENTRY_ORIGIN);
		mm->task_size = mm->context.asce_limit;
		crst_table_free(mm, (unsigned long *) pgd);
	}
	update_mm(mm, current);
}
#endif

static inline unsigned int atomic_xor_bits(atomic_t *v, unsigned int bits)
{
	unsigned int old, new;

	do {
		old = atomic_read(v);
		new = old ^ bits;
	} while (atomic_cmpxchg(v, old, new) != old);
	return new;
}

/*
 * page table entry allocation/free routines.
 */
#ifdef CONFIG_PGSTE
static inline unsigned long *page_table_alloc_pgste(struct mm_struct *mm)
{
	struct page *page;
	unsigned long *table;

	page = alloc_page(GFP_KERNEL|__GFP_REPEAT);
	if (!page)
		return NULL;
	pgtable_page_ctor(page);
	atomic_set(&page->_mapcount, 3);
	table = (unsigned long *) page_to_phys(page);
	clear_table(table, _PAGE_TYPE_EMPTY, PAGE_SIZE/2);
	clear_table(table + PTRS_PER_PTE, 0, PAGE_SIZE/2);
	return table;
}

static inline void page_table_free_pgste(unsigned long *table)
{
	struct page *page;

	page = pfn_to_page(__pa(table) >> PAGE_SHIFT);
	pgtable_page_ctor(page);
	atomic_set(&page->_mapcount, -1);
	__free_page(page);
}
#endif

unsigned long *page_table_alloc(struct mm_struct *mm)
{
	struct page *page;
	unsigned long *table;
	unsigned int mask, bit;

#ifdef CONFIG_PGSTE
	if (mm_has_pgste(mm))
		return page_table_alloc_pgste(mm);
#endif
	/* Allocate fragments of a 4K page as 1K/2K page table */
	spin_lock_bh(&mm->context.list_lock);
	mask = FRAG_MASK;
	if (!list_empty(&mm->context.pgtable_list)) {
		page = list_first_entry(&mm->context.pgtable_list,
					struct page, lru);
		table = (unsigned long *) page_to_phys(page);
		mask = atomic_read(&page->_mapcount);
		mask = mask | (mask >> 4);
	}
	if ((mask & FRAG_MASK) == FRAG_MASK) {
		spin_unlock_bh(&mm->context.list_lock);
		page = alloc_page(GFP_KERNEL|__GFP_REPEAT);
		if (!page)
			return NULL;
		pgtable_page_ctor(page);
		atomic_set(&page->_mapcount, 1);
		table = (unsigned long *) page_to_phys(page);
		clear_table(table, _PAGE_TYPE_EMPTY, PAGE_SIZE);
		spin_lock_bh(&mm->context.list_lock);
		list_add(&page->lru, &mm->context.pgtable_list);
	} else {
		for (bit = 1; mask & bit; bit <<= 1)
			table += PTRS_PER_PTE;
		mask = atomic_xor_bits(&page->_mapcount, bit);
		if ((mask & FRAG_MASK) == FRAG_MASK)
			list_del(&page->lru);
	}
	spin_unlock_bh(&mm->context.list_lock);
	return table;
}

void page_table_free(struct mm_struct *mm, unsigned long *table)
{
	struct page *page;
	unsigned int bit, mask;

#ifdef CONFIG_PGSTE
	if (mm_has_pgste(mm))
		return page_table_free_pgste(table);
#endif
	/* Free 1K/2K page table fragment of a 4K page */
	page = pfn_to_page(__pa(table) >> PAGE_SHIFT);
	bit = 1 << ((__pa(table) & ~PAGE_MASK)/(PTRS_PER_PTE*sizeof(pte_t)));
	spin_lock_bh(&mm->context.list_lock);
	if ((atomic_read(&page->_mapcount) & FRAG_MASK) != FRAG_MASK)
		list_del(&page->lru);
	mask = atomic_xor_bits(&page->_mapcount, bit);
	if (mask & FRAG_MASK)
		list_add(&page->lru, &mm->context.pgtable_list);
	spin_unlock_bh(&mm->context.list_lock);
	if (mask == 0) {
		pgtable_page_dtor(page);
		atomic_set(&page->_mapcount, -1);
		__free_page(page);
	}
}

#ifdef CONFIG_HAVE_RCU_TABLE_FREE

static void __page_table_free_rcu(void *table, unsigned bit)
{
	struct page *page;

#ifdef CONFIG_PGSTE
	if (bit == FRAG_MASK)
		return page_table_free_pgste(table);
#endif
	/* Free 1K/2K page table fragment of a 4K page */
	page = pfn_to_page(__pa(table) >> PAGE_SHIFT);
	if (atomic_xor_bits(&page->_mapcount, bit) == 0) {
		pgtable_page_dtor(page);
		atomic_set(&page->_mapcount, -1);
		__free_page(page);
	}
}

void page_table_free_rcu(struct mmu_gather *tlb, unsigned long *table)
{
	struct mm_struct *mm;
	struct page *page;
	unsigned int bit, mask;

<<<<<<< HEAD
	preempt_disable();
	if (atomic_read(&mm->mm_users) < 2 &&
	    cpumask_equal(mm_cpumask(mm), cpumask_of(smp_processor_id()))) {
		page_table_free(mm, table);
		goto out;
	}
	batch = rcu_table_freelist_get(mm);
	if (!batch) {
		smp_call_function(smp_sync, NULL, 1);
		page_table_free(mm, table);
		goto out;
=======
	mm = tlb->mm;
#ifdef CONFIG_PGSTE
	if (mm_has_pgste(mm)) {
		table = (unsigned long *) (__pa(table) | FRAG_MASK);
		tlb_remove_table(tlb, table);
		return;
>>>>>>> cb0a02ec
	}
#endif
	bit = 1 << ((__pa(table) & ~PAGE_MASK) / (PTRS_PER_PTE*sizeof(pte_t)));
	page = pfn_to_page(__pa(table) >> PAGE_SHIFT);
	spin_lock_bh(&mm->context.list_lock);
	if ((atomic_read(&page->_mapcount) & FRAG_MASK) != FRAG_MASK)
		list_del(&page->lru);
	mask = atomic_xor_bits(&page->_mapcount, bit | (bit << 4));
	if (mask & FRAG_MASK)
		list_add_tail(&page->lru, &mm->context.pgtable_list);
	spin_unlock_bh(&mm->context.list_lock);
<<<<<<< HEAD
	table = (unsigned long *)(((unsigned long) table) | bits);
	batch->table[batch->pgt_index++] = table;
	if (batch->pgt_index >= batch->crst_index)
		rcu_table_freelist_finish();
out:
	preempt_enable();
=======
	table = (unsigned long *) (__pa(table) | (bit << 4));
	tlb_remove_table(tlb, table);
>>>>>>> cb0a02ec
}

void __tlb_remove_table(void *_table)
{
	void *table = (void *)((unsigned long) _table & PAGE_MASK);
	unsigned type = (unsigned long) _table & ~PAGE_MASK;

	if (type)
		__page_table_free_rcu(table, type);
	else
		free_pages((unsigned long) table, ALLOC_ORDER);
}

#endif

/*
 * switch on pgstes for its userspace process (for kvm)
 */
int s390_enable_sie(void)
{
	struct task_struct *tsk = current;
	struct mm_struct *mm, *old_mm;

	/* Do we have switched amode? If no, we cannot do sie */
	if (user_mode == HOME_SPACE_MODE)
		return -EINVAL;

	/* Do we have pgstes? if yes, we are done */
	if (mm_has_pgste(tsk->mm))
		return 0;

	/* lets check if we are allowed to replace the mm */
	task_lock(tsk);
	if (!tsk->mm || atomic_read(&tsk->mm->mm_users) > 1 ||
#ifdef CONFIG_AIO
	    !hlist_empty(&tsk->mm->ioctx_list) ||
#endif
	    tsk->mm != tsk->active_mm) {
		task_unlock(tsk);
		return -EINVAL;
	}
	task_unlock(tsk);

	/* we copy the mm and let dup_mm create the page tables with_pgstes */
	tsk->mm->context.alloc_pgste = 1;
	mm = dup_mm(tsk);
	tsk->mm->context.alloc_pgste = 0;
	if (!mm)
		return -ENOMEM;

	/* Now lets check again if something happened */
	task_lock(tsk);
	if (!tsk->mm || atomic_read(&tsk->mm->mm_users) > 1 ||
#ifdef CONFIG_AIO
	    !hlist_empty(&tsk->mm->ioctx_list) ||
#endif
	    tsk->mm != tsk->active_mm) {
		mmput(mm);
		task_unlock(tsk);
		return -EINVAL;
	}

	/* ok, we are alone. No ptrace, no threads, etc. */
	old_mm = tsk->mm;
	tsk->mm = tsk->active_mm = mm;
	preempt_disable();
	update_mm(mm, tsk);
	atomic_inc(&mm->context.attach_count);
	atomic_dec(&old_mm->context.attach_count);
	cpumask_set_cpu(smp_processor_id(), mm_cpumask(mm));
	preempt_enable();
	task_unlock(tsk);
	mmput(old_mm);
	return 0;
}
EXPORT_SYMBOL_GPL(s390_enable_sie);

#if defined(CONFIG_DEBUG_PAGEALLOC) && defined(CONFIG_HIBERNATION)
bool kernel_page_present(struct page *page)
{
	unsigned long addr;
	int cc;

	addr = page_to_phys(page);
	asm volatile(
		"	lra	%1,0(%1)\n"
		"	ipm	%0\n"
		"	srl	%0,28"
		: "=d" (cc), "+a" (addr) : : "cc");
	return cc == 0;
}
#endif /* CONFIG_HIBERNATION && CONFIG_DEBUG_PAGEALLOC */<|MERGE_RESOLUTION|>--- conflicted
+++ resolved
@@ -24,71 +24,6 @@
 #include <asm/tlbflush.h>
 #include <asm/mmu_context.h>
 
-<<<<<<< HEAD
-struct rcu_table_freelist {
-	struct rcu_head rcu;
-	struct mm_struct *mm;
-	unsigned int pgt_index;
-	unsigned int crst_index;
-	unsigned long *table[0];
-};
-
-#define RCU_FREELIST_SIZE \
-	((PAGE_SIZE - sizeof(struct rcu_table_freelist)) \
-	  / sizeof(unsigned long))
-
-static DEFINE_PER_CPU(struct rcu_table_freelist *, rcu_table_freelist);
-
-static void __page_table_free(struct mm_struct *mm, unsigned long *table);
-
-static struct rcu_table_freelist *rcu_table_freelist_get(struct mm_struct *mm)
-{
-	struct rcu_table_freelist **batchp = &__get_cpu_var(rcu_table_freelist);
-	struct rcu_table_freelist *batch = *batchp;
-
-	if (batch)
-		return batch;
-	batch = (struct rcu_table_freelist *) __get_free_page(GFP_ATOMIC);
-	if (batch) {
-		batch->mm = mm;
-		batch->pgt_index = 0;
-		batch->crst_index = RCU_FREELIST_SIZE;
-		*batchp = batch;
-	}
-	return batch;
-}
-
-static void rcu_table_freelist_callback(struct rcu_head *head)
-{
-	struct rcu_table_freelist *batch =
-		container_of(head, struct rcu_table_freelist, rcu);
-
-	while (batch->pgt_index > 0)
-		__page_table_free(batch->mm, batch->table[--batch->pgt_index]);
-	while (batch->crst_index < RCU_FREELIST_SIZE)
-		crst_table_free(batch->mm, batch->table[batch->crst_index++]);
-	free_page((unsigned long) batch);
-}
-
-void rcu_table_freelist_finish(void)
-{
-	struct rcu_table_freelist **batchp = &get_cpu_var(rcu_table_freelist);
-	struct rcu_table_freelist *batch = *batchp;
-
-	if (!batch)
-		goto out;
-	call_rcu(&batch->rcu, rcu_table_freelist_callback);
-	*batchp = NULL;
-out:
-	put_cpu_var(rcu_table_freelist);
-}
-
-static void smp_sync(void *arg)
-{
-}
-
-=======
->>>>>>> cb0a02ec
 #ifndef CONFIG_64BIT
 #define ALLOC_ORDER	1
 #define FRAG_MASK	0x0f
@@ -123,32 +58,6 @@
 	free_pages((unsigned long) table, ALLOC_ORDER);
 }
 
-<<<<<<< HEAD
-void crst_table_free_rcu(struct mm_struct *mm, unsigned long *table)
-{
-	struct rcu_table_freelist *batch;
-
-	preempt_disable();
-	if (atomic_read(&mm->mm_users) < 2 &&
-	    cpumask_equal(mm_cpumask(mm), cpumask_of(smp_processor_id()))) {
-		crst_table_free(mm, table);
-		goto out;
-	}
-	batch = rcu_table_freelist_get(mm);
-	if (!batch) {
-		smp_call_function(smp_sync, NULL, 1);
-		crst_table_free(mm, table);
-		goto out;
-	}
-	batch->table[--batch->crst_index] = table;
-	if (batch->pgt_index >= batch->crst_index)
-		rcu_table_freelist_finish();
-out:
-	preempt_enable();
-}
-
-=======
->>>>>>> cb0a02ec
 #ifdef CONFIG_64BIT
 int crst_table_upgrade(struct mm_struct *mm, unsigned long limit)
 {
@@ -359,26 +268,12 @@
 	struct page *page;
 	unsigned int bit, mask;
 
-<<<<<<< HEAD
-	preempt_disable();
-	if (atomic_read(&mm->mm_users) < 2 &&
-	    cpumask_equal(mm_cpumask(mm), cpumask_of(smp_processor_id()))) {
-		page_table_free(mm, table);
-		goto out;
-	}
-	batch = rcu_table_freelist_get(mm);
-	if (!batch) {
-		smp_call_function(smp_sync, NULL, 1);
-		page_table_free(mm, table);
-		goto out;
-=======
 	mm = tlb->mm;
 #ifdef CONFIG_PGSTE
 	if (mm_has_pgste(mm)) {
 		table = (unsigned long *) (__pa(table) | FRAG_MASK);
 		tlb_remove_table(tlb, table);
 		return;
->>>>>>> cb0a02ec
 	}
 #endif
 	bit = 1 << ((__pa(table) & ~PAGE_MASK) / (PTRS_PER_PTE*sizeof(pte_t)));
@@ -390,17 +285,8 @@
 	if (mask & FRAG_MASK)
 		list_add_tail(&page->lru, &mm->context.pgtable_list);
 	spin_unlock_bh(&mm->context.list_lock);
-<<<<<<< HEAD
-	table = (unsigned long *)(((unsigned long) table) | bits);
-	batch->table[batch->pgt_index++] = table;
-	if (batch->pgt_index >= batch->crst_index)
-		rcu_table_freelist_finish();
-out:
-	preempt_enable();
-=======
 	table = (unsigned long *) (__pa(table) | (bit << 4));
 	tlb_remove_table(tlb, table);
->>>>>>> cb0a02ec
 }
 
 void __tlb_remove_table(void *_table)
