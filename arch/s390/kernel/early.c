--- conflicted
+++ resolved
@@ -282,11 +282,6 @@
 static noinline __init void setup_hpage(void)
 {
 #ifndef CONFIG_DEBUG_PAGEALLOC
-<<<<<<< HEAD
-	unsigned int facilities;
-
-=======
->>>>>>> 2d10d873
 	if (!test_facility(2) || !test_facility(8))
 		return;
 	S390_lowcore.machine_flags |= MACHINE_FLAG_HPAGE;
