/*
 *    Copyright IBM Corp. 2007
 *    Author(s): Heiko Carstens <heiko.carstens@de.ibm.com>
 */

#define KMSG_COMPONENT "cpu"
#define pr_fmt(fmt) KMSG_COMPONENT ": " fmt

#include <linux/kernel.h>
#include <linux/mm.h>
#include <linux/init.h>
#include <linux/device.h>
#include <linux/bootmem.h>
#include <linux/sched.h>
#include <linux/workqueue.h>
#include <linux/cpu.h>
#include <linux/smp.h>
#include <linux/cpuset.h>
#include <asm/delay.h>
#include <asm/s390_ext.h>

#define PTF_HORIZONTAL	(0UL)
#define PTF_VERTICAL	(1UL)
#define PTF_CHECK	(2UL)

struct mask_info {
	struct mask_info *next;
	unsigned char id;
	cpumask_t mask;
};

static int topology_enabled = 1;
static void topology_work_fn(struct work_struct *work);
static struct sysinfo_15_1_x *tl_info;
static struct timer_list topology_timer;
static void set_topology_timer(void);
static DECLARE_WORK(topology_work, topology_work_fn);
/* topology_lock protects the core linked list */
static DEFINE_SPINLOCK(topology_lock);

static struct mask_info core_info;
cpumask_t cpu_core_map[NR_CPUS];
unsigned char cpu_core_id[NR_CPUS];

#ifdef CONFIG_SCHED_BOOK
static struct mask_info book_info;
cpumask_t cpu_book_map[NR_CPUS];
unsigned char cpu_book_id[NR_CPUS];
#endif

static cpumask_t cpu_group_map(struct mask_info *info, unsigned int cpu)
{
	cpumask_t mask;

	cpus_clear(mask);
<<<<<<< HEAD
	if (!topology_enabled || !MACHINE_HAS_TOPOLOGY)
		return cpu_possible_map;
=======
	if (!topology_enabled || !MACHINE_HAS_TOPOLOGY) {
		cpumask_copy(&mask, cpumask_of(cpu));
		return mask;
	}
>>>>>>> 2d10d873
	while (info) {
		if (cpu_isset(cpu, info->mask)) {
			mask = info->mask;
			break;
		}
		info = info->next;
	}
	if (cpus_empty(mask))
		mask = cpumask_of_cpu(cpu);
	return mask;
}

static void add_cpus_to_mask(struct topology_cpu *tl_cpu,
			     struct mask_info *book, struct mask_info *core)
{
	unsigned int cpu;

	for (cpu = find_first_bit(&tl_cpu->mask[0], TOPOLOGY_CPU_BITS);
	     cpu < TOPOLOGY_CPU_BITS;
	     cpu = find_next_bit(&tl_cpu->mask[0], TOPOLOGY_CPU_BITS, cpu + 1))
	{
		unsigned int rcpu, lcpu;

		rcpu = TOPOLOGY_CPU_BITS - 1 - cpu + tl_cpu->origin;
		for_each_present_cpu(lcpu) {
			if (cpu_logical_map(lcpu) != rcpu)
				continue;
#ifdef CONFIG_SCHED_BOOK
			cpu_set(lcpu, book->mask);
			cpu_book_id[lcpu] = book->id;
#endif
			cpu_set(lcpu, core->mask);
			cpu_core_id[lcpu] = core->id;
			smp_cpu_polarization[lcpu] = tl_cpu->pp;
		}
	}
}

static void clear_masks(void)
{
	struct mask_info *info;

	info = &core_info;
	while (info) {
		cpus_clear(info->mask);
		info = info->next;
	}
#ifdef CONFIG_SCHED_BOOK
	info = &book_info;
	while (info) {
		cpus_clear(info->mask);
		info = info->next;
	}
#endif
}

static union topology_entry *next_tle(union topology_entry *tle)
{
	if (!tle->nl)
		return (union topology_entry *)((struct topology_cpu *)tle + 1);
	return (union topology_entry *)((struct topology_container *)tle + 1);
}

static void tl_to_cores(struct sysinfo_15_1_x *info)
{
#ifdef CONFIG_SCHED_BOOK
	struct mask_info *book = &book_info;
#else
	struct mask_info *book = NULL;
#endif
	struct mask_info *core = &core_info;
	union topology_entry *tle, *end;


	spin_lock_irq(&topology_lock);
	clear_masks();
	tle = info->tle;
	end = (union topology_entry *)((unsigned long)info + info->length);
	while (tle < end) {
		switch (tle->nl) {
#ifdef CONFIG_SCHED_BOOK
		case 2:
			book = book->next;
			book->id = tle->container.id;
			break;
#endif
		case 1:
			core = core->next;
			core->id = tle->container.id;
			break;
		case 0:
			add_cpus_to_mask(&tle->cpu, book, core);
			break;
		default:
			clear_masks();
			goto out;
		}
		tle = next_tle(tle);
	}
out:
	spin_unlock_irq(&topology_lock);
}

static void topology_update_polarization_simple(void)
{
	int cpu;

	mutex_lock(&smp_cpu_state_mutex);
	for_each_possible_cpu(cpu)
		smp_cpu_polarization[cpu] = POLARIZATION_HRZ;
	mutex_unlock(&smp_cpu_state_mutex);
}

static int ptf(unsigned long fc)
{
	int rc;

	asm volatile(
		"	.insn	rre,0xb9a20000,%1,%1\n"
		"	ipm	%0\n"
		"	srl	%0,28\n"
		: "=d" (rc)
		: "d" (fc)  : "cc");
	return rc;
}

int topology_set_cpu_management(int fc)
{
	int cpu;
	int rc;

	if (!MACHINE_HAS_TOPOLOGY)
		return -EOPNOTSUPP;
	if (fc)
		rc = ptf(PTF_VERTICAL);
	else
		rc = ptf(PTF_HORIZONTAL);
	if (rc)
		return -EBUSY;
	for_each_possible_cpu(cpu)
		smp_cpu_polarization[cpu] = POLARIZATION_UNKNWN;
	return rc;
}

static void update_cpu_core_map(void)
{
	unsigned long flags;
	int cpu;

	spin_lock_irqsave(&topology_lock, flags);
	for_each_possible_cpu(cpu) {
		cpu_core_map[cpu] = cpu_group_map(&core_info, cpu);
#ifdef CONFIG_SCHED_BOOK
		cpu_book_map[cpu] = cpu_group_map(&book_info, cpu);
#endif
	}
	spin_unlock_irqrestore(&topology_lock, flags);
}

void store_topology(struct sysinfo_15_1_x *info)
{
#ifdef CONFIG_SCHED_BOOK
	int rc;

	rc = stsi(info, 15, 1, 3);
	if (rc != -ENOSYS)
		return;
#endif
	stsi(info, 15, 1, 2);
}

int arch_update_cpu_topology(void)
{
	struct sysinfo_15_1_x *info = tl_info;
	struct sys_device *sysdev;
	int cpu;

	if (!MACHINE_HAS_TOPOLOGY) {
		update_cpu_core_map();
		topology_update_polarization_simple();
		return 0;
	}
	store_topology(info);
	tl_to_cores(info);
	update_cpu_core_map();
	for_each_online_cpu(cpu) {
		sysdev = get_cpu_sysdev(cpu);
		kobject_uevent(&sysdev->kobj, KOBJ_CHANGE);
	}
	return 1;
}

static void topology_work_fn(struct work_struct *work)
{
	rebuild_sched_domains();
}

void topology_schedule_update(void)
{
	schedule_work(&topology_work);
}

static void topology_timer_fn(unsigned long ignored)
{
	if (ptf(PTF_CHECK))
		topology_schedule_update();
	set_topology_timer();
}

static void set_topology_timer(void)
{
	topology_timer.function = topology_timer_fn;
	topology_timer.data = 0;
	topology_timer.expires = jiffies + 60 * HZ;
	add_timer(&topology_timer);
}

static int __init early_parse_topology(char *p)
{
	if (strncmp(p, "off", 3))
		return 0;
	topology_enabled = 0;
	return 0;
}
early_param("topology", early_parse_topology);

static int __init init_topology_update(void)
{
	int rc;

	rc = 0;
	if (!MACHINE_HAS_TOPOLOGY) {
		topology_update_polarization_simple();
		goto out;
	}
	init_timer_deferrable(&topology_timer);
	set_topology_timer();
out:
	update_cpu_core_map();
	return rc;
}
__initcall(init_topology_update);

static void alloc_masks(struct sysinfo_15_1_x *info, struct mask_info *mask,
			int offset)
{
	int i, nr_masks;

	nr_masks = info->mag[TOPOLOGY_NR_MAG - offset];
	for (i = 0; i < info->mnest - offset; i++)
		nr_masks *= info->mag[TOPOLOGY_NR_MAG - offset - 1 - i];
	nr_masks = max(nr_masks, 1);
	for (i = 0; i < nr_masks; i++) {
		mask->next = alloc_bootmem(sizeof(struct mask_info));
		mask = mask->next;
	}
}

void __init s390_init_cpu_topology(void)
{
	struct sysinfo_15_1_x *info;
	int i;

	if (!MACHINE_HAS_TOPOLOGY)
		return;
	tl_info = alloc_bootmem_pages(PAGE_SIZE);
	info = tl_info;
	store_topology(info);
	pr_info("The CPU configuration topology of the machine is:");
	for (i = 0; i < TOPOLOGY_NR_MAG; i++)
		printk(" %d", info->mag[i]);
	printk(" / %d\n", info->mnest);
	alloc_masks(info, &core_info, 2);
#ifdef CONFIG_SCHED_BOOK
	alloc_masks(info, &book_info, 3);
#endif
}<|MERGE_RESOLUTION|>--- conflicted
+++ resolved
@@ -53,15 +53,10 @@
 	cpumask_t mask;
 
 	cpus_clear(mask);
-<<<<<<< HEAD
-	if (!topology_enabled || !MACHINE_HAS_TOPOLOGY)
-		return cpu_possible_map;
-=======
 	if (!topology_enabled || !MACHINE_HAS_TOPOLOGY) {
 		cpumask_copy(&mask, cpumask_of(cpu));
 		return mask;
 	}
->>>>>>> 2d10d873
 	while (info) {
 		if (cpu_isset(cpu, info->mask)) {
 			mask = info->mask;
