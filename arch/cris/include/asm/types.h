#ifndef _ETRAX_TYPES_H
#define _ETRAX_TYPES_H

#include <asm-generic/int-ll64.h>

#ifndef __ASSEMBLY__

typedef unsigned short umode_t;

#endif /* __ASSEMBLY__ */

/*
 * These aren't exported outside the kernel to avoid name space clashes
 */
#ifdef __KERNEL__

#define BITS_PER_LONG 32

<<<<<<< HEAD
#ifndef __ASSEMBLY__

typedef u32 dma64_addr_t;

#endif /* __ASSEMBLY__ */

=======
>>>>>>> 9ca85c63
#endif /* __KERNEL__ */

#endif<|MERGE_RESOLUTION|>--- conflicted
+++ resolved
@@ -16,15 +16,6 @@
 
 #define BITS_PER_LONG 32
 
-<<<<<<< HEAD
-#ifndef __ASSEMBLY__
-
-typedef u32 dma64_addr_t;
-
-#endif /* __ASSEMBLY__ */
-
-=======
->>>>>>> 9ca85c63
 #endif /* __KERNEL__ */
 
 #endif