--- conflicted
+++ resolved
@@ -2249,9 +2249,6 @@
 		.gfp_mask = sc.gfp_mask,
 	};
 
-<<<<<<< HEAD
-	zonelist = NODE_DATA(numa_node_id())->node_zonelists;
-=======
 	/*
 	 * Unlike direct reclaim via alloc_pages(), memcg's reclaim doesn't
 	 * take care of from where we get pages. So the node where we start the
@@ -2260,7 +2257,6 @@
 	nid = mem_cgroup_select_victim_node(mem_cont);
 
 	zonelist = NODE_DATA(nid)->node_zonelists;
->>>>>>> dc7acbb2
 
 	trace_mm_vmscan_memcg_reclaim_begin(0,
 					    sc.may_writepage,
