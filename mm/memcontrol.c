/* memcontrol.c - Memory Controller
 *
 * Copyright IBM Corporation, 2007
 * Author Balbir Singh <balbir@linux.vnet.ibm.com>
 *
 * Copyright 2007 OpenVZ SWsoft Inc
 * Author: Pavel Emelianov <xemul@openvz.org>
 *
 * Memory thresholds
 * Copyright (C) 2009 Nokia Corporation
 * Author: Kirill A. Shutemov
 *
 * This program is free software; you can redistribute it and/or modify
 * it under the terms of the GNU General Public License as published by
 * the Free Software Foundation; either version 2 of the License, or
 * (at your option) any later version.
 *
 * This program is distributed in the hope that it will be useful,
 * but WITHOUT ANY WARRANTY; without even the implied warranty of
 * MERCHANTABILITY or FITNESS FOR A PARTICULAR PURPOSE.  See the
 * GNU General Public License for more details.
 */

#include <linux/res_counter.h>
#include <linux/memcontrol.h>
#include <linux/cgroup.h>
#include <linux/mm.h>
#include <linux/hugetlb.h>
#include <linux/pagemap.h>
#include <linux/smp.h>
#include <linux/page-flags.h>
#include <linux/backing-dev.h>
#include <linux/bit_spinlock.h>
#include <linux/rcupdate.h>
#include <linux/limits.h>
#include <linux/mutex.h>
#include <linux/rbtree.h>
#include <linux/shmem_fs.h>
#include <linux/slab.h>
#include <linux/swap.h>
#include <linux/swapops.h>
#include <linux/spinlock.h>
#include <linux/eventfd.h>
#include <linux/sort.h>
#include <linux/fs.h>
#include <linux/seq_file.h>
#include <linux/vmalloc.h>
#include <linux/mm_inline.h>
#include <linux/page_cgroup.h>
#include <linux/cpu.h>
#include <linux/oom.h>
#include "internal.h"

#include <asm/uaccess.h>

#include <trace/events/vmscan.h>

struct cgroup_subsys mem_cgroup_subsys __read_mostly;
#define MEM_CGROUP_RECLAIM_RETRIES	5
struct mem_cgroup *root_mem_cgroup __read_mostly;

#ifdef CONFIG_CGROUP_MEM_RES_CTLR_SWAP
/* Turned on only when memory cgroup is enabled && really_do_swap_account = 1 */
int do_swap_account __read_mostly;

/* for remember boot option*/
#ifdef CONFIG_CGROUP_MEM_RES_CTLR_SWAP_ENABLED
static int really_do_swap_account __initdata = 1;
#else
static int really_do_swap_account __initdata = 0;
#endif

#else
#define do_swap_account		(0)
#endif


/*
 * Statistics for memory cgroup.
 */
enum mem_cgroup_stat_index {
	/*
	 * For MEM_CONTAINER_TYPE_ALL, usage = pagecache + rss.
	 */
	MEM_CGROUP_STAT_CACHE, 	   /* # of pages charged as cache */
	MEM_CGROUP_STAT_RSS,	   /* # of pages charged as anon rss */
	MEM_CGROUP_STAT_FILE_MAPPED,  /* # of pages charged as file rss */
	MEM_CGROUP_STAT_SWAPOUT, /* # of pages, swapped out */
	MEM_CGROUP_STAT_DATA, /* end of data requires synchronization */
	MEM_CGROUP_ON_MOVE,	/* someone is moving account between groups */
	MEM_CGROUP_STAT_NSTATS,
};

enum mem_cgroup_events_index {
	MEM_CGROUP_EVENTS_PGPGIN,	/* # of pages paged in */
	MEM_CGROUP_EVENTS_PGPGOUT,	/* # of pages paged out */
	MEM_CGROUP_EVENTS_COUNT,	/* # of pages paged in/out */
	MEM_CGROUP_EVENTS_PGFAULT,	/* # of page-faults */
	MEM_CGROUP_EVENTS_PGMAJFAULT,	/* # of major page-faults */
	MEM_CGROUP_EVENTS_NSTATS,
};
/*
 * Per memcg event counter is incremented at every pagein/pageout. With THP,
 * it will be incremated by the number of pages. This counter is used for
 * for trigger some periodic events. This is straightforward and better
 * than using jiffies etc. to handle periodic memcg event.
 */
enum mem_cgroup_events_target {
	MEM_CGROUP_TARGET_THRESH,
	MEM_CGROUP_TARGET_SOFTLIMIT,
	MEM_CGROUP_TARGET_NUMAINFO,
	MEM_CGROUP_NTARGETS,
};
#define THRESHOLDS_EVENTS_TARGET (128)
#define SOFTLIMIT_EVENTS_TARGET (1024)
#define NUMAINFO_EVENTS_TARGET	(1024)

struct mem_cgroup_stat_cpu {
	long count[MEM_CGROUP_STAT_NSTATS];
	unsigned long events[MEM_CGROUP_EVENTS_NSTATS];
	unsigned long targets[MEM_CGROUP_NTARGETS];
};

/*
 * per-zone information in memory controller.
 */
struct mem_cgroup_per_zone {
	/*
	 * spin_lock to protect the per cgroup LRU
	 */
	struct list_head	lists[NR_LRU_LISTS];
	unsigned long		count[NR_LRU_LISTS];

	struct zone_reclaim_stat reclaim_stat;
	struct rb_node		tree_node;	/* RB tree node */
	unsigned long long	usage_in_excess;/* Set to the value by which */
						/* the soft limit is exceeded*/
	bool			on_tree;
	struct mem_cgroup	*mem;		/* Back pointer, we cannot */
						/* use container_of	   */
};
/* Macro for accessing counter */
#define MEM_CGROUP_ZSTAT(mz, idx)	((mz)->count[(idx)])

struct mem_cgroup_per_node {
	struct mem_cgroup_per_zone zoneinfo[MAX_NR_ZONES];
};

struct mem_cgroup_lru_info {
	struct mem_cgroup_per_node *nodeinfo[MAX_NUMNODES];
};

/*
 * Cgroups above their limits are maintained in a RB-Tree, independent of
 * their hierarchy representation
 */

struct mem_cgroup_tree_per_zone {
	struct rb_root rb_root;
	spinlock_t lock;
};

struct mem_cgroup_tree_per_node {
	struct mem_cgroup_tree_per_zone rb_tree_per_zone[MAX_NR_ZONES];
};

struct mem_cgroup_tree {
	struct mem_cgroup_tree_per_node *rb_tree_per_node[MAX_NUMNODES];
};

static struct mem_cgroup_tree soft_limit_tree __read_mostly;

struct mem_cgroup_threshold {
	struct eventfd_ctx *eventfd;
	u64 threshold;
};

/* For threshold */
struct mem_cgroup_threshold_ary {
	/* An array index points to threshold just below usage. */
	int current_threshold;
	/* Size of entries[] */
	unsigned int size;
	/* Array of thresholds */
	struct mem_cgroup_threshold entries[0];
};

struct mem_cgroup_thresholds {
	/* Primary thresholds array */
	struct mem_cgroup_threshold_ary *primary;
	/*
	 * Spare threshold array.
	 * This is needed to make mem_cgroup_unregister_event() "never fail".
	 * It must be able to store at least primary->size - 1 entries.
	 */
	struct mem_cgroup_threshold_ary *spare;
};

/* for OOM */
struct mem_cgroup_eventfd_list {
	struct list_head list;
	struct eventfd_ctx *eventfd;
};

static void mem_cgroup_threshold(struct mem_cgroup *mem);
static void mem_cgroup_oom_notify(struct mem_cgroup *mem);

enum {
	SCAN_BY_LIMIT,
	SCAN_BY_SYSTEM,
	NR_SCAN_CONTEXT,
	SCAN_BY_SHRINK,	/* not recorded now */
};

enum {
	SCAN,
	SCAN_ANON,
	SCAN_FILE,
	ROTATE,
	ROTATE_ANON,
	ROTATE_FILE,
	FREED,
	FREED_ANON,
	FREED_FILE,
	ELAPSED,
	NR_SCANSTATS,
};

struct scanstat {
	spinlock_t	lock;
	unsigned long	stats[NR_SCAN_CONTEXT][NR_SCANSTATS];
	unsigned long	rootstats[NR_SCAN_CONTEXT][NR_SCANSTATS];
};

const char *scanstat_string[NR_SCANSTATS] = {
	"scanned_pages",
	"scanned_anon_pages",
	"scanned_file_pages",
	"rotated_pages",
	"rotated_anon_pages",
	"rotated_file_pages",
	"freed_pages",
	"freed_anon_pages",
	"freed_file_pages",
	"elapsed_ns",
};
#define SCANSTAT_WORD_LIMIT	"_by_limit"
#define SCANSTAT_WORD_SYSTEM	"_by_system"
#define SCANSTAT_WORD_HIERARCHY	"_under_hierarchy"


/*
 * The memory controller data structure. The memory controller controls both
 * page cache and RSS per cgroup. We would eventually like to provide
 * statistics based on the statistics developed by Rik Van Riel for clock-pro,
 * to help the administrator determine what knobs to tune.
 *
 * TODO: Add a water mark for the memory controller. Reclaim will begin when
 * we hit the water mark. May be even add a low water mark, such that
 * no reclaim occurs from a cgroup at it's low water mark, this is
 * a feature that will be implemented much later in the future.
 */
struct mem_cgroup {
	struct cgroup_subsys_state css;
	/*
	 * the counter to account for memory usage
	 */
	struct res_counter res;
	/*
	 * the counter to account for mem+swap usage.
	 */
	struct res_counter memsw;
	/*
	 * Per cgroup active and inactive list, similar to the
	 * per zone LRU lists.
	 */
	struct mem_cgroup_lru_info info;
	/*
	 * While reclaiming in a hierarchy, we cache the last child we
	 * reclaimed from.
	 */
	int last_scanned_child;
	int last_scanned_node;
#if MAX_NUMNODES > 1
	nodemask_t	scan_nodes;
	atomic_t	numainfo_events;
	atomic_t	numainfo_updating;
#endif
	/*
	 * Should the accounting and control be hierarchical, per subtree?
	 */
	bool use_hierarchy;

	bool		oom_lock;
	atomic_t	under_oom;

	atomic_t	refcnt;

	int	swappiness;
	/* OOM-Killer disable */
	int		oom_kill_disable;

	/* set when res.limit == memsw.limit */
	bool		memsw_is_minimum;

	/* protect arrays of thresholds */
	struct mutex thresholds_lock;

	/* thresholds for memory usage. RCU-protected */
	struct mem_cgroup_thresholds thresholds;

	/* thresholds for mem+swap usage. RCU-protected */
	struct mem_cgroup_thresholds memsw_thresholds;

	/* For oom notifier event fd */
	struct list_head oom_notify;
	/* For recording LRU-scan statistics */
	struct scanstat scanstat;
	/*
	 * Should we move charges of a task when a task is moved into this
	 * mem_cgroup ? And what type of charges should we move ?
	 */
	unsigned long 	move_charge_at_immigrate;
	/*
	 * percpu counter.
	 */
	struct mem_cgroup_stat_cpu *stat;
	/*
	 * used when a cpu is offlined or other synchronizations
	 * See mem_cgroup_read_stat().
	 */
	struct mem_cgroup_stat_cpu nocpu_base;
	spinlock_t pcp_counter_lock;
};

/* Stuffs for move charges at task migration. */
/*
 * Types of charges to be moved. "move_charge_at_immitgrate" is treated as a
 * left-shifted bitmap of these types.
 */
enum move_type {
	MOVE_CHARGE_TYPE_ANON,	/* private anonymous page and swap of it */
	MOVE_CHARGE_TYPE_FILE,	/* file page(including tmpfs) and swap of it */
	NR_MOVE_TYPE,
};

/* "mc" and its members are protected by cgroup_mutex */
static struct move_charge_struct {
	spinlock_t	  lock; /* for from, to */
	struct mem_cgroup *from;
	struct mem_cgroup *to;
	unsigned long precharge;
	unsigned long moved_charge;
	unsigned long moved_swap;
	struct task_struct *moving_task;	/* a task moving charges */
	wait_queue_head_t waitq;		/* a waitq for other context */
} mc = {
	.lock = __SPIN_LOCK_UNLOCKED(mc.lock),
	.waitq = __WAIT_QUEUE_HEAD_INITIALIZER(mc.waitq),
};

static bool move_anon(void)
{
	return test_bit(MOVE_CHARGE_TYPE_ANON,
					&mc.to->move_charge_at_immigrate);
}

static bool move_file(void)
{
	return test_bit(MOVE_CHARGE_TYPE_FILE,
					&mc.to->move_charge_at_immigrate);
}

/*
 * Maximum loops in mem_cgroup_hierarchical_reclaim(), used for soft
 * limit reclaim to prevent infinite loops, if they ever occur.
 */
#define	MEM_CGROUP_MAX_RECLAIM_LOOPS		(100)
#define	MEM_CGROUP_MAX_SOFT_LIMIT_RECLAIM_LOOPS	(2)

enum charge_type {
	MEM_CGROUP_CHARGE_TYPE_CACHE = 0,
	MEM_CGROUP_CHARGE_TYPE_MAPPED,
	MEM_CGROUP_CHARGE_TYPE_SHMEM,	/* used by page migration of shmem */
	MEM_CGROUP_CHARGE_TYPE_FORCE,	/* used by force_empty */
	MEM_CGROUP_CHARGE_TYPE_SWAPOUT,	/* for accounting swapcache */
	MEM_CGROUP_CHARGE_TYPE_DROP,	/* a page was unused swap cache */
	NR_CHARGE_TYPE,
};

/* for encoding cft->private value on file */
#define _MEM			(0)
#define _MEMSWAP		(1)
#define _OOM_TYPE		(2)
#define MEMFILE_PRIVATE(x, val)	(((x) << 16) | (val))
#define MEMFILE_TYPE(val)	(((val) >> 16) & 0xffff)
#define MEMFILE_ATTR(val)	((val) & 0xffff)
/* Used for OOM nofiier */
#define OOM_CONTROL		(0)

/*
 * Reclaim flags for mem_cgroup_hierarchical_reclaim
 */
#define MEM_CGROUP_RECLAIM_NOSWAP_BIT	0x0
#define MEM_CGROUP_RECLAIM_NOSWAP	(1 << MEM_CGROUP_RECLAIM_NOSWAP_BIT)
#define MEM_CGROUP_RECLAIM_SHRINK_BIT	0x1
#define MEM_CGROUP_RECLAIM_SHRINK	(1 << MEM_CGROUP_RECLAIM_SHRINK_BIT)
#define MEM_CGROUP_RECLAIM_SOFT_BIT	0x2
#define MEM_CGROUP_RECLAIM_SOFT		(1 << MEM_CGROUP_RECLAIM_SOFT_BIT)

static void mem_cgroup_get(struct mem_cgroup *mem);
static void mem_cgroup_put(struct mem_cgroup *mem);
static struct mem_cgroup *parent_mem_cgroup(struct mem_cgroup *mem);
static void drain_all_stock_async(struct mem_cgroup *mem);

static struct mem_cgroup_per_zone *
mem_cgroup_zoneinfo(struct mem_cgroup *mem, int nid, int zid)
{
	return &mem->info.nodeinfo[nid]->zoneinfo[zid];
}

struct cgroup_subsys_state *mem_cgroup_css(struct mem_cgroup *mem)
{
	return &mem->css;
}

static struct mem_cgroup_per_zone *
page_cgroup_zoneinfo(struct mem_cgroup *mem, struct page *page)
{
	int nid = page_to_nid(page);
	int zid = page_zonenum(page);

	return mem_cgroup_zoneinfo(mem, nid, zid);
}

static struct mem_cgroup_tree_per_zone *
soft_limit_tree_node_zone(int nid, int zid)
{
	return &soft_limit_tree.rb_tree_per_node[nid]->rb_tree_per_zone[zid];
}

static struct mem_cgroup_tree_per_zone *
soft_limit_tree_from_page(struct page *page)
{
	int nid = page_to_nid(page);
	int zid = page_zonenum(page);

	return &soft_limit_tree.rb_tree_per_node[nid]->rb_tree_per_zone[zid];
}

static void
__mem_cgroup_insert_exceeded(struct mem_cgroup *mem,
				struct mem_cgroup_per_zone *mz,
				struct mem_cgroup_tree_per_zone *mctz,
				unsigned long long new_usage_in_excess)
{
	struct rb_node **p = &mctz->rb_root.rb_node;
	struct rb_node *parent = NULL;
	struct mem_cgroup_per_zone *mz_node;

	if (mz->on_tree)
		return;

	mz->usage_in_excess = new_usage_in_excess;
	if (!mz->usage_in_excess)
		return;
	while (*p) {
		parent = *p;
		mz_node = rb_entry(parent, struct mem_cgroup_per_zone,
					tree_node);
		if (mz->usage_in_excess < mz_node->usage_in_excess)
			p = &(*p)->rb_left;
		/*
		 * We can't avoid mem cgroups that are over their soft
		 * limit by the same amount
		 */
		else if (mz->usage_in_excess >= mz_node->usage_in_excess)
			p = &(*p)->rb_right;
	}
	rb_link_node(&mz->tree_node, parent, p);
	rb_insert_color(&mz->tree_node, &mctz->rb_root);
	mz->on_tree = true;
}

static void
__mem_cgroup_remove_exceeded(struct mem_cgroup *mem,
				struct mem_cgroup_per_zone *mz,
				struct mem_cgroup_tree_per_zone *mctz)
{
	if (!mz->on_tree)
		return;
	rb_erase(&mz->tree_node, &mctz->rb_root);
	mz->on_tree = false;
}

static void
mem_cgroup_remove_exceeded(struct mem_cgroup *mem,
				struct mem_cgroup_per_zone *mz,
				struct mem_cgroup_tree_per_zone *mctz)
{
	spin_lock(&mctz->lock);
	__mem_cgroup_remove_exceeded(mem, mz, mctz);
	spin_unlock(&mctz->lock);
}


static void mem_cgroup_update_tree(struct mem_cgroup *mem, struct page *page)
{
	unsigned long long excess;
	struct mem_cgroup_per_zone *mz;
	struct mem_cgroup_tree_per_zone *mctz;
	int nid = page_to_nid(page);
	int zid = page_zonenum(page);
	mctz = soft_limit_tree_from_page(page);

	/*
	 * Necessary to update all ancestors when hierarchy is used.
	 * because their event counter is not touched.
	 */
	for (; mem; mem = parent_mem_cgroup(mem)) {
		mz = mem_cgroup_zoneinfo(mem, nid, zid);
		excess = res_counter_soft_limit_excess(&mem->res);
		/*
		 * We have to update the tree if mz is on RB-tree or
		 * mem is over its softlimit.
		 */
		if (excess || mz->on_tree) {
			spin_lock(&mctz->lock);
			/* if on-tree, remove it */
			if (mz->on_tree)
				__mem_cgroup_remove_exceeded(mem, mz, mctz);
			/*
			 * Insert again. mz->usage_in_excess will be updated.
			 * If excess is 0, no tree ops.
			 */
			__mem_cgroup_insert_exceeded(mem, mz, mctz, excess);
			spin_unlock(&mctz->lock);
		}
	}
}

static void mem_cgroup_remove_from_trees(struct mem_cgroup *mem)
{
	int node, zone;
	struct mem_cgroup_per_zone *mz;
	struct mem_cgroup_tree_per_zone *mctz;

	for_each_node_state(node, N_POSSIBLE) {
		for (zone = 0; zone < MAX_NR_ZONES; zone++) {
			mz = mem_cgroup_zoneinfo(mem, node, zone);
			mctz = soft_limit_tree_node_zone(node, zone);
			mem_cgroup_remove_exceeded(mem, mz, mctz);
		}
	}
}

static struct mem_cgroup_per_zone *
__mem_cgroup_largest_soft_limit_node(struct mem_cgroup_tree_per_zone *mctz)
{
	struct rb_node *rightmost = NULL;
	struct mem_cgroup_per_zone *mz;

retry:
	mz = NULL;
	rightmost = rb_last(&mctz->rb_root);
	if (!rightmost)
		goto done;		/* Nothing to reclaim from */

	mz = rb_entry(rightmost, struct mem_cgroup_per_zone, tree_node);
	/*
	 * Remove the node now but someone else can add it back,
	 * we will to add it back at the end of reclaim to its correct
	 * position in the tree.
	 */
	__mem_cgroup_remove_exceeded(mz->mem, mz, mctz);
	if (!res_counter_soft_limit_excess(&mz->mem->res) ||
		!css_tryget(&mz->mem->css))
		goto retry;
done:
	return mz;
}

static struct mem_cgroup_per_zone *
mem_cgroup_largest_soft_limit_node(struct mem_cgroup_tree_per_zone *mctz)
{
	struct mem_cgroup_per_zone *mz;

	spin_lock(&mctz->lock);
	mz = __mem_cgroup_largest_soft_limit_node(mctz);
	spin_unlock(&mctz->lock);
	return mz;
}

/*
 * Implementation Note: reading percpu statistics for memcg.
 *
 * Both of vmstat[] and percpu_counter has threshold and do periodic
 * synchronization to implement "quick" read. There are trade-off between
 * reading cost and precision of value. Then, we may have a chance to implement
 * a periodic synchronizion of counter in memcg's counter.
 *
 * But this _read() function is used for user interface now. The user accounts
 * memory usage by memory cgroup and he _always_ requires exact value because
 * he accounts memory. Even if we provide quick-and-fuzzy read, we always
 * have to visit all online cpus and make sum. So, for now, unnecessary
 * synchronization is not implemented. (just implemented for cpu hotplug)
 *
 * If there are kernel internal actions which can make use of some not-exact
 * value, and reading all cpu value can be performance bottleneck in some
 * common workload, threashold and synchonization as vmstat[] should be
 * implemented.
 */
static long mem_cgroup_read_stat(struct mem_cgroup *mem,
				 enum mem_cgroup_stat_index idx)
{
	long val = 0;
	int cpu;

	get_online_cpus();
	for_each_online_cpu(cpu)
		val += per_cpu(mem->stat->count[idx], cpu);
#ifdef CONFIG_HOTPLUG_CPU
	spin_lock(&mem->pcp_counter_lock);
	val += mem->nocpu_base.count[idx];
	spin_unlock(&mem->pcp_counter_lock);
#endif
	put_online_cpus();
	return val;
}

static void mem_cgroup_swap_statistics(struct mem_cgroup *mem,
					 bool charge)
{
	int val = (charge) ? 1 : -1;
	this_cpu_add(mem->stat->count[MEM_CGROUP_STAT_SWAPOUT], val);
}

void mem_cgroup_pgfault(struct mem_cgroup *mem, int val)
{
	this_cpu_add(mem->stat->events[MEM_CGROUP_EVENTS_PGFAULT], val);
}

void mem_cgroup_pgmajfault(struct mem_cgroup *mem, int val)
{
	this_cpu_add(mem->stat->events[MEM_CGROUP_EVENTS_PGMAJFAULT], val);
}

static unsigned long mem_cgroup_read_events(struct mem_cgroup *mem,
					    enum mem_cgroup_events_index idx)
{
	unsigned long val = 0;
	int cpu;

	for_each_online_cpu(cpu)
		val += per_cpu(mem->stat->events[idx], cpu);
#ifdef CONFIG_HOTPLUG_CPU
	spin_lock(&mem->pcp_counter_lock);
	val += mem->nocpu_base.events[idx];
	spin_unlock(&mem->pcp_counter_lock);
#endif
	return val;
}

static void mem_cgroup_charge_statistics(struct mem_cgroup *mem,
					 bool file, int nr_pages)
{
	preempt_disable();

	if (file)
		__this_cpu_add(mem->stat->count[MEM_CGROUP_STAT_CACHE], nr_pages);
	else
		__this_cpu_add(mem->stat->count[MEM_CGROUP_STAT_RSS], nr_pages);

	/* pagein of a big page is an event. So, ignore page size */
	if (nr_pages > 0)
		__this_cpu_inc(mem->stat->events[MEM_CGROUP_EVENTS_PGPGIN]);
	else {
		__this_cpu_inc(mem->stat->events[MEM_CGROUP_EVENTS_PGPGOUT]);
		nr_pages = -nr_pages; /* for event */
	}

	__this_cpu_add(mem->stat->events[MEM_CGROUP_EVENTS_COUNT], nr_pages);

	preempt_enable();
}

unsigned long
mem_cgroup_zone_nr_lru_pages(struct mem_cgroup *mem, int nid, int zid,
			unsigned int lru_mask)
{
	struct mem_cgroup_per_zone *mz;
	enum lru_list l;
	unsigned long ret = 0;

	mz = mem_cgroup_zoneinfo(mem, nid, zid);

	for_each_lru(l) {
		if (BIT(l) & lru_mask)
			ret += MEM_CGROUP_ZSTAT(mz, l);
	}
	return ret;
}

static unsigned long
mem_cgroup_node_nr_lru_pages(struct mem_cgroup *mem,
			int nid, unsigned int lru_mask)
{
	u64 total = 0;
	int zid;

	for (zid = 0; zid < MAX_NR_ZONES; zid++)
		total += mem_cgroup_zone_nr_lru_pages(mem, nid, zid, lru_mask);

	return total;
}

static unsigned long mem_cgroup_nr_lru_pages(struct mem_cgroup *mem,
			unsigned int lru_mask)
{
	int nid;
	u64 total = 0;

	for_each_node_state(nid, N_HIGH_MEMORY)
		total += mem_cgroup_node_nr_lru_pages(mem, nid, lru_mask);
	return total;
}

static bool __memcg_event_check(struct mem_cgroup *mem, int target)
{
	unsigned long val, next;

	val = this_cpu_read(mem->stat->events[MEM_CGROUP_EVENTS_COUNT]);
	next = this_cpu_read(mem->stat->targets[target]);
	/* from time_after() in jiffies.h */
	return ((long)next - (long)val < 0);
}

static void __mem_cgroup_target_update(struct mem_cgroup *mem, int target)
{
	unsigned long val, next;

	val = this_cpu_read(mem->stat->events[MEM_CGROUP_EVENTS_COUNT]);

	switch (target) {
	case MEM_CGROUP_TARGET_THRESH:
		next = val + THRESHOLDS_EVENTS_TARGET;
		break;
	case MEM_CGROUP_TARGET_SOFTLIMIT:
		next = val + SOFTLIMIT_EVENTS_TARGET;
		break;
	case MEM_CGROUP_TARGET_NUMAINFO:
		next = val + NUMAINFO_EVENTS_TARGET;
		break;
	default:
		return;
	}

	this_cpu_write(mem->stat->targets[target], next);
}

/*
 * Check events in order.
 *
 */
static void memcg_check_events(struct mem_cgroup *mem, struct page *page)
{
	/* threshold event is triggered in finer grain than soft limit */
	if (unlikely(__memcg_event_check(mem, MEM_CGROUP_TARGET_THRESH))) {
		mem_cgroup_threshold(mem);
		__mem_cgroup_target_update(mem, MEM_CGROUP_TARGET_THRESH);
		if (unlikely(__memcg_event_check(mem,
			     MEM_CGROUP_TARGET_SOFTLIMIT))) {
			mem_cgroup_update_tree(mem, page);
			__mem_cgroup_target_update(mem,
						   MEM_CGROUP_TARGET_SOFTLIMIT);
		}
#if MAX_NUMNODES > 1
		if (unlikely(__memcg_event_check(mem,
			MEM_CGROUP_TARGET_NUMAINFO))) {
			atomic_inc(&mem->numainfo_events);
			__mem_cgroup_target_update(mem,
				MEM_CGROUP_TARGET_NUMAINFO);
		}
#endif
	}
}

static struct mem_cgroup *mem_cgroup_from_cont(struct cgroup *cont)
{
	return container_of(cgroup_subsys_state(cont,
				mem_cgroup_subsys_id), struct mem_cgroup,
				css);
}

struct mem_cgroup *mem_cgroup_from_task(struct task_struct *p)
{
	/*
	 * mm_update_next_owner() may clear mm->owner to NULL
	 * if it races with swapoff, page migration, etc.
	 * So this can be called with p == NULL.
	 */
	if (unlikely(!p))
		return NULL;

	return container_of(task_subsys_state(p, mem_cgroup_subsys_id),
				struct mem_cgroup, css);
}

struct mem_cgroup *try_get_mem_cgroup_from_mm(struct mm_struct *mm)
{
	struct mem_cgroup *mem = NULL;

	if (!mm)
		return NULL;
	/*
	 * Because we have no locks, mm->owner's may be being moved to other
	 * cgroup. We use css_tryget() here even if this looks
	 * pessimistic (rather than adding locks here).
	 */
	rcu_read_lock();
	do {
		mem = mem_cgroup_from_task(rcu_dereference(mm->owner));
		if (unlikely(!mem))
			break;
	} while (!css_tryget(&mem->css));
	rcu_read_unlock();
	return mem;
}

/* The caller has to guarantee "mem" exists before calling this */
static struct mem_cgroup *mem_cgroup_start_loop(struct mem_cgroup *mem)
{
	struct cgroup_subsys_state *css;
	int found;

	if (!mem) /* ROOT cgroup has the smallest ID */
		return root_mem_cgroup; /*css_put/get against root is ignored*/
	if (!mem->use_hierarchy) {
		if (css_tryget(&mem->css))
			return mem;
		return NULL;
	}
	rcu_read_lock();
	/*
	 * searching a memory cgroup which has the smallest ID under given
	 * ROOT cgroup. (ID >= 1)
	 */
	css = css_get_next(&mem_cgroup_subsys, 1, &mem->css, &found);
	if (css && css_tryget(css))
		mem = container_of(css, struct mem_cgroup, css);
	else
		mem = NULL;
	rcu_read_unlock();
	return mem;
}

static struct mem_cgroup *mem_cgroup_get_next(struct mem_cgroup *iter,
					struct mem_cgroup *root,
					bool cond)
{
	int nextid = css_id(&iter->css) + 1;
	int found;
	int hierarchy_used;
	struct cgroup_subsys_state *css;

	hierarchy_used = iter->use_hierarchy;

	css_put(&iter->css);
	/* If no ROOT, walk all, ignore hierarchy */
	if (!cond || (root && !hierarchy_used))
		return NULL;

	if (!root)
		root = root_mem_cgroup;

	do {
		iter = NULL;
		rcu_read_lock();

		css = css_get_next(&mem_cgroup_subsys, nextid,
				&root->css, &found);
		if (css && css_tryget(css))
			iter = container_of(css, struct mem_cgroup, css);
		rcu_read_unlock();
		/* If css is NULL, no more cgroups will be found */
		nextid = found + 1;
	} while (css && !iter);

	return iter;
}
/*
 * for_eacn_mem_cgroup_tree() for visiting all cgroup under tree. Please
 * be careful that "break" loop is not allowed. We have reference count.
 * Instead of that modify "cond" to be false and "continue" to exit the loop.
 */
#define for_each_mem_cgroup_tree_cond(iter, root, cond)	\
	for (iter = mem_cgroup_start_loop(root);\
	     iter != NULL;\
	     iter = mem_cgroup_get_next(iter, root, cond))

#define for_each_mem_cgroup_tree(iter, root) \
	for_each_mem_cgroup_tree_cond(iter, root, true)

#define for_each_mem_cgroup_all(iter) \
	for_each_mem_cgroup_tree_cond(iter, NULL, true)


static inline bool mem_cgroup_is_root(struct mem_cgroup *mem)
{
	return (mem == root_mem_cgroup);
}

void mem_cgroup_count_vm_event(struct mm_struct *mm, enum vm_event_item idx)
{
	struct mem_cgroup *mem;

	if (!mm)
		return;

	rcu_read_lock();
	mem = mem_cgroup_from_task(rcu_dereference(mm->owner));
	if (unlikely(!mem))
		goto out;

	switch (idx) {
	case PGMAJFAULT:
		mem_cgroup_pgmajfault(mem, 1);
		break;
	case PGFAULT:
		mem_cgroup_pgfault(mem, 1);
		break;
	default:
		BUG();
	}
out:
	rcu_read_unlock();
}
EXPORT_SYMBOL(mem_cgroup_count_vm_event);

/*
 * Following LRU functions are allowed to be used without PCG_LOCK.
 * Operations are called by routine of global LRU independently from memcg.
 * What we have to take care of here is validness of pc->mem_cgroup.
 *
 * Changes to pc->mem_cgroup happens when
 * 1. charge
 * 2. moving account
 * In typical case, "charge" is done before add-to-lru. Exception is SwapCache.
 * It is added to LRU before charge.
 * If PCG_USED bit is not set, page_cgroup is not added to this private LRU.
 * When moving account, the page is not on LRU. It's isolated.
 */

void mem_cgroup_del_lru_list(struct page *page, enum lru_list lru)
{
	struct page_cgroup *pc;
	struct mem_cgroup_per_zone *mz;

	if (mem_cgroup_disabled())
		return;
	pc = lookup_page_cgroup(page);
	/* can happen while we handle swapcache. */
	if (!TestClearPageCgroupAcctLRU(pc))
		return;
	VM_BUG_ON(!pc->mem_cgroup);
	/*
	 * We don't check PCG_USED bit. It's cleared when the "page" is finally
	 * removed from global LRU.
	 */
	mz = page_cgroup_zoneinfo(pc->mem_cgroup, page);
	/* huge page split is done under lru_lock. so, we have no races. */
	MEM_CGROUP_ZSTAT(mz, lru) -= 1 << compound_order(page);
	if (mem_cgroup_is_root(pc->mem_cgroup))
		return;
	VM_BUG_ON(list_empty(&pc->lru));
	list_del_init(&pc->lru);
}

void mem_cgroup_del_lru(struct page *page)
{
	mem_cgroup_del_lru_list(page, page_lru(page));
}

/*
 * Writeback is about to end against a page which has been marked for immediate
 * reclaim.  If it still appears to be reclaimable, move it to the tail of the
 * inactive list.
 */
void mem_cgroup_rotate_reclaimable_page(struct page *page)
{
	struct mem_cgroup_per_zone *mz;
	struct page_cgroup *pc;
	enum lru_list lru = page_lru(page);

	if (mem_cgroup_disabled())
		return;

	pc = lookup_page_cgroup(page);
	/* unused or root page is not rotated. */
	if (!PageCgroupUsed(pc))
		return;
	/* Ensure pc->mem_cgroup is visible after reading PCG_USED. */
	smp_rmb();
	if (mem_cgroup_is_root(pc->mem_cgroup))
		return;
	mz = page_cgroup_zoneinfo(pc->mem_cgroup, page);
	list_move_tail(&pc->lru, &mz->lists[lru]);
}

void mem_cgroup_rotate_lru_list(struct page *page, enum lru_list lru)
{
	struct mem_cgroup_per_zone *mz;
	struct page_cgroup *pc;

	if (mem_cgroup_disabled())
		return;

	pc = lookup_page_cgroup(page);
	/* unused or root page is not rotated. */
	if (!PageCgroupUsed(pc))
		return;
	/* Ensure pc->mem_cgroup is visible after reading PCG_USED. */
	smp_rmb();
	if (mem_cgroup_is_root(pc->mem_cgroup))
		return;
	mz = page_cgroup_zoneinfo(pc->mem_cgroup, page);
	list_move(&pc->lru, &mz->lists[lru]);
}

void mem_cgroup_add_lru_list(struct page *page, enum lru_list lru)
{
	struct page_cgroup *pc;
	struct mem_cgroup_per_zone *mz;

	if (mem_cgroup_disabled())
		return;
	pc = lookup_page_cgroup(page);
	VM_BUG_ON(PageCgroupAcctLRU(pc));
	if (!PageCgroupUsed(pc))
		return;
	/* Ensure pc->mem_cgroup is visible after reading PCG_USED. */
	smp_rmb();
	mz = page_cgroup_zoneinfo(pc->mem_cgroup, page);
	/* huge page split is done under lru_lock. so, we have no races. */
	MEM_CGROUP_ZSTAT(mz, lru) += 1 << compound_order(page);
	SetPageCgroupAcctLRU(pc);
	if (mem_cgroup_is_root(pc->mem_cgroup))
		return;
	list_add(&pc->lru, &mz->lists[lru]);
}

/*
 * At handling SwapCache and other FUSE stuff, pc->mem_cgroup may be changed
 * while it's linked to lru because the page may be reused after it's fully
 * uncharged. To handle that, unlink page_cgroup from LRU when charge it again.
 * It's done under lock_page and expected that zone->lru_lock isnever held.
 */
static void mem_cgroup_lru_del_before_commit(struct page *page)
{
	unsigned long flags;
	struct zone *zone = page_zone(page);
	struct page_cgroup *pc = lookup_page_cgroup(page);

	/*
	 * Doing this check without taking ->lru_lock seems wrong but this
	 * is safe. Because if page_cgroup's USED bit is unset, the page
	 * will not be added to any memcg's LRU. If page_cgroup's USED bit is
	 * set, the commit after this will fail, anyway.
	 * This all charge/uncharge is done under some mutual execustion.
	 * So, we don't need to taking care of changes in USED bit.
	 */
	if (likely(!PageLRU(page)))
		return;

	spin_lock_irqsave(&zone->lru_lock, flags);
	/*
	 * Forget old LRU when this page_cgroup is *not* used. This Used bit
	 * is guarded by lock_page() because the page is SwapCache.
	 */
	if (!PageCgroupUsed(pc))
		mem_cgroup_del_lru_list(page, page_lru(page));
	spin_unlock_irqrestore(&zone->lru_lock, flags);
}

static void mem_cgroup_lru_add_after_commit(struct page *page)
{
	unsigned long flags;
	struct zone *zone = page_zone(page);
	struct page_cgroup *pc = lookup_page_cgroup(page);

	/* taking care of that the page is added to LRU while we commit it */
	if (likely(!PageLRU(page)))
		return;
	spin_lock_irqsave(&zone->lru_lock, flags);
	/* link when the page is linked to LRU but page_cgroup isn't */
	if (PageLRU(page) && !PageCgroupAcctLRU(pc))
		mem_cgroup_add_lru_list(page, page_lru(page));
	spin_unlock_irqrestore(&zone->lru_lock, flags);
}


void mem_cgroup_move_lists(struct page *page,
			   enum lru_list from, enum lru_list to)
{
	if (mem_cgroup_disabled())
		return;
	mem_cgroup_del_lru_list(page, from);
	mem_cgroup_add_lru_list(page, to);
}

/*
 * Checks whether given mem is same or in the root_mem's
 * hierarchy subtree
 */
static bool mem_cgroup_same_or_subtree(const struct mem_cgroup *root_mem,
		struct mem_cgroup *mem)
{
	if (root_mem != mem) {
		return (root_mem->use_hierarchy &&
			css_is_ancestor(&mem->css, &root_mem->css));
	}

	return true;
}

int task_in_mem_cgroup(struct task_struct *task, const struct mem_cgroup *mem)
{
	int ret;
	struct mem_cgroup *curr = NULL;
	struct task_struct *p;

	p = find_lock_task_mm(task);
	if (!p)
		return 0;
	curr = try_get_mem_cgroup_from_mm(p->mm);
	task_unlock(p);
	if (!curr)
		return 0;
	/*
	 * We should check use_hierarchy of "mem" not "curr". Because checking
	 * use_hierarchy of "curr" here make this function true if hierarchy is
	 * enabled in "curr" and "curr" is a child of "mem" in *cgroup*
	 * hierarchy(even if use_hierarchy is disabled in "mem").
	 */
	ret = mem_cgroup_same_or_subtree(mem, curr);
	css_put(&curr->css);
	return ret;
}

static int calc_inactive_ratio(struct mem_cgroup *memcg, unsigned long *present_pages)
{
	unsigned long active;
	unsigned long inactive;
	unsigned long gb;
	unsigned long inactive_ratio;

	inactive = mem_cgroup_nr_lru_pages(memcg, BIT(LRU_INACTIVE_ANON));
	active = mem_cgroup_nr_lru_pages(memcg, BIT(LRU_ACTIVE_ANON));

	gb = (inactive + active) >> (30 - PAGE_SHIFT);
	if (gb)
		inactive_ratio = int_sqrt(10 * gb);
	else
		inactive_ratio = 1;

	if (present_pages) {
		present_pages[0] = inactive;
		present_pages[1] = active;
	}

	return inactive_ratio;
}

int mem_cgroup_inactive_anon_is_low(struct mem_cgroup *memcg)
{
	unsigned long active;
	unsigned long inactive;
	unsigned long present_pages[2];
	unsigned long inactive_ratio;

	inactive_ratio = calc_inactive_ratio(memcg, present_pages);

	inactive = present_pages[0];
	active = present_pages[1];

	if (inactive * inactive_ratio < active)
		return 1;

	return 0;
}

int mem_cgroup_inactive_file_is_low(struct mem_cgroup *memcg)
{
	unsigned long active;
	unsigned long inactive;

	inactive = mem_cgroup_nr_lru_pages(memcg, BIT(LRU_INACTIVE_FILE));
	active = mem_cgroup_nr_lru_pages(memcg, BIT(LRU_ACTIVE_FILE));

	return (active > inactive);
}

<<<<<<< HEAD
unsigned long mem_cgroup_zone_nr_lru_pages(struct mem_cgroup *memcg,
						struct zone *zone,
						enum lru_list lru)
{
	int nid = zone_to_nid(zone);
	int zid = zone_idx(zone);
	struct mem_cgroup_per_zone *mz = mem_cgroup_zoneinfo(memcg, nid, zid);

	return MEM_CGROUP_ZSTAT(mz, lru);
}

static unsigned long mem_cgroup_node_nr_file_lru_pages(struct mem_cgroup *memcg,
							int nid)
{
	unsigned long ret;

	ret = mem_cgroup_get_zonestat_node(memcg, nid, LRU_INACTIVE_FILE) +
		mem_cgroup_get_zonestat_node(memcg, nid, LRU_ACTIVE_FILE);

	return ret;
}

static unsigned long mem_cgroup_node_nr_anon_lru_pages(struct mem_cgroup *memcg,
							int nid)
{
	unsigned long ret;

	ret = mem_cgroup_get_zonestat_node(memcg, nid, LRU_INACTIVE_ANON) +
		mem_cgroup_get_zonestat_node(memcg, nid, LRU_ACTIVE_ANON);
	return ret;
}

#if MAX_NUMNODES > 1
static unsigned long mem_cgroup_nr_file_lru_pages(struct mem_cgroup *memcg)
{
	u64 total = 0;
	int nid;

	for_each_node_state(nid, N_HIGH_MEMORY)
		total += mem_cgroup_node_nr_file_lru_pages(memcg, nid);

	return total;
}

static unsigned long mem_cgroup_nr_anon_lru_pages(struct mem_cgroup *memcg)
{
	u64 total = 0;
	int nid;

	for_each_node_state(nid, N_HIGH_MEMORY)
		total += mem_cgroup_node_nr_anon_lru_pages(memcg, nid);

	return total;
}

static unsigned long
mem_cgroup_node_nr_unevictable_lru_pages(struct mem_cgroup *memcg, int nid)
{
	return mem_cgroup_get_zonestat_node(memcg, nid, LRU_UNEVICTABLE);
}

static unsigned long
mem_cgroup_nr_unevictable_lru_pages(struct mem_cgroup *memcg)
{
	u64 total = 0;
	int nid;

	for_each_node_state(nid, N_HIGH_MEMORY)
		total += mem_cgroup_node_nr_unevictable_lru_pages(memcg, nid);

	return total;
}

static unsigned long mem_cgroup_node_nr_lru_pages(struct mem_cgroup *memcg,
							int nid)
{
	enum lru_list l;
	u64 total = 0;

	for_each_lru(l)
		total += mem_cgroup_get_zonestat_node(memcg, nid, l);

	return total;
}

static unsigned long mem_cgroup_nr_lru_pages(struct mem_cgroup *memcg)
{
	u64 total = 0;
	int nid;

	for_each_node_state(nid, N_HIGH_MEMORY)
		total += mem_cgroup_node_nr_lru_pages(memcg, nid);

	return total;
}
#endif /* CONFIG_NUMA */

=======
>>>>>>> 55f9c40f
struct zone_reclaim_stat *mem_cgroup_get_reclaim_stat(struct mem_cgroup *memcg,
						      struct zone *zone)
{
	int nid = zone_to_nid(zone);
	int zid = zone_idx(zone);
	struct mem_cgroup_per_zone *mz = mem_cgroup_zoneinfo(memcg, nid, zid);

	return &mz->reclaim_stat;
}

struct zone_reclaim_stat *
mem_cgroup_get_reclaim_stat_from_page(struct page *page)
{
	struct page_cgroup *pc;
	struct mem_cgroup_per_zone *mz;

	if (mem_cgroup_disabled())
		return NULL;

	pc = lookup_page_cgroup(page);
	if (!PageCgroupUsed(pc))
		return NULL;
	/* Ensure pc->mem_cgroup is visible after reading PCG_USED. */
	smp_rmb();
	mz = page_cgroup_zoneinfo(pc->mem_cgroup, page);
	return &mz->reclaim_stat;
}

unsigned long mem_cgroup_isolate_pages(unsigned long nr_to_scan,
					struct list_head *dst,
					unsigned long *scanned, int order,
					int mode, struct zone *z,
					struct mem_cgroup *mem_cont,
					int active, int file)
{
	unsigned long nr_taken = 0;
	struct page *page;
	unsigned long scan;
	LIST_HEAD(pc_list);
	struct list_head *src;
	struct page_cgroup *pc, *tmp;
	int nid = zone_to_nid(z);
	int zid = zone_idx(z);
	struct mem_cgroup_per_zone *mz;
	int lru = LRU_FILE * file + active;
	int ret;

	BUG_ON(!mem_cont);
	mz = mem_cgroup_zoneinfo(mem_cont, nid, zid);
	src = &mz->lists[lru];

	scan = 0;
	list_for_each_entry_safe_reverse(pc, tmp, src, lru) {
		if (scan >= nr_to_scan)
			break;

		if (unlikely(!PageCgroupUsed(pc)))
			continue;

		page = lookup_cgroup_page(pc);

		if (unlikely(!PageLRU(page)))
			continue;

		scan++;
		ret = __isolate_lru_page(page, mode, file);
		switch (ret) {
		case 0:
			list_move(&page->lru, dst);
			mem_cgroup_del_lru(page);
			nr_taken += hpage_nr_pages(page);
			break;
		case -EBUSY:
			/* we don't affect global LRU but rotate in our LRU */
			mem_cgroup_rotate_lru_list(page, page_lru(page));
			break;
		default:
			break;
		}
	}

	*scanned = scan;

	trace_mm_vmscan_memcg_isolate(0, nr_to_scan, scan, nr_taken,
				      0, 0, 0, mode);

	return nr_taken;
}

#define mem_cgroup_from_res_counter(counter, member)	\
	container_of(counter, struct mem_cgroup, member)

/**
 * mem_cgroup_margin - calculate chargeable space of a memory cgroup
 * @mem: the memory cgroup
 *
 * Returns the maximum amount of memory @mem can be charged with, in
 * pages.
 */
static unsigned long mem_cgroup_margin(struct mem_cgroup *mem)
{
	unsigned long long margin;

	margin = res_counter_margin(&mem->res);
	if (do_swap_account)
		margin = min(margin, res_counter_margin(&mem->memsw));
	return margin >> PAGE_SHIFT;
}

int mem_cgroup_swappiness(struct mem_cgroup *memcg)
{
	struct cgroup *cgrp = memcg->css.cgroup;

	/* root ? */
	if (cgrp->parent == NULL)
		return vm_swappiness;

	return memcg->swappiness;
}

static void mem_cgroup_start_move(struct mem_cgroup *mem)
{
	int cpu;

	get_online_cpus();
	spin_lock(&mem->pcp_counter_lock);
	for_each_online_cpu(cpu)
		per_cpu(mem->stat->count[MEM_CGROUP_ON_MOVE], cpu) += 1;
	mem->nocpu_base.count[MEM_CGROUP_ON_MOVE] += 1;
	spin_unlock(&mem->pcp_counter_lock);
	put_online_cpus();

	synchronize_rcu();
}

static void mem_cgroup_end_move(struct mem_cgroup *mem)
{
	int cpu;

	if (!mem)
		return;
	get_online_cpus();
	spin_lock(&mem->pcp_counter_lock);
	for_each_online_cpu(cpu)
		per_cpu(mem->stat->count[MEM_CGROUP_ON_MOVE], cpu) -= 1;
	mem->nocpu_base.count[MEM_CGROUP_ON_MOVE] -= 1;
	spin_unlock(&mem->pcp_counter_lock);
	put_online_cpus();
}
/*
 * 2 routines for checking "mem" is under move_account() or not.
 *
 * mem_cgroup_stealed() - checking a cgroup is mc.from or not. This is used
 *			  for avoiding race in accounting. If true,
 *			  pc->mem_cgroup may be overwritten.
 *
 * mem_cgroup_under_move() - checking a cgroup is mc.from or mc.to or
 *			  under hierarchy of moving cgroups. This is for
 *			  waiting at hith-memory prressure caused by "move".
 */

static bool mem_cgroup_stealed(struct mem_cgroup *mem)
{
	VM_BUG_ON(!rcu_read_lock_held());
	return this_cpu_read(mem->stat->count[MEM_CGROUP_ON_MOVE]) > 0;
}

static bool mem_cgroup_under_move(struct mem_cgroup *mem)
{
	struct mem_cgroup *from;
	struct mem_cgroup *to;
	bool ret = false;
	/*
	 * Unlike task_move routines, we access mc.to, mc.from not under
	 * mutual exclusion by cgroup_mutex. Here, we take spinlock instead.
	 */
	spin_lock(&mc.lock);
	from = mc.from;
	to = mc.to;
	if (!from)
		goto unlock;

	ret = mem_cgroup_same_or_subtree(mem, from)
		|| mem_cgroup_same_or_subtree(mem, to);
unlock:
	spin_unlock(&mc.lock);
	return ret;
}

static bool mem_cgroup_wait_acct_move(struct mem_cgroup *mem)
{
	if (mc.moving_task && current != mc.moving_task) {
		if (mem_cgroup_under_move(mem)) {
			DEFINE_WAIT(wait);
			prepare_to_wait(&mc.waitq, &wait, TASK_INTERRUPTIBLE);
			/* moving charge context might have finished. */
			if (mc.moving_task)
				schedule();
			finish_wait(&mc.waitq, &wait);
			return true;
		}
	}
	return false;
}

/**
 * mem_cgroup_print_oom_info: Called from OOM with tasklist_lock held in read mode.
 * @memcg: The memory cgroup that went over limit
 * @p: Task that is going to be killed
 *
 * NOTE: @memcg and @p's mem_cgroup can be different when hierarchy is
 * enabled
 */
void mem_cgroup_print_oom_info(struct mem_cgroup *memcg, struct task_struct *p)
{
	struct cgroup *task_cgrp;
	struct cgroup *mem_cgrp;
	/*
	 * Need a buffer in BSS, can't rely on allocations. The code relies
	 * on the assumption that OOM is serialized for memory controller.
	 * If this assumption is broken, revisit this code.
	 */
	static char memcg_name[PATH_MAX];
	int ret;

	if (!memcg || !p)
		return;


	rcu_read_lock();

	mem_cgrp = memcg->css.cgroup;
	task_cgrp = task_cgroup(p, mem_cgroup_subsys_id);

	ret = cgroup_path(task_cgrp, memcg_name, PATH_MAX);
	if (ret < 0) {
		/*
		 * Unfortunately, we are unable to convert to a useful name
		 * But we'll still print out the usage information
		 */
		rcu_read_unlock();
		goto done;
	}
	rcu_read_unlock();

	printk(KERN_INFO "Task in %s killed", memcg_name);

	rcu_read_lock();
	ret = cgroup_path(mem_cgrp, memcg_name, PATH_MAX);
	if (ret < 0) {
		rcu_read_unlock();
		goto done;
	}
	rcu_read_unlock();

	/*
	 * Continues from above, so we don't need an KERN_ level
	 */
	printk(KERN_CONT " as a result of limit of %s\n", memcg_name);
done:

	printk(KERN_INFO "memory: usage %llukB, limit %llukB, failcnt %llu\n",
		res_counter_read_u64(&memcg->res, RES_USAGE) >> 10,
		res_counter_read_u64(&memcg->res, RES_LIMIT) >> 10,
		res_counter_read_u64(&memcg->res, RES_FAILCNT));
	printk(KERN_INFO "memory+swap: usage %llukB, limit %llukB, "
		"failcnt %llu\n",
		res_counter_read_u64(&memcg->memsw, RES_USAGE) >> 10,
		res_counter_read_u64(&memcg->memsw, RES_LIMIT) >> 10,
		res_counter_read_u64(&memcg->memsw, RES_FAILCNT));
}

/*
 * This function returns the number of memcg under hierarchy tree. Returns
 * 1(self count) if no children.
 */
static int mem_cgroup_count_children(struct mem_cgroup *mem)
{
	int num = 0;
	struct mem_cgroup *iter;

	for_each_mem_cgroup_tree(iter, mem)
		num++;
	return num;
}

/*
 * Return the memory (and swap, if configured) limit for a memcg.
 */
u64 mem_cgroup_get_limit(struct mem_cgroup *memcg)
{
	u64 limit;
	u64 memsw;

	limit = res_counter_read_u64(&memcg->res, RES_LIMIT);
	limit += total_swap_pages << PAGE_SHIFT;

	memsw = res_counter_read_u64(&memcg->memsw, RES_LIMIT);
	/*
	 * If memsw is finite and limits the amount of swap space available
	 * to this memcg, return that limit.
	 */
	return min(limit, memsw);
}

/*
 * Visit the first child (need not be the first child as per the ordering
 * of the cgroup list, since we track last_scanned_child) of @mem and use
 * that to reclaim free pages from.
 */
static struct mem_cgroup *
mem_cgroup_select_victim(struct mem_cgroup *root_mem)
{
	struct mem_cgroup *ret = NULL;
	struct cgroup_subsys_state *css;
	int nextid, found;

	if (!root_mem->use_hierarchy) {
		css_get(&root_mem->css);
		ret = root_mem;
	}

	while (!ret) {
		rcu_read_lock();
		nextid = root_mem->last_scanned_child + 1;
		css = css_get_next(&mem_cgroup_subsys, nextid, &root_mem->css,
				   &found);
		if (css && css_tryget(css))
			ret = container_of(css, struct mem_cgroup, css);

		rcu_read_unlock();
		/* Updates scanning parameter */
		if (!css) {
			/* this means start scan from ID:1 */
			root_mem->last_scanned_child = 0;
		} else
			root_mem->last_scanned_child = found;
	}

	return ret;
}

/**
 * test_mem_cgroup_node_reclaimable
 * @mem: the target memcg
 * @nid: the node ID to be checked.
 * @noswap : specify true here if the user wants flle only information.
 *
 * This function returns whether the specified memcg contains any
 * reclaimable pages on a node. Returns true if there are any reclaimable
 * pages in the node.
 */
static bool test_mem_cgroup_node_reclaimable(struct mem_cgroup *mem,
		int nid, bool noswap)
{
<<<<<<< HEAD
	if (mem_cgroup_node_nr_file_lru_pages(mem, nid))
		return true;
	if (noswap || !total_swap_pages)
		return false;
	if (mem_cgroup_node_nr_anon_lru_pages(mem, nid))
=======
	if (mem_cgroup_node_nr_lru_pages(mem, nid, LRU_ALL_FILE))
		return true;
	if (noswap || !total_swap_pages)
		return false;
	if (mem_cgroup_node_nr_lru_pages(mem, nid, LRU_ALL_ANON))
>>>>>>> 55f9c40f
		return true;
	return false;

}
#if MAX_NUMNODES > 1

/*
 * Always updating the nodemask is not very good - even if we have an empty
 * list or the wrong list here, we can start from some node and traverse all
 * nodes based on the zonelist. So update the list loosely once per 10 secs.
 *
 */
static void mem_cgroup_may_update_nodemask(struct mem_cgroup *mem)
{
	int nid;
	/*
	 * numainfo_events > 0 means there was at least NUMAINFO_EVENTS_TARGET
	 * pagein/pageout changes since the last update.
	 */
	if (!atomic_read(&mem->numainfo_events))
		return;
	if (atomic_inc_return(&mem->numainfo_updating) > 1)
		return;

	/* make a nodemask where this memcg uses memory from */
	mem->scan_nodes = node_states[N_HIGH_MEMORY];

	for_each_node_mask(nid, node_states[N_HIGH_MEMORY]) {

		if (!test_mem_cgroup_node_reclaimable(mem, nid, false))
			node_clear(nid, mem->scan_nodes);
	}

	atomic_set(&mem->numainfo_events, 0);
	atomic_set(&mem->numainfo_updating, 0);
}

/*
 * Selecting a node where we start reclaim from. Because what we need is just
 * reducing usage counter, start from anywhere is O,K. Considering
 * memory reclaim from current node, there are pros. and cons.
 *
 * Freeing memory from current node means freeing memory from a node which
 * we'll use or we've used. So, it may make LRU bad. And if several threads
 * hit limits, it will see a contention on a node. But freeing from remote
 * node means more costs for memory reclaim because of memory latency.
 *
 * Now, we use round-robin. Better algorithm is welcomed.
 */
int mem_cgroup_select_victim_node(struct mem_cgroup *mem)
{
	int node;

	mem_cgroup_may_update_nodemask(mem);
	node = mem->last_scanned_node;

	node = next_node(node, mem->scan_nodes);
	if (node == MAX_NUMNODES)
		node = first_node(mem->scan_nodes);
	/*
	 * We call this when we hit limit, not when pages are added to LRU.
	 * No LRU may hold pages because all pages are UNEVICTABLE or
	 * memcg is too small and all pages are not on LRU. In that case,
	 * we use curret node.
	 */
	if (unlikely(node == MAX_NUMNODES))
		node = numa_node_id();

	mem->last_scanned_node = node;
	return node;
}

/*
 * Check all nodes whether it contains reclaimable pages or not.
 * For quick scan, we make use of scan_nodes. This will allow us to skip
 * unused nodes. But scan_nodes is lazily updated and may not cotain
 * enough new information. We need to do double check.
 */
bool mem_cgroup_reclaimable(struct mem_cgroup *mem, bool noswap)
{
	int nid;

	/*
	 * quick check...making use of scan_node.
	 * We can skip unused nodes.
	 */
	if (!nodes_empty(mem->scan_nodes)) {
		for (nid = first_node(mem->scan_nodes);
		     nid < MAX_NUMNODES;
		     nid = next_node(nid, mem->scan_nodes)) {

			if (test_mem_cgroup_node_reclaimable(mem, nid, noswap))
				return true;
		}
	}
	/*
	 * Check rest of nodes.
	 */
	for_each_node_state(nid, N_HIGH_MEMORY) {
		if (node_isset(nid, mem->scan_nodes))
			continue;
		if (test_mem_cgroup_node_reclaimable(mem, nid, noswap))
			return true;
	}
	return false;
}

#else
int mem_cgroup_select_victim_node(struct mem_cgroup *mem)
{
	return 0;
}

bool mem_cgroup_reclaimable(struct mem_cgroup *mem, bool noswap)
{
	return test_mem_cgroup_node_reclaimable(mem, 0, noswap);
}
#endif

static void __mem_cgroup_record_scanstat(unsigned long *stats,
			   struct memcg_scanrecord *rec)
{

	stats[SCAN] += rec->nr_scanned[0] + rec->nr_scanned[1];
	stats[SCAN_ANON] += rec->nr_scanned[0];
	stats[SCAN_FILE] += rec->nr_scanned[1];

	stats[ROTATE] += rec->nr_rotated[0] + rec->nr_rotated[1];
	stats[ROTATE_ANON] += rec->nr_rotated[0];
	stats[ROTATE_FILE] += rec->nr_rotated[1];

	stats[FREED] += rec->nr_freed[0] + rec->nr_freed[1];
	stats[FREED_ANON] += rec->nr_freed[0];
	stats[FREED_FILE] += rec->nr_freed[1];

	stats[ELAPSED] += rec->elapsed;
}

static void mem_cgroup_record_scanstat(struct memcg_scanrecord *rec)
{
	struct mem_cgroup *mem;
	int context = rec->context;

	if (context >= NR_SCAN_CONTEXT)
		return;

	mem = rec->mem;
	spin_lock(&mem->scanstat.lock);
	__mem_cgroup_record_scanstat(mem->scanstat.stats[context], rec);
	spin_unlock(&mem->scanstat.lock);

	mem = rec->root;
	spin_lock(&mem->scanstat.lock);
	__mem_cgroup_record_scanstat(mem->scanstat.rootstats[context], rec);
	spin_unlock(&mem->scanstat.lock);
}

/*
 * Scan the hierarchy if needed to reclaim memory. We remember the last child
 * we reclaimed from, so that we don't end up penalizing one child extensively
 * based on its position in the children list.
 *
 * root_mem is the original ancestor that we've been reclaim from.
 *
 * We give up and return to the caller when we visit root_mem twice.
 * (other groups can be removed while we're walking....)
 *
 * If shrink==true, for avoiding to free too much, this returns immedieately.
 */
static int mem_cgroup_hierarchical_reclaim(struct mem_cgroup *root_mem,
						struct zone *zone,
						gfp_t gfp_mask,
						unsigned long reclaim_options,
						unsigned long *total_scanned)
{
	struct mem_cgroup *victim;
	int ret, total = 0;
	int loop = 0;
	bool noswap = reclaim_options & MEM_CGROUP_RECLAIM_NOSWAP;
	bool shrink = reclaim_options & MEM_CGROUP_RECLAIM_SHRINK;
	bool check_soft = reclaim_options & MEM_CGROUP_RECLAIM_SOFT;
	struct memcg_scanrecord rec;
	unsigned long excess;
	unsigned long scanned;

	excess = res_counter_soft_limit_excess(&root_mem->res) >> PAGE_SHIFT;

	/* If memsw_is_minimum==1, swap-out is of-no-use. */
	if (!check_soft && !shrink && root_mem->memsw_is_minimum)
		noswap = true;

	if (shrink)
		rec.context = SCAN_BY_SHRINK;
	else if (check_soft)
		rec.context = SCAN_BY_SYSTEM;
	else
		rec.context = SCAN_BY_LIMIT;

	rec.root = root_mem;

	while (1) {
		victim = mem_cgroup_select_victim(root_mem);
		if (victim == root_mem) {
			loop++;
			/*
			 * We are not draining per cpu cached charges during
			 * soft limit reclaim  because global reclaim doesn't
			 * care about charges. It tries to free some memory and
			 * charges will not give any.
			 */
			if (!check_soft && loop >= 1)
				drain_all_stock_async(root_mem);
			if (loop >= 2) {
				/*
				 * If we have not been able to reclaim
				 * anything, it might because there are
				 * no reclaimable pages under this hierarchy
				 */
				if (!check_soft || !total) {
					css_put(&victim->css);
					break;
				}
				/*
				 * We want to do more targeted reclaim.
				 * excess >> 2 is not to excessive so as to
				 * reclaim too much, nor too less that we keep
				 * coming back to reclaim from this cgroup
				 */
				if (total >= (excess >> 2) ||
					(loop > MEM_CGROUP_MAX_RECLAIM_LOOPS)) {
					css_put(&victim->css);
					break;
				}
			}
		}
		if (!mem_cgroup_reclaimable(victim, noswap)) {
			/* this cgroup's local usage == 0 */
			css_put(&victim->css);
			continue;
		}
		rec.mem = victim;
		rec.nr_scanned[0] = 0;
		rec.nr_scanned[1] = 0;
		rec.nr_rotated[0] = 0;
		rec.nr_rotated[1] = 0;
		rec.nr_freed[0] = 0;
		rec.nr_freed[1] = 0;
		rec.elapsed = 0;
		/* we use swappiness of local cgroup */
		if (check_soft) {
			ret = mem_cgroup_shrink_node_zone(victim, gfp_mask,
				noswap, zone, &rec, &scanned);
			*total_scanned += scanned;
		} else
			ret = try_to_free_mem_cgroup_pages(victim, gfp_mask,
						noswap, &rec);
		mem_cgroup_record_scanstat(&rec);
		css_put(&victim->css);
		/*
		 * At shrinking usage, we can't check we should stop here or
		 * reclaim more. It's depends on callers. last_scanned_child
		 * will work enough for keeping fairness under tree.
		 */
		if (shrink)
			return ret;
		total += ret;
		if (check_soft) {
			if (!res_counter_soft_limit_excess(&root_mem->res))
				return total;
		} else if (mem_cgroup_margin(root_mem))
			return total;
	}
	return total;
}

/*
 * Check OOM-Killer is already running under our hierarchy.
 * If someone is running, return false.
 * Has to be called with memcg_oom_lock
 */
static bool mem_cgroup_oom_lock(struct mem_cgroup *mem)
{
	int lock_count = -1;
	struct mem_cgroup *iter, *failed = NULL;
	bool cond = true;

	for_each_mem_cgroup_tree_cond(iter, mem, cond) {
		bool locked = iter->oom_lock;

		iter->oom_lock = true;
		if (lock_count == -1)
			lock_count = iter->oom_lock;
		else if (lock_count != locked) {
			/*
			 * this subtree of our hierarchy is already locked
			 * so we cannot give a lock.
			 */
			lock_count = 0;
			failed = iter;
			cond = false;
		}
	}

	if (!failed)
		goto done;

	/*
	 * OK, we failed to lock the whole subtree so we have to clean up
	 * what we set up to the failing subtree
	 */
	cond = true;
	for_each_mem_cgroup_tree_cond(iter, mem, cond) {
		if (iter == failed) {
			cond = false;
			continue;
		}
		iter->oom_lock = false;
	}
done:
	return lock_count;
}

/*
 * Has to be called with memcg_oom_lock
 */
static int mem_cgroup_oom_unlock(struct mem_cgroup *mem)
{
	struct mem_cgroup *iter;

	for_each_mem_cgroup_tree(iter, mem)
		iter->oom_lock = false;
	return 0;
}

static void mem_cgroup_mark_under_oom(struct mem_cgroup *mem)
{
	struct mem_cgroup *iter;

	for_each_mem_cgroup_tree(iter, mem)
		atomic_inc(&iter->under_oom);
}

static void mem_cgroup_unmark_under_oom(struct mem_cgroup *mem)
{
	struct mem_cgroup *iter;

	/*
	 * When a new child is created while the hierarchy is under oom,
	 * mem_cgroup_oom_lock() may not be called. We have to use
	 * atomic_add_unless() here.
	 */
	for_each_mem_cgroup_tree(iter, mem)
		atomic_add_unless(&iter->under_oom, -1, 0);
}

static DEFINE_SPINLOCK(memcg_oom_lock);
static DECLARE_WAIT_QUEUE_HEAD(memcg_oom_waitq);

struct oom_wait_info {
	struct mem_cgroup *mem;
	wait_queue_t	wait;
};

static int memcg_oom_wake_function(wait_queue_t *wait,
	unsigned mode, int sync, void *arg)
{
	struct mem_cgroup *wake_mem = (struct mem_cgroup *)arg,
			  *oom_wait_mem;
	struct oom_wait_info *oom_wait_info;

	oom_wait_info = container_of(wait, struct oom_wait_info, wait);
	oom_wait_mem = oom_wait_info->mem;

	/*
	 * Both of oom_wait_info->mem and wake_mem are stable under us.
	 * Then we can use css_is_ancestor without taking care of RCU.
	 */
	if (!mem_cgroup_same_or_subtree(oom_wait_mem, wake_mem)
			&& !mem_cgroup_same_or_subtree(wake_mem, oom_wait_mem))
		return 0;
	return autoremove_wake_function(wait, mode, sync, arg);
}

static void memcg_wakeup_oom(struct mem_cgroup *mem)
{
	/* for filtering, pass "mem" as argument. */
	__wake_up(&memcg_oom_waitq, TASK_NORMAL, 0, mem);
}

static void memcg_oom_recover(struct mem_cgroup *mem)
{
	if (mem && atomic_read(&mem->under_oom))
		memcg_wakeup_oom(mem);
}

/*
 * try to call OOM killer. returns false if we should exit memory-reclaim loop.
 */
bool mem_cgroup_handle_oom(struct mem_cgroup *mem, gfp_t mask)
{
	struct oom_wait_info owait;
	bool locked, need_to_kill;

	owait.mem = mem;
	owait.wait.flags = 0;
	owait.wait.func = memcg_oom_wake_function;
	owait.wait.private = current;
	INIT_LIST_HEAD(&owait.wait.task_list);
	need_to_kill = true;
	mem_cgroup_mark_under_oom(mem);

	/* At first, try to OOM lock hierarchy under mem.*/
	spin_lock(&memcg_oom_lock);
	locked = mem_cgroup_oom_lock(mem);
	/*
	 * Even if signal_pending(), we can't quit charge() loop without
	 * accounting. So, UNINTERRUPTIBLE is appropriate. But SIGKILL
	 * under OOM is always welcomed, use TASK_KILLABLE here.
	 */
	prepare_to_wait(&memcg_oom_waitq, &owait.wait, TASK_KILLABLE);
	if (!locked || mem->oom_kill_disable)
		need_to_kill = false;
	if (locked)
		mem_cgroup_oom_notify(mem);
	spin_unlock(&memcg_oom_lock);

	if (need_to_kill) {
		finish_wait(&memcg_oom_waitq, &owait.wait);
		mem_cgroup_out_of_memory(mem, mask);
	} else {
		schedule();
		finish_wait(&memcg_oom_waitq, &owait.wait);
	}
	spin_lock(&memcg_oom_lock);
	if (locked)
		mem_cgroup_oom_unlock(mem);
	memcg_wakeup_oom(mem);
	spin_unlock(&memcg_oom_lock);

	mem_cgroup_unmark_under_oom(mem);

	if (test_thread_flag(TIF_MEMDIE) || fatal_signal_pending(current))
		return false;
	/* Give chance to dying process */
	schedule_timeout(1);
	return true;
}

/*
 * Currently used to update mapped file statistics, but the routine can be
 * generalized to update other statistics as well.
 *
 * Notes: Race condition
 *
 * We usually use page_cgroup_lock() for accessing page_cgroup member but
 * it tends to be costly. But considering some conditions, we doesn't need
 * to do so _always_.
 *
 * Considering "charge", lock_page_cgroup() is not required because all
 * file-stat operations happen after a page is attached to radix-tree. There
 * are no race with "charge".
 *
 * Considering "uncharge", we know that memcg doesn't clear pc->mem_cgroup
 * at "uncharge" intentionally. So, we always see valid pc->mem_cgroup even
 * if there are race with "uncharge". Statistics itself is properly handled
 * by flags.
 *
 * Considering "move", this is an only case we see a race. To make the race
 * small, we check MEM_CGROUP_ON_MOVE percpu value and detect there are
 * possibility of race condition. If there is, we take a lock.
 */

void mem_cgroup_update_page_stat(struct page *page,
				 enum mem_cgroup_page_stat_item idx, int val)
{
	struct mem_cgroup *mem;
	struct page_cgroup *pc = lookup_page_cgroup(page);
	bool need_unlock = false;
	unsigned long uninitialized_var(flags);

	if (unlikely(!pc))
		return;

	rcu_read_lock();
	mem = pc->mem_cgroup;
	if (unlikely(!mem || !PageCgroupUsed(pc)))
		goto out;
	/* pc->mem_cgroup is unstable ? */
	if (unlikely(mem_cgroup_stealed(mem)) || PageTransHuge(page)) {
		/* take a lock against to access pc->mem_cgroup */
		move_lock_page_cgroup(pc, &flags);
		need_unlock = true;
		mem = pc->mem_cgroup;
		if (!mem || !PageCgroupUsed(pc))
			goto out;
	}

	switch (idx) {
	case MEMCG_NR_FILE_MAPPED:
		if (val > 0)
			SetPageCgroupFileMapped(pc);
		else if (!page_mapped(page))
			ClearPageCgroupFileMapped(pc);
		idx = MEM_CGROUP_STAT_FILE_MAPPED;
		break;
	default:
		BUG();
	}

	this_cpu_add(mem->stat->count[idx], val);

out:
	if (unlikely(need_unlock))
		move_unlock_page_cgroup(pc, &flags);
	rcu_read_unlock();
	return;
}
EXPORT_SYMBOL(mem_cgroup_update_page_stat);

/*
 * size of first charge trial. "32" comes from vmscan.c's magic value.
 * TODO: maybe necessary to use big numbers in big irons.
 */
#define CHARGE_BATCH	32U
struct memcg_stock_pcp {
	struct mem_cgroup *cached; /* this never be root cgroup */
	unsigned int nr_pages;
	struct work_struct work;
	unsigned long flags;
#define FLUSHING_CACHED_CHARGE	(0)
};
static DEFINE_PER_CPU(struct memcg_stock_pcp, memcg_stock);

/*
 * Try to consume stocked charge on this cpu. If success, one page is consumed
 * from local stock and true is returned. If the stock is 0 or charges from a
 * cgroup which is not current target, returns false. This stock will be
 * refilled.
 */
static bool consume_stock(struct mem_cgroup *mem)
{
	struct memcg_stock_pcp *stock;
	bool ret = true;

	stock = &get_cpu_var(memcg_stock);
	if (mem == stock->cached && stock->nr_pages)
		stock->nr_pages--;
	else /* need to call res_counter_charge */
		ret = false;
	put_cpu_var(memcg_stock);
	return ret;
}

/*
 * Returns stocks cached in percpu to res_counter and reset cached information.
 */
static void drain_stock(struct memcg_stock_pcp *stock)
{
	struct mem_cgroup *old = stock->cached;

	if (stock->nr_pages) {
		unsigned long bytes = stock->nr_pages * PAGE_SIZE;

		res_counter_uncharge(&old->res, bytes);
		if (do_swap_account)
			res_counter_uncharge(&old->memsw, bytes);
		stock->nr_pages = 0;
	}
	stock->cached = NULL;
}

/*
 * This must be called under preempt disabled or must be called by
 * a thread which is pinned to local cpu.
 */
static void drain_local_stock(struct work_struct *dummy)
{
	struct memcg_stock_pcp *stock = &__get_cpu_var(memcg_stock);
	drain_stock(stock);
	clear_bit(FLUSHING_CACHED_CHARGE, &stock->flags);
}

/*
 * Cache charges(val) which is from res_counter, to local per_cpu area.
 * This will be consumed by consume_stock() function, later.
 */
static void refill_stock(struct mem_cgroup *mem, unsigned int nr_pages)
{
	struct memcg_stock_pcp *stock = &get_cpu_var(memcg_stock);

	if (stock->cached != mem) { /* reset if necessary */
		drain_stock(stock);
		stock->cached = mem;
	}
	stock->nr_pages += nr_pages;
	put_cpu_var(memcg_stock);
}

/*
 * Drains all per-CPU charge caches for given root_mem resp. subtree
 * of the hierarchy under it. sync flag says whether we should block
 * until the work is done.
 */
static void drain_all_stock(struct mem_cgroup *root_mem, bool sync)
{
	int cpu, curcpu;

	/* Notify other cpus that system-wide "drain" is running */
	get_online_cpus();
	/*
	 * Get a hint for avoiding draining charges on the current cpu,
	 * which must be exhausted by our charging.  It is not required that
	 * this be a precise check, so we use raw_smp_processor_id() instead of
	 * getcpu()/putcpu().
	 */
	curcpu = raw_smp_processor_id();
	for_each_online_cpu(cpu) {
		struct memcg_stock_pcp *stock = &per_cpu(memcg_stock, cpu);
		struct mem_cgroup *mem;

		mem = stock->cached;
		if (!mem || !stock->nr_pages)
			continue;
		if (!mem_cgroup_same_or_subtree(root_mem, mem))
			continue;
		if (!test_and_set_bit(FLUSHING_CACHED_CHARGE, &stock->flags)) {
			if (cpu == curcpu)
				drain_local_stock(&stock->work);
			else
				schedule_work_on(cpu, &stock->work);
		}
	}

	if (!sync)
		goto out;

	for_each_online_cpu(cpu) {
		struct memcg_stock_pcp *stock = &per_cpu(memcg_stock, cpu);
		if (mem_cgroup_same_or_subtree(root_mem, stock->cached) &&
				test_bit(FLUSHING_CACHED_CHARGE, &stock->flags))
			flush_work(&stock->work);
	}
out:
 	put_online_cpus();
}

/*
 * Tries to drain stocked charges in other cpus. This function is asynchronous
 * and just put a work per cpu for draining localy on each cpu. Caller can
 * expects some charges will be back to res_counter later but cannot wait for
 * it.
 */
static void drain_all_stock_async(struct mem_cgroup *root_mem)
{
	drain_all_stock(root_mem, false);
}

/* This is a synchronous drain interface. */
static void drain_all_stock_sync(struct mem_cgroup *root_mem)
{
	/* called when force_empty is called */
	drain_all_stock(root_mem, true);
}

/*
 * This function drains percpu counter value from DEAD cpu and
 * move it to local cpu. Note that this function can be preempted.
 */
static void mem_cgroup_drain_pcp_counter(struct mem_cgroup *mem, int cpu)
{
	int i;

	spin_lock(&mem->pcp_counter_lock);
	for (i = 0; i < MEM_CGROUP_STAT_DATA; i++) {
		long x = per_cpu(mem->stat->count[i], cpu);

		per_cpu(mem->stat->count[i], cpu) = 0;
		mem->nocpu_base.count[i] += x;
	}
	for (i = 0; i < MEM_CGROUP_EVENTS_NSTATS; i++) {
		unsigned long x = per_cpu(mem->stat->events[i], cpu);

		per_cpu(mem->stat->events[i], cpu) = 0;
		mem->nocpu_base.events[i] += x;
	}
	/* need to clear ON_MOVE value, works as a kind of lock. */
	per_cpu(mem->stat->count[MEM_CGROUP_ON_MOVE], cpu) = 0;
	spin_unlock(&mem->pcp_counter_lock);
}

static void synchronize_mem_cgroup_on_move(struct mem_cgroup *mem, int cpu)
{
	int idx = MEM_CGROUP_ON_MOVE;

	spin_lock(&mem->pcp_counter_lock);
	per_cpu(mem->stat->count[idx], cpu) = mem->nocpu_base.count[idx];
	spin_unlock(&mem->pcp_counter_lock);
}

static int __cpuinit memcg_cpu_hotplug_callback(struct notifier_block *nb,
					unsigned long action,
					void *hcpu)
{
	int cpu = (unsigned long)hcpu;
	struct memcg_stock_pcp *stock;
	struct mem_cgroup *iter;

	if ((action == CPU_ONLINE)) {
		for_each_mem_cgroup_all(iter)
			synchronize_mem_cgroup_on_move(iter, cpu);
		return NOTIFY_OK;
	}

	if ((action != CPU_DEAD) || action != CPU_DEAD_FROZEN)
		return NOTIFY_OK;

	for_each_mem_cgroup_all(iter)
		mem_cgroup_drain_pcp_counter(iter, cpu);

	stock = &per_cpu(memcg_stock, cpu);
	drain_stock(stock);
	return NOTIFY_OK;
}


/* See __mem_cgroup_try_charge() for details */
enum {
	CHARGE_OK,		/* success */
	CHARGE_RETRY,		/* need to retry but retry is not bad */
	CHARGE_NOMEM,		/* we can't do more. return -ENOMEM */
	CHARGE_WOULDBLOCK,	/* GFP_WAIT wasn't set and no enough res. */
	CHARGE_OOM_DIE,		/* the current is killed because of OOM */
};

static int mem_cgroup_do_charge(struct mem_cgroup *mem, gfp_t gfp_mask,
				unsigned int nr_pages, bool oom_check)
{
	unsigned long csize = nr_pages * PAGE_SIZE;
	struct mem_cgroup *mem_over_limit;
	struct res_counter *fail_res;
	unsigned long flags = 0;
	int ret;

	ret = res_counter_charge(&mem->res, csize, &fail_res);

	if (likely(!ret)) {
		if (!do_swap_account)
			return CHARGE_OK;
		ret = res_counter_charge(&mem->memsw, csize, &fail_res);
		if (likely(!ret))
			return CHARGE_OK;

		res_counter_uncharge(&mem->res, csize);
		mem_over_limit = mem_cgroup_from_res_counter(fail_res, memsw);
		flags |= MEM_CGROUP_RECLAIM_NOSWAP;
	} else
		mem_over_limit = mem_cgroup_from_res_counter(fail_res, res);
	/*
	 * nr_pages can be either a huge page (HPAGE_PMD_NR), a batch
	 * of regular pages (CHARGE_BATCH), or a single regular page (1).
	 *
	 * Never reclaim on behalf of optional batching, retry with a
	 * single page instead.
	 */
	if (nr_pages == CHARGE_BATCH)
		return CHARGE_RETRY;

	if (!(gfp_mask & __GFP_WAIT))
		return CHARGE_WOULDBLOCK;

	ret = mem_cgroup_hierarchical_reclaim(mem_over_limit, NULL,
					      gfp_mask, flags, NULL);
	if (mem_cgroup_margin(mem_over_limit) >= nr_pages)
		return CHARGE_RETRY;
	/*
	 * Even though the limit is exceeded at this point, reclaim
	 * may have been able to free some pages.  Retry the charge
	 * before killing the task.
	 *
	 * Only for regular pages, though: huge pages are rather
	 * unlikely to succeed so close to the limit, and we fall back
	 * to regular pages anyway in case of failure.
	 */
	if (nr_pages == 1 && ret)
		return CHARGE_RETRY;

	/*
	 * At task move, charge accounts can be doubly counted. So, it's
	 * better to wait until the end of task_move if something is going on.
	 */
	if (mem_cgroup_wait_acct_move(mem_over_limit))
		return CHARGE_RETRY;

	/* If we don't need to call oom-killer at el, return immediately */
	if (!oom_check)
		return CHARGE_NOMEM;
	/* check OOM */
	if (!mem_cgroup_handle_oom(mem_over_limit, gfp_mask))
		return CHARGE_OOM_DIE;

	return CHARGE_RETRY;
}

/*
 * Unlike exported interface, "oom" parameter is added. if oom==true,
 * oom-killer can be invoked.
 */
static int __mem_cgroup_try_charge(struct mm_struct *mm,
				   gfp_t gfp_mask,
				   unsigned int nr_pages,
				   struct mem_cgroup **memcg,
				   bool oom)
{
	unsigned int batch = max(CHARGE_BATCH, nr_pages);
	int nr_oom_retries = MEM_CGROUP_RECLAIM_RETRIES;
	struct mem_cgroup *mem = NULL;
	int ret;

	/*
	 * Unlike gloval-vm's OOM-kill, we're not in memory shortage
	 * in system level. So, allow to go ahead dying process in addition to
	 * MEMDIE process.
	 */
	if (unlikely(test_thread_flag(TIF_MEMDIE)
		     || fatal_signal_pending(current)))
		goto bypass;

	/*
	 * We always charge the cgroup the mm_struct belongs to.
	 * The mm_struct's mem_cgroup changes on task migration if the
	 * thread group leader migrates. It's possible that mm is not
	 * set, if so charge the init_mm (happens for pagecache usage).
	 */
	if (!*memcg && !mm)
		goto bypass;
again:
	if (*memcg) { /* css should be a valid one */
		mem = *memcg;
		VM_BUG_ON(css_is_removed(&mem->css));
		if (mem_cgroup_is_root(mem))
			goto done;
		if (nr_pages == 1 && consume_stock(mem))
			goto done;
		css_get(&mem->css);
	} else {
		struct task_struct *p;

		rcu_read_lock();
		p = rcu_dereference(mm->owner);
		/*
		 * Because we don't have task_lock(), "p" can exit.
		 * In that case, "mem" can point to root or p can be NULL with
		 * race with swapoff. Then, we have small risk of mis-accouning.
		 * But such kind of mis-account by race always happens because
		 * we don't have cgroup_mutex(). It's overkill and we allo that
		 * small race, here.
		 * (*) swapoff at el will charge against mm-struct not against
		 * task-struct. So, mm->owner can be NULL.
		 */
		mem = mem_cgroup_from_task(p);
		if (!mem || mem_cgroup_is_root(mem)) {
			rcu_read_unlock();
			goto done;
		}
		if (nr_pages == 1 && consume_stock(mem)) {
			/*
			 * It seems dagerous to access memcg without css_get().
			 * But considering how consume_stok works, it's not
			 * necessary. If consume_stock success, some charges
			 * from this memcg are cached on this cpu. So, we
			 * don't need to call css_get()/css_tryget() before
			 * calling consume_stock().
			 */
			rcu_read_unlock();
			goto done;
		}
		/* after here, we may be blocked. we need to get refcnt */
		if (!css_tryget(&mem->css)) {
			rcu_read_unlock();
			goto again;
		}
		rcu_read_unlock();
	}

	do {
		bool oom_check;

		/* If killed, bypass charge */
		if (fatal_signal_pending(current)) {
			css_put(&mem->css);
			goto bypass;
		}

		oom_check = false;
		if (oom && !nr_oom_retries) {
			oom_check = true;
			nr_oom_retries = MEM_CGROUP_RECLAIM_RETRIES;
		}

		ret = mem_cgroup_do_charge(mem, gfp_mask, batch, oom_check);
		switch (ret) {
		case CHARGE_OK:
			break;
		case CHARGE_RETRY: /* not in OOM situation but retry */
			batch = nr_pages;
			css_put(&mem->css);
			mem = NULL;
			goto again;
		case CHARGE_WOULDBLOCK: /* !__GFP_WAIT */
			css_put(&mem->css);
			goto nomem;
		case CHARGE_NOMEM: /* OOM routine works */
			if (!oom) {
				css_put(&mem->css);
				goto nomem;
			}
			/* If oom, we never return -ENOMEM */
			nr_oom_retries--;
			break;
		case CHARGE_OOM_DIE: /* Killed by OOM Killer */
			css_put(&mem->css);
			goto bypass;
		}
	} while (ret != CHARGE_OK);

	if (batch > nr_pages)
		refill_stock(mem, batch - nr_pages);
	css_put(&mem->css);
done:
	*memcg = mem;
	return 0;
nomem:
	*memcg = NULL;
	return -ENOMEM;
bypass:
	*memcg = NULL;
	return 0;
}

/*
 * Somemtimes we have to undo a charge we got by try_charge().
 * This function is for that and do uncharge, put css's refcnt.
 * gotten by try_charge().
 */
static void __mem_cgroup_cancel_charge(struct mem_cgroup *mem,
				       unsigned int nr_pages)
{
	if (!mem_cgroup_is_root(mem)) {
		unsigned long bytes = nr_pages * PAGE_SIZE;

		res_counter_uncharge(&mem->res, bytes);
		if (do_swap_account)
			res_counter_uncharge(&mem->memsw, bytes);
	}
}

/*
 * A helper function to get mem_cgroup from ID. must be called under
 * rcu_read_lock(). The caller must check css_is_removed() or some if
 * it's concern. (dropping refcnt from swap can be called against removed
 * memcg.)
 */
static struct mem_cgroup *mem_cgroup_lookup(unsigned short id)
{
	struct cgroup_subsys_state *css;

	/* ID 0 is unused ID */
	if (!id)
		return NULL;
	css = css_lookup(&mem_cgroup_subsys, id);
	if (!css)
		return NULL;
	return container_of(css, struct mem_cgroup, css);
}

struct mem_cgroup *try_get_mem_cgroup_from_page(struct page *page)
{
	struct mem_cgroup *mem = NULL;
	struct page_cgroup *pc;
	unsigned short id;
	swp_entry_t ent;

	VM_BUG_ON(!PageLocked(page));

	pc = lookup_page_cgroup(page);
	lock_page_cgroup(pc);
	if (PageCgroupUsed(pc)) {
		mem = pc->mem_cgroup;
		if (mem && !css_tryget(&mem->css))
			mem = NULL;
	} else if (PageSwapCache(page)) {
		ent.val = page_private(page);
		id = lookup_swap_cgroup(ent);
		rcu_read_lock();
		mem = mem_cgroup_lookup(id);
		if (mem && !css_tryget(&mem->css))
			mem = NULL;
		rcu_read_unlock();
	}
	unlock_page_cgroup(pc);
	return mem;
}

static void __mem_cgroup_commit_charge(struct mem_cgroup *mem,
				       struct page *page,
				       unsigned int nr_pages,
				       struct page_cgroup *pc,
				       enum charge_type ctype)
{
	lock_page_cgroup(pc);
	if (unlikely(PageCgroupUsed(pc))) {
		unlock_page_cgroup(pc);
		__mem_cgroup_cancel_charge(mem, nr_pages);
		return;
	}
	/*
	 * we don't need page_cgroup_lock about tail pages, becase they are not
	 * accessed by any other context at this point.
	 */
	pc->mem_cgroup = mem;
	/*
	 * We access a page_cgroup asynchronously without lock_page_cgroup().
	 * Especially when a page_cgroup is taken from a page, pc->mem_cgroup
	 * is accessed after testing USED bit. To make pc->mem_cgroup visible
	 * before USED bit, we need memory barrier here.
	 * See mem_cgroup_add_lru_list(), etc.
 	 */
	smp_wmb();
	switch (ctype) {
	case MEM_CGROUP_CHARGE_TYPE_CACHE:
	case MEM_CGROUP_CHARGE_TYPE_SHMEM:
		SetPageCgroupCache(pc);
		SetPageCgroupUsed(pc);
		break;
	case MEM_CGROUP_CHARGE_TYPE_MAPPED:
		ClearPageCgroupCache(pc);
		SetPageCgroupUsed(pc);
		break;
	default:
		break;
	}

	mem_cgroup_charge_statistics(mem, PageCgroupCache(pc), nr_pages);
	unlock_page_cgroup(pc);
	/*
	 * "charge_statistics" updated event counter. Then, check it.
	 * Insert ancestor (and ancestor's ancestors), to softlimit RB-tree.
	 * if they exceeds softlimit.
	 */
	memcg_check_events(mem, page);
}

#ifdef CONFIG_TRANSPARENT_HUGEPAGE

#define PCGF_NOCOPY_AT_SPLIT ((1 << PCG_LOCK) | (1 << PCG_MOVE_LOCK) |\
			(1 << PCG_ACCT_LRU) | (1 << PCG_MIGRATION))
/*
 * Because tail pages are not marked as "used", set it. We're under
 * zone->lru_lock, 'splitting on pmd' and compund_lock.
 */
void mem_cgroup_split_huge_fixup(struct page *head, struct page *tail)
{
	struct page_cgroup *head_pc = lookup_page_cgroup(head);
	struct page_cgroup *tail_pc = lookup_page_cgroup(tail);
	unsigned long flags;

	if (mem_cgroup_disabled())
		return;
	/*
	 * We have no races with charge/uncharge but will have races with
	 * page state accounting.
	 */
	move_lock_page_cgroup(head_pc, &flags);

	tail_pc->mem_cgroup = head_pc->mem_cgroup;
	smp_wmb(); /* see __commit_charge() */
	if (PageCgroupAcctLRU(head_pc)) {
		enum lru_list lru;
		struct mem_cgroup_per_zone *mz;

		/*
		 * LRU flags cannot be copied because we need to add tail
		 *.page to LRU by generic call and our hook will be called.
		 * We hold lru_lock, then, reduce counter directly.
		 */
		lru = page_lru(head);
		mz = page_cgroup_zoneinfo(head_pc->mem_cgroup, head);
		MEM_CGROUP_ZSTAT(mz, lru) -= 1;
	}
	tail_pc->flags = head_pc->flags & ~PCGF_NOCOPY_AT_SPLIT;
	move_unlock_page_cgroup(head_pc, &flags);
}
#endif

/**
 * mem_cgroup_move_account - move account of the page
 * @page: the page
 * @nr_pages: number of regular pages (>1 for huge pages)
 * @pc:	page_cgroup of the page.
 * @from: mem_cgroup which the page is moved from.
 * @to:	mem_cgroup which the page is moved to. @from != @to.
 * @uncharge: whether we should call uncharge and css_put against @from.
 *
 * The caller must confirm following.
 * - page is not on LRU (isolate_page() is useful.)
 * - compound_lock is held when nr_pages > 1
 *
 * This function doesn't do "charge" nor css_get to new cgroup. It should be
 * done by a caller(__mem_cgroup_try_charge would be useful). If @uncharge is
 * true, this function does "uncharge" from old cgroup, but it doesn't if
 * @uncharge is false, so a caller should do "uncharge".
 */
static int mem_cgroup_move_account(struct page *page,
				   unsigned int nr_pages,
				   struct page_cgroup *pc,
				   struct mem_cgroup *from,
				   struct mem_cgroup *to,
				   bool uncharge)
{
	unsigned long flags;
	int ret;

	VM_BUG_ON(from == to);
	VM_BUG_ON(PageLRU(page));
	/*
	 * The page is isolated from LRU. So, collapse function
	 * will not handle this page. But page splitting can happen.
	 * Do this check under compound_page_lock(). The caller should
	 * hold it.
	 */
	ret = -EBUSY;
	if (nr_pages > 1 && !PageTransHuge(page))
		goto out;

	lock_page_cgroup(pc);

	ret = -EINVAL;
	if (!PageCgroupUsed(pc) || pc->mem_cgroup != from)
		goto unlock;

	move_lock_page_cgroup(pc, &flags);

	if (PageCgroupFileMapped(pc)) {
		/* Update mapped_file data for mem_cgroup */
		preempt_disable();
		__this_cpu_dec(from->stat->count[MEM_CGROUP_STAT_FILE_MAPPED]);
		__this_cpu_inc(to->stat->count[MEM_CGROUP_STAT_FILE_MAPPED]);
		preempt_enable();
	}
	mem_cgroup_charge_statistics(from, PageCgroupCache(pc), -nr_pages);
	if (uncharge)
		/* This is not "cancel", but cancel_charge does all we need. */
		__mem_cgroup_cancel_charge(from, nr_pages);

	/* caller should have done css_get */
	pc->mem_cgroup = to;
	mem_cgroup_charge_statistics(to, PageCgroupCache(pc), nr_pages);
	/*
	 * We charges against "to" which may not have any tasks. Then, "to"
	 * can be under rmdir(). But in current implementation, caller of
	 * this function is just force_empty() and move charge, so it's
	 * guaranteed that "to" is never removed. So, we don't check rmdir
	 * status here.
	 */
	move_unlock_page_cgroup(pc, &flags);
	ret = 0;
unlock:
	unlock_page_cgroup(pc);
	/*
	 * check events
	 */
	memcg_check_events(to, page);
	memcg_check_events(from, page);
out:
	return ret;
}

/*
 * move charges to its parent.
 */

static int mem_cgroup_move_parent(struct page *page,
				  struct page_cgroup *pc,
				  struct mem_cgroup *child,
				  gfp_t gfp_mask)
{
	struct cgroup *cg = child->css.cgroup;
	struct cgroup *pcg = cg->parent;
	struct mem_cgroup *parent;
	unsigned int nr_pages;
	unsigned long uninitialized_var(flags);
	int ret;

	/* Is ROOT ? */
	if (!pcg)
		return -EINVAL;

	ret = -EBUSY;
	if (!get_page_unless_zero(page))
		goto out;
	if (isolate_lru_page(page))
		goto put;

	nr_pages = hpage_nr_pages(page);

	parent = mem_cgroup_from_cont(pcg);
	ret = __mem_cgroup_try_charge(NULL, gfp_mask, nr_pages, &parent, false);
	if (ret || !parent)
		goto put_back;

	if (nr_pages > 1)
		flags = compound_lock_irqsave(page);

	ret = mem_cgroup_move_account(page, nr_pages, pc, child, parent, true);
	if (ret)
		__mem_cgroup_cancel_charge(parent, nr_pages);

	if (nr_pages > 1)
		compound_unlock_irqrestore(page, flags);
put_back:
	putback_lru_page(page);
put:
	put_page(page);
out:
	return ret;
}

/*
 * Charge the memory controller for page usage.
 * Return
 * 0 if the charge was successful
 * < 0 if the cgroup is over its limit
 */
static int mem_cgroup_charge_common(struct page *page, struct mm_struct *mm,
				gfp_t gfp_mask, enum charge_type ctype)
{
	struct mem_cgroup *mem = NULL;
	unsigned int nr_pages = 1;
	struct page_cgroup *pc;
	bool oom = true;
	int ret;

	if (PageTransHuge(page)) {
		nr_pages <<= compound_order(page);
		VM_BUG_ON(!PageTransHuge(page));
		/*
		 * Never OOM-kill a process for a huge page.  The
		 * fault handler will fall back to regular pages.
		 */
		oom = false;
	}

	pc = lookup_page_cgroup(page);
	BUG_ON(!pc); /* XXX: remove this and move pc lookup into commit */

	ret = __mem_cgroup_try_charge(mm, gfp_mask, nr_pages, &mem, oom);
	if (ret || !mem)
		return ret;

	__mem_cgroup_commit_charge(mem, page, nr_pages, pc, ctype);
	return 0;
}

int mem_cgroup_newpage_charge(struct page *page,
			      struct mm_struct *mm, gfp_t gfp_mask)
{
	if (mem_cgroup_disabled())
		return 0;
	/*
	 * If already mapped, we don't have to account.
	 * If page cache, page->mapping has address_space.
	 * But page->mapping may have out-of-use anon_vma pointer,
	 * detecit it by PageAnon() check. newly-mapped-anon's page->mapping
	 * is NULL.
  	 */
	if (page_mapped(page) || (page->mapping && !PageAnon(page)))
		return 0;
	if (unlikely(!mm))
		mm = &init_mm;
	return mem_cgroup_charge_common(page, mm, gfp_mask,
				MEM_CGROUP_CHARGE_TYPE_MAPPED);
}

static void
__mem_cgroup_commit_charge_swapin(struct page *page, struct mem_cgroup *ptr,
					enum charge_type ctype);

static void
__mem_cgroup_commit_charge_lrucare(struct page *page, struct mem_cgroup *mem,
					enum charge_type ctype)
{
	struct page_cgroup *pc = lookup_page_cgroup(page);
	/*
	 * In some case, SwapCache, FUSE(splice_buf->radixtree), the page
	 * is already on LRU. It means the page may on some other page_cgroup's
	 * LRU. Take care of it.
	 */
	mem_cgroup_lru_del_before_commit(page);
	__mem_cgroup_commit_charge(mem, page, 1, pc, ctype);
	mem_cgroup_lru_add_after_commit(page);
	return;
}

int mem_cgroup_cache_charge(struct page *page, struct mm_struct *mm,
				gfp_t gfp_mask)
{
	struct mem_cgroup *mem = NULL;
	int ret;

	if (mem_cgroup_disabled())
		return 0;
	if (PageCompound(page))
		return 0;
	/*
	 * Corner case handling. This is called from add_to_page_cache()
	 * in usual. But some FS (shmem) precharges this page before calling it
	 * and call add_to_page_cache() with GFP_NOWAIT.
	 *
	 * For GFP_NOWAIT case, the page may be pre-charged before calling
	 * add_to_page_cache(). (See shmem.c) check it here and avoid to call
	 * charge twice. (It works but has to pay a bit larger cost.)
	 * And when the page is SwapCache, it should take swap information
	 * into account. This is under lock_page() now.
	 */
	if (!(gfp_mask & __GFP_WAIT)) {
		struct page_cgroup *pc;

		pc = lookup_page_cgroup(page);
		if (!pc)
			return 0;
		lock_page_cgroup(pc);
		if (PageCgroupUsed(pc)) {
			unlock_page_cgroup(pc);
			return 0;
		}
		unlock_page_cgroup(pc);
	}

	if (unlikely(!mm))
		mm = &init_mm;

	if (page_is_file_cache(page)) {
		ret = __mem_cgroup_try_charge(mm, gfp_mask, 1, &mem, true);
		if (ret || !mem)
			return ret;

		/*
		 * FUSE reuses pages without going through the final
		 * put that would remove them from the LRU list, make
		 * sure that they get relinked properly.
		 */
		__mem_cgroup_commit_charge_lrucare(page, mem,
					MEM_CGROUP_CHARGE_TYPE_CACHE);
		return ret;
	}
	/* shmem */
	if (PageSwapCache(page)) {
		ret = mem_cgroup_try_charge_swapin(mm, page, gfp_mask, &mem);
		if (!ret)
			__mem_cgroup_commit_charge_swapin(page, mem,
					MEM_CGROUP_CHARGE_TYPE_SHMEM);
	} else
		ret = mem_cgroup_charge_common(page, mm, gfp_mask,
					MEM_CGROUP_CHARGE_TYPE_SHMEM);

	return ret;
}

/*
 * While swap-in, try_charge -> commit or cancel, the page is locked.
 * And when try_charge() successfully returns, one refcnt to memcg without
 * struct page_cgroup is acquired. This refcnt will be consumed by
 * "commit()" or removed by "cancel()"
 */
int mem_cgroup_try_charge_swapin(struct mm_struct *mm,
				 struct page *page,
				 gfp_t mask, struct mem_cgroup **ptr)
{
	struct mem_cgroup *mem;
	int ret;

	*ptr = NULL;

	if (mem_cgroup_disabled())
		return 0;

	if (!do_swap_account)
		goto charge_cur_mm;
	/*
	 * A racing thread's fault, or swapoff, may have already updated
	 * the pte, and even removed page from swap cache: in those cases
	 * do_swap_page()'s pte_same() test will fail; but there's also a
	 * KSM case which does need to charge the page.
	 */
	if (!PageSwapCache(page))
		goto charge_cur_mm;
	mem = try_get_mem_cgroup_from_page(page);
	if (!mem)
		goto charge_cur_mm;
	*ptr = mem;
	ret = __mem_cgroup_try_charge(NULL, mask, 1, ptr, true);
	css_put(&mem->css);
	return ret;
charge_cur_mm:
	if (unlikely(!mm))
		mm = &init_mm;
	return __mem_cgroup_try_charge(mm, mask, 1, ptr, true);
}

static void
__mem_cgroup_commit_charge_swapin(struct page *page, struct mem_cgroup *ptr,
					enum charge_type ctype)
{
	if (mem_cgroup_disabled())
		return;
	if (!ptr)
		return;
	cgroup_exclude_rmdir(&ptr->css);

	__mem_cgroup_commit_charge_lrucare(page, ptr, ctype);
	/*
	 * Now swap is on-memory. This means this page may be
	 * counted both as mem and swap....double count.
	 * Fix it by uncharging from memsw. Basically, this SwapCache is stable
	 * under lock_page(). But in do_swap_page()::memory.c, reuse_swap_page()
	 * may call delete_from_swap_cache() before reach here.
	 */
	if (do_swap_account && PageSwapCache(page)) {
		swp_entry_t ent = {.val = page_private(page)};
		unsigned short id;
		struct mem_cgroup *memcg;

		id = swap_cgroup_record(ent, 0);
		rcu_read_lock();
		memcg = mem_cgroup_lookup(id);
		if (memcg) {
			/*
			 * This recorded memcg can be obsolete one. So, avoid
			 * calling css_tryget
			 */
			if (!mem_cgroup_is_root(memcg))
				res_counter_uncharge(&memcg->memsw, PAGE_SIZE);
			mem_cgroup_swap_statistics(memcg, false);
			mem_cgroup_put(memcg);
		}
		rcu_read_unlock();
	}
	/*
	 * At swapin, we may charge account against cgroup which has no tasks.
	 * So, rmdir()->pre_destroy() can be called while we do this charge.
	 * In that case, we need to call pre_destroy() again. check it here.
	 */
	cgroup_release_and_wakeup_rmdir(&ptr->css);
}

void mem_cgroup_commit_charge_swapin(struct page *page, struct mem_cgroup *ptr)
{
	__mem_cgroup_commit_charge_swapin(page, ptr,
					MEM_CGROUP_CHARGE_TYPE_MAPPED);
}

void mem_cgroup_cancel_charge_swapin(struct mem_cgroup *mem)
{
	if (mem_cgroup_disabled())
		return;
	if (!mem)
		return;
	__mem_cgroup_cancel_charge(mem, 1);
}

static void mem_cgroup_do_uncharge(struct mem_cgroup *mem,
				   unsigned int nr_pages,
				   const enum charge_type ctype)
{
	struct memcg_batch_info *batch = NULL;
	bool uncharge_memsw = true;

	/* If swapout, usage of swap doesn't decrease */
	if (!do_swap_account || ctype == MEM_CGROUP_CHARGE_TYPE_SWAPOUT)
		uncharge_memsw = false;

	batch = &current->memcg_batch;
	/*
	 * In usual, we do css_get() when we remember memcg pointer.
	 * But in this case, we keep res->usage until end of a series of
	 * uncharges. Then, it's ok to ignore memcg's refcnt.
	 */
	if (!batch->memcg)
		batch->memcg = mem;
	/*
	 * do_batch > 0 when unmapping pages or inode invalidate/truncate.
	 * In those cases, all pages freed continuously can be expected to be in
	 * the same cgroup and we have chance to coalesce uncharges.
	 * But we do uncharge one by one if this is killed by OOM(TIF_MEMDIE)
	 * because we want to do uncharge as soon as possible.
	 */

	if (!batch->do_batch || test_thread_flag(TIF_MEMDIE))
		goto direct_uncharge;

	if (nr_pages > 1)
		goto direct_uncharge;

	/*
	 * In typical case, batch->memcg == mem. This means we can
	 * merge a series of uncharges to an uncharge of res_counter.
	 * If not, we uncharge res_counter ony by one.
	 */
	if (batch->memcg != mem)
		goto direct_uncharge;
	/* remember freed charge and uncharge it later */
	batch->nr_pages++;
	if (uncharge_memsw)
		batch->memsw_nr_pages++;
	return;
direct_uncharge:
	res_counter_uncharge(&mem->res, nr_pages * PAGE_SIZE);
	if (uncharge_memsw)
		res_counter_uncharge(&mem->memsw, nr_pages * PAGE_SIZE);
	if (unlikely(batch->memcg != mem))
		memcg_oom_recover(mem);
	return;
}

/*
 * uncharge if !page_mapped(page)
 */
static struct mem_cgroup *
__mem_cgroup_uncharge_common(struct page *page, enum charge_type ctype)
{
	struct mem_cgroup *mem = NULL;
	unsigned int nr_pages = 1;
	struct page_cgroup *pc;

	if (mem_cgroup_disabled())
		return NULL;

	if (PageSwapCache(page))
		return NULL;

	if (PageTransHuge(page)) {
		nr_pages <<= compound_order(page);
		VM_BUG_ON(!PageTransHuge(page));
	}
	/*
	 * Check if our page_cgroup is valid
	 */
	pc = lookup_page_cgroup(page);
	if (unlikely(!pc || !PageCgroupUsed(pc)))
		return NULL;

	lock_page_cgroup(pc);

	mem = pc->mem_cgroup;

	if (!PageCgroupUsed(pc))
		goto unlock_out;

	switch (ctype) {
	case MEM_CGROUP_CHARGE_TYPE_MAPPED:
	case MEM_CGROUP_CHARGE_TYPE_DROP:
		/* See mem_cgroup_prepare_migration() */
		if (page_mapped(page) || PageCgroupMigration(pc))
			goto unlock_out;
		break;
	case MEM_CGROUP_CHARGE_TYPE_SWAPOUT:
		if (!PageAnon(page)) {	/* Shared memory */
			if (page->mapping && !page_is_file_cache(page))
				goto unlock_out;
		} else if (page_mapped(page)) /* Anon */
				goto unlock_out;
		break;
	default:
		break;
	}

	mem_cgroup_charge_statistics(mem, PageCgroupCache(pc), -nr_pages);

	ClearPageCgroupUsed(pc);
	/*
	 * pc->mem_cgroup is not cleared here. It will be accessed when it's
	 * freed from LRU. This is safe because uncharged page is expected not
	 * to be reused (freed soon). Exception is SwapCache, it's handled by
	 * special functions.
	 */

	unlock_page_cgroup(pc);
	/*
	 * even after unlock, we have mem->res.usage here and this memcg
	 * will never be freed.
	 */
	memcg_check_events(mem, page);
	if (do_swap_account && ctype == MEM_CGROUP_CHARGE_TYPE_SWAPOUT) {
		mem_cgroup_swap_statistics(mem, true);
		mem_cgroup_get(mem);
	}
	if (!mem_cgroup_is_root(mem))
		mem_cgroup_do_uncharge(mem, nr_pages, ctype);

	return mem;

unlock_out:
	unlock_page_cgroup(pc);
	return NULL;
}

void mem_cgroup_uncharge_page(struct page *page)
{
	/* early check. */
	if (page_mapped(page))
		return;
	if (page->mapping && !PageAnon(page))
		return;
	__mem_cgroup_uncharge_common(page, MEM_CGROUP_CHARGE_TYPE_MAPPED);
}

void mem_cgroup_uncharge_cache_page(struct page *page)
{
	VM_BUG_ON(page_mapped(page));
	VM_BUG_ON(page->mapping);
	__mem_cgroup_uncharge_common(page, MEM_CGROUP_CHARGE_TYPE_CACHE);
}

/*
 * Batch_start/batch_end is called in unmap_page_range/invlidate/trucate.
 * In that cases, pages are freed continuously and we can expect pages
 * are in the same memcg. All these calls itself limits the number of
 * pages freed at once, then uncharge_start/end() is called properly.
 * This may be called prural(2) times in a context,
 */

void mem_cgroup_uncharge_start(void)
{
	current->memcg_batch.do_batch++;
	/* We can do nest. */
	if (current->memcg_batch.do_batch == 1) {
		current->memcg_batch.memcg = NULL;
		current->memcg_batch.nr_pages = 0;
		current->memcg_batch.memsw_nr_pages = 0;
	}
}

void mem_cgroup_uncharge_end(void)
{
	struct memcg_batch_info *batch = &current->memcg_batch;

	if (!batch->do_batch)
		return;

	batch->do_batch--;
	if (batch->do_batch) /* If stacked, do nothing. */
		return;

	if (!batch->memcg)
		return;
	/*
	 * This "batch->memcg" is valid without any css_get/put etc...
	 * bacause we hide charges behind us.
	 */
	if (batch->nr_pages)
		res_counter_uncharge(&batch->memcg->res,
				     batch->nr_pages * PAGE_SIZE);
	if (batch->memsw_nr_pages)
		res_counter_uncharge(&batch->memcg->memsw,
				     batch->memsw_nr_pages * PAGE_SIZE);
	memcg_oom_recover(batch->memcg);
	/* forget this pointer (for sanity check) */
	batch->memcg = NULL;
}

#ifdef CONFIG_SWAP
/*
 * called after __delete_from_swap_cache() and drop "page" account.
 * memcg information is recorded to swap_cgroup of "ent"
 */
void
mem_cgroup_uncharge_swapcache(struct page *page, swp_entry_t ent, bool swapout)
{
	struct mem_cgroup *memcg;
	int ctype = MEM_CGROUP_CHARGE_TYPE_SWAPOUT;

	if (!swapout) /* this was a swap cache but the swap is unused ! */
		ctype = MEM_CGROUP_CHARGE_TYPE_DROP;

	memcg = __mem_cgroup_uncharge_common(page, ctype);

	/*
	 * record memcg information,  if swapout && memcg != NULL,
	 * mem_cgroup_get() was called in uncharge().
	 */
	if (do_swap_account && swapout && memcg)
		swap_cgroup_record(ent, css_id(&memcg->css));
}
#endif

#ifdef CONFIG_CGROUP_MEM_RES_CTLR_SWAP
/*
 * called from swap_entry_free(). remove record in swap_cgroup and
 * uncharge "memsw" account.
 */
void mem_cgroup_uncharge_swap(swp_entry_t ent)
{
	struct mem_cgroup *memcg;
	unsigned short id;

	if (!do_swap_account)
		return;

	id = swap_cgroup_record(ent, 0);
	rcu_read_lock();
	memcg = mem_cgroup_lookup(id);
	if (memcg) {
		/*
		 * We uncharge this because swap is freed.
		 * This memcg can be obsolete one. We avoid calling css_tryget
		 */
		if (!mem_cgroup_is_root(memcg))
			res_counter_uncharge(&memcg->memsw, PAGE_SIZE);
		mem_cgroup_swap_statistics(memcg, false);
		mem_cgroup_put(memcg);
	}
	rcu_read_unlock();
}

/**
 * mem_cgroup_move_swap_account - move swap charge and swap_cgroup's record.
 * @entry: swap entry to be moved
 * @from:  mem_cgroup which the entry is moved from
 * @to:  mem_cgroup which the entry is moved to
 * @need_fixup: whether we should fixup res_counters and refcounts.
 *
 * It succeeds only when the swap_cgroup's record for this entry is the same
 * as the mem_cgroup's id of @from.
 *
 * Returns 0 on success, -EINVAL on failure.
 *
 * The caller must have charged to @to, IOW, called res_counter_charge() about
 * both res and memsw, and called css_get().
 */
static int mem_cgroup_move_swap_account(swp_entry_t entry,
		struct mem_cgroup *from, struct mem_cgroup *to, bool need_fixup)
{
	unsigned short old_id, new_id;

	old_id = css_id(&from->css);
	new_id = css_id(&to->css);

	if (swap_cgroup_cmpxchg(entry, old_id, new_id) == old_id) {
		mem_cgroup_swap_statistics(from, false);
		mem_cgroup_swap_statistics(to, true);
		/*
		 * This function is only called from task migration context now.
		 * It postpones res_counter and refcount handling till the end
		 * of task migration(mem_cgroup_clear_mc()) for performance
		 * improvement. But we cannot postpone mem_cgroup_get(to)
		 * because if the process that has been moved to @to does
		 * swap-in, the refcount of @to might be decreased to 0.
		 */
		mem_cgroup_get(to);
		if (need_fixup) {
			if (!mem_cgroup_is_root(from))
				res_counter_uncharge(&from->memsw, PAGE_SIZE);
			mem_cgroup_put(from);
			/*
			 * we charged both to->res and to->memsw, so we should
			 * uncharge to->res.
			 */
			if (!mem_cgroup_is_root(to))
				res_counter_uncharge(&to->res, PAGE_SIZE);
		}
		return 0;
	}
	return -EINVAL;
}
#else
static inline int mem_cgroup_move_swap_account(swp_entry_t entry,
		struct mem_cgroup *from, struct mem_cgroup *to, bool need_fixup)
{
	return -EINVAL;
}
#endif

/*
 * Before starting migration, account PAGE_SIZE to mem_cgroup that the old
 * page belongs to.
 */
int mem_cgroup_prepare_migration(struct page *page,
	struct page *newpage, struct mem_cgroup **ptr, gfp_t gfp_mask)
{
	struct mem_cgroup *mem = NULL;
	struct page_cgroup *pc;
	enum charge_type ctype;
	int ret = 0;

	*ptr = NULL;

	VM_BUG_ON(PageTransHuge(page));
	if (mem_cgroup_disabled())
		return 0;

	pc = lookup_page_cgroup(page);
	lock_page_cgroup(pc);
	if (PageCgroupUsed(pc)) {
		mem = pc->mem_cgroup;
		css_get(&mem->css);
		/*
		 * At migrating an anonymous page, its mapcount goes down
		 * to 0 and uncharge() will be called. But, even if it's fully
		 * unmapped, migration may fail and this page has to be
		 * charged again. We set MIGRATION flag here and delay uncharge
		 * until end_migration() is called
		 *
		 * Corner Case Thinking
		 * A)
		 * When the old page was mapped as Anon and it's unmap-and-freed
		 * while migration was ongoing.
		 * If unmap finds the old page, uncharge() of it will be delayed
		 * until end_migration(). If unmap finds a new page, it's
		 * uncharged when it make mapcount to be 1->0. If unmap code
		 * finds swap_migration_entry, the new page will not be mapped
		 * and end_migration() will find it(mapcount==0).
		 *
		 * B)
		 * When the old page was mapped but migraion fails, the kernel
		 * remaps it. A charge for it is kept by MIGRATION flag even
		 * if mapcount goes down to 0. We can do remap successfully
		 * without charging it again.
		 *
		 * C)
		 * The "old" page is under lock_page() until the end of
		 * migration, so, the old page itself will not be swapped-out.
		 * If the new page is swapped out before end_migraton, our
		 * hook to usual swap-out path will catch the event.
		 */
		if (PageAnon(page))
			SetPageCgroupMigration(pc);
	}
	unlock_page_cgroup(pc);
	/*
	 * If the page is not charged at this point,
	 * we return here.
	 */
	if (!mem)
		return 0;

	*ptr = mem;
	ret = __mem_cgroup_try_charge(NULL, gfp_mask, 1, ptr, false);
	css_put(&mem->css);/* drop extra refcnt */
	if (ret || *ptr == NULL) {
		if (PageAnon(page)) {
			lock_page_cgroup(pc);
			ClearPageCgroupMigration(pc);
			unlock_page_cgroup(pc);
			/*
			 * The old page may be fully unmapped while we kept it.
			 */
			mem_cgroup_uncharge_page(page);
		}
		return -ENOMEM;
	}
	/*
	 * We charge new page before it's used/mapped. So, even if unlock_page()
	 * is called before end_migration, we can catch all events on this new
	 * page. In the case new page is migrated but not remapped, new page's
	 * mapcount will be finally 0 and we call uncharge in end_migration().
	 */
	pc = lookup_page_cgroup(newpage);
	if (PageAnon(page))
		ctype = MEM_CGROUP_CHARGE_TYPE_MAPPED;
	else if (page_is_file_cache(page))
		ctype = MEM_CGROUP_CHARGE_TYPE_CACHE;
	else
		ctype = MEM_CGROUP_CHARGE_TYPE_SHMEM;
	__mem_cgroup_commit_charge(mem, page, 1, pc, ctype);
	return ret;
}

/* remove redundant charge if migration failed*/
void mem_cgroup_end_migration(struct mem_cgroup *mem,
	struct page *oldpage, struct page *newpage, bool migration_ok)
{
	struct page *used, *unused;
	struct page_cgroup *pc;

	if (!mem)
		return;
	/* blocks rmdir() */
	cgroup_exclude_rmdir(&mem->css);
	if (!migration_ok) {
		used = oldpage;
		unused = newpage;
	} else {
		used = newpage;
		unused = oldpage;
	}
	/*
	 * We disallowed uncharge of pages under migration because mapcount
	 * of the page goes down to zero, temporarly.
	 * Clear the flag and check the page should be charged.
	 */
	pc = lookup_page_cgroup(oldpage);
	lock_page_cgroup(pc);
	ClearPageCgroupMigration(pc);
	unlock_page_cgroup(pc);

	__mem_cgroup_uncharge_common(unused, MEM_CGROUP_CHARGE_TYPE_FORCE);

	/*
	 * If a page is a file cache, radix-tree replacement is very atomic
	 * and we can skip this check. When it was an Anon page, its mapcount
	 * goes down to 0. But because we added MIGRATION flage, it's not
	 * uncharged yet. There are several case but page->mapcount check
	 * and USED bit check in mem_cgroup_uncharge_page() will do enough
	 * check. (see prepare_charge() also)
	 */
	if (PageAnon(used))
		mem_cgroup_uncharge_page(used);
	/*
	 * At migration, we may charge account against cgroup which has no
	 * tasks.
	 * So, rmdir()->pre_destroy() can be called while we do this charge.
	 * In that case, we need to call pre_destroy() again. check it here.
	 */
	cgroup_release_and_wakeup_rmdir(&mem->css);
}

/*
 * A call to try to shrink memory usage on charge failure at shmem's swapin.
 * Calling hierarchical_reclaim is not enough because we should update
 * last_oom_jiffies to prevent pagefault_out_of_memory from invoking global OOM.
 * Moreover considering hierarchy, we should reclaim from the mem_over_limit,
 * not from the memcg which this page would be charged to.
 * try_charge_swapin does all of these works properly.
 */
int mem_cgroup_shmem_charge_fallback(struct page *page,
			    struct mm_struct *mm,
			    gfp_t gfp_mask)
{
	struct mem_cgroup *mem;
	int ret;

	if (mem_cgroup_disabled())
		return 0;

	ret = mem_cgroup_try_charge_swapin(mm, page, gfp_mask, &mem);
	if (!ret)
		mem_cgroup_cancel_charge_swapin(mem); /* it does !mem check */

	return ret;
}

#ifdef CONFIG_DEBUG_VM
static struct page_cgroup *lookup_page_cgroup_used(struct page *page)
{
	struct page_cgroup *pc;

	pc = lookup_page_cgroup(page);
	if (likely(pc) && PageCgroupUsed(pc))
		return pc;
	return NULL;
}

bool mem_cgroup_bad_page_check(struct page *page)
{
	if (mem_cgroup_disabled())
		return false;

	return lookup_page_cgroup_used(page) != NULL;
}

void mem_cgroup_print_bad_page(struct page *page)
{
	struct page_cgroup *pc;

	pc = lookup_page_cgroup_used(page);
	if (pc) {
		int ret = -1;
		char *path;

		printk(KERN_ALERT "pc:%p pc->flags:%lx pc->mem_cgroup:%p",
		       pc, pc->flags, pc->mem_cgroup);

		path = kmalloc(PATH_MAX, GFP_KERNEL);
		if (path) {
			rcu_read_lock();
			ret = cgroup_path(pc->mem_cgroup->css.cgroup,
							path, PATH_MAX);
			rcu_read_unlock();
		}

		printk(KERN_CONT "(%s)\n",
				(ret < 0) ? "cannot get the path" : path);
		kfree(path);
	}
}
#endif

static DEFINE_MUTEX(set_limit_mutex);

static int mem_cgroup_resize_limit(struct mem_cgroup *memcg,
				unsigned long long val)
{
	int retry_count;
	u64 memswlimit, memlimit;
	int ret = 0;
	int children = mem_cgroup_count_children(memcg);
	u64 curusage, oldusage;
	int enlarge;

	/*
	 * For keeping hierarchical_reclaim simple, how long we should retry
	 * is depends on callers. We set our retry-count to be function
	 * of # of children which we should visit in this loop.
	 */
	retry_count = MEM_CGROUP_RECLAIM_RETRIES * children;

	oldusage = res_counter_read_u64(&memcg->res, RES_USAGE);

	enlarge = 0;
	while (retry_count) {
		if (signal_pending(current)) {
			ret = -EINTR;
			break;
		}
		/*
		 * Rather than hide all in some function, I do this in
		 * open coded manner. You see what this really does.
		 * We have to guarantee mem->res.limit < mem->memsw.limit.
		 */
		mutex_lock(&set_limit_mutex);
		memswlimit = res_counter_read_u64(&memcg->memsw, RES_LIMIT);
		if (memswlimit < val) {
			ret = -EINVAL;
			mutex_unlock(&set_limit_mutex);
			break;
		}

		memlimit = res_counter_read_u64(&memcg->res, RES_LIMIT);
		if (memlimit < val)
			enlarge = 1;

		ret = res_counter_set_limit(&memcg->res, val);
		if (!ret) {
			if (memswlimit == val)
				memcg->memsw_is_minimum = true;
			else
				memcg->memsw_is_minimum = false;
		}
		mutex_unlock(&set_limit_mutex);

		if (!ret)
			break;

		mem_cgroup_hierarchical_reclaim(memcg, NULL, GFP_KERNEL,
						MEM_CGROUP_RECLAIM_SHRINK,
						NULL);
		curusage = res_counter_read_u64(&memcg->res, RES_USAGE);
		/* Usage is reduced ? */
  		if (curusage >= oldusage)
			retry_count--;
		else
			oldusage = curusage;
	}
	if (!ret && enlarge)
		memcg_oom_recover(memcg);

	return ret;
}

static int mem_cgroup_resize_memsw_limit(struct mem_cgroup *memcg,
					unsigned long long val)
{
	int retry_count;
	u64 memlimit, memswlimit, oldusage, curusage;
	int children = mem_cgroup_count_children(memcg);
	int ret = -EBUSY;
	int enlarge = 0;

	/* see mem_cgroup_resize_res_limit */
 	retry_count = children * MEM_CGROUP_RECLAIM_RETRIES;
	oldusage = res_counter_read_u64(&memcg->memsw, RES_USAGE);
	while (retry_count) {
		if (signal_pending(current)) {
			ret = -EINTR;
			break;
		}
		/*
		 * Rather than hide all in some function, I do this in
		 * open coded manner. You see what this really does.
		 * We have to guarantee mem->res.limit < mem->memsw.limit.
		 */
		mutex_lock(&set_limit_mutex);
		memlimit = res_counter_read_u64(&memcg->res, RES_LIMIT);
		if (memlimit > val) {
			ret = -EINVAL;
			mutex_unlock(&set_limit_mutex);
			break;
		}
		memswlimit = res_counter_read_u64(&memcg->memsw, RES_LIMIT);
		if (memswlimit < val)
			enlarge = 1;
		ret = res_counter_set_limit(&memcg->memsw, val);
		if (!ret) {
			if (memlimit == val)
				memcg->memsw_is_minimum = true;
			else
				memcg->memsw_is_minimum = false;
		}
		mutex_unlock(&set_limit_mutex);

		if (!ret)
			break;

		mem_cgroup_hierarchical_reclaim(memcg, NULL, GFP_KERNEL,
						MEM_CGROUP_RECLAIM_NOSWAP |
						MEM_CGROUP_RECLAIM_SHRINK,
						NULL);
		curusage = res_counter_read_u64(&memcg->memsw, RES_USAGE);
		/* Usage is reduced ? */
		if (curusage >= oldusage)
			retry_count--;
		else
			oldusage = curusage;
	}
	if (!ret && enlarge)
		memcg_oom_recover(memcg);
	return ret;
}

unsigned long mem_cgroup_soft_limit_reclaim(struct zone *zone, int order,
					    gfp_t gfp_mask,
					    unsigned long *total_scanned)
{
	unsigned long nr_reclaimed = 0;
	struct mem_cgroup_per_zone *mz, *next_mz = NULL;
	unsigned long reclaimed;
	int loop = 0;
	struct mem_cgroup_tree_per_zone *mctz;
	unsigned long long excess;
	unsigned long nr_scanned;

	if (order > 0)
		return 0;

	mctz = soft_limit_tree_node_zone(zone_to_nid(zone), zone_idx(zone));
	/*
	 * This loop can run a while, specially if mem_cgroup's continuously
	 * keep exceeding their soft limit and putting the system under
	 * pressure
	 */
	do {
		if (next_mz)
			mz = next_mz;
		else
			mz = mem_cgroup_largest_soft_limit_node(mctz);
		if (!mz)
			break;

		nr_scanned = 0;
		reclaimed = mem_cgroup_hierarchical_reclaim(mz->mem, zone,
						gfp_mask,
						MEM_CGROUP_RECLAIM_SOFT,
						&nr_scanned);
		nr_reclaimed += reclaimed;
		*total_scanned += nr_scanned;
		spin_lock(&mctz->lock);

		/*
		 * If we failed to reclaim anything from this memory cgroup
		 * it is time to move on to the next cgroup
		 */
		next_mz = NULL;
		if (!reclaimed) {
			do {
				/*
				 * Loop until we find yet another one.
				 *
				 * By the time we get the soft_limit lock
				 * again, someone might have aded the
				 * group back on the RB tree. Iterate to
				 * make sure we get a different mem.
				 * mem_cgroup_largest_soft_limit_node returns
				 * NULL if no other cgroup is present on
				 * the tree
				 */
				next_mz =
				__mem_cgroup_largest_soft_limit_node(mctz);
				if (next_mz == mz)
					css_put(&next_mz->mem->css);
				else /* next_mz == NULL or other memcg */
					break;
			} while (1);
		}
		__mem_cgroup_remove_exceeded(mz->mem, mz, mctz);
		excess = res_counter_soft_limit_excess(&mz->mem->res);
		/*
		 * One school of thought says that we should not add
		 * back the node to the tree if reclaim returns 0.
		 * But our reclaim could return 0, simply because due
		 * to priority we are exposing a smaller subset of
		 * memory to reclaim from. Consider this as a longer
		 * term TODO.
		 */
		/* If excess == 0, no tree ops */
		__mem_cgroup_insert_exceeded(mz->mem, mz, mctz, excess);
		spin_unlock(&mctz->lock);
		css_put(&mz->mem->css);
		loop++;
		/*
		 * Could not reclaim anything and there are no more
		 * mem cgroups to try or we seem to be looping without
		 * reclaiming anything.
		 */
		if (!nr_reclaimed &&
			(next_mz == NULL ||
			loop > MEM_CGROUP_MAX_SOFT_LIMIT_RECLAIM_LOOPS))
			break;
	} while (!nr_reclaimed);
	if (next_mz)
		css_put(&next_mz->mem->css);
	return nr_reclaimed;
}

/*
 * This routine traverse page_cgroup in given list and drop them all.
 * *And* this routine doesn't reclaim page itself, just removes page_cgroup.
 */
static int mem_cgroup_force_empty_list(struct mem_cgroup *mem,
				int node, int zid, enum lru_list lru)
{
	struct zone *zone;
	struct mem_cgroup_per_zone *mz;
	struct page_cgroup *pc, *busy;
	unsigned long flags, loop;
	struct list_head *list;
	int ret = 0;

	zone = &NODE_DATA(node)->node_zones[zid];
	mz = mem_cgroup_zoneinfo(mem, node, zid);
	list = &mz->lists[lru];

	loop = MEM_CGROUP_ZSTAT(mz, lru);
	/* give some margin against EBUSY etc...*/
	loop += 256;
	busy = NULL;
	while (loop--) {
		struct page *page;

		ret = 0;
		spin_lock_irqsave(&zone->lru_lock, flags);
		if (list_empty(list)) {
			spin_unlock_irqrestore(&zone->lru_lock, flags);
			break;
		}
		pc = list_entry(list->prev, struct page_cgroup, lru);
		if (busy == pc) {
			list_move(&pc->lru, list);
			busy = NULL;
			spin_unlock_irqrestore(&zone->lru_lock, flags);
			continue;
		}
		spin_unlock_irqrestore(&zone->lru_lock, flags);

		page = lookup_cgroup_page(pc);

		ret = mem_cgroup_move_parent(page, pc, mem, GFP_KERNEL);
		if (ret == -ENOMEM)
			break;

		if (ret == -EBUSY || ret == -EINVAL) {
			/* found lock contention or "pc" is obsolete. */
			busy = pc;
			cond_resched();
		} else
			busy = NULL;
	}

	if (!ret && !list_empty(list))
		return -EBUSY;
	return ret;
}

/*
 * make mem_cgroup's charge to be 0 if there is no task.
 * This enables deleting this mem_cgroup.
 */
static int mem_cgroup_force_empty(struct mem_cgroup *mem, bool free_all)
{
	int ret;
	int node, zid, shrink;
	int nr_retries = MEM_CGROUP_RECLAIM_RETRIES;
	struct cgroup *cgrp = mem->css.cgroup;

	css_get(&mem->css);

	shrink = 0;
	/* should free all ? */
	if (free_all)
		goto try_to_free;
move_account:
	do {
		ret = -EBUSY;
		if (cgroup_task_count(cgrp) || !list_empty(&cgrp->children))
			goto out;
		ret = -EINTR;
		if (signal_pending(current))
			goto out;
		/* This is for making all *used* pages to be on LRU. */
		lru_add_drain_all();
		drain_all_stock_sync(mem);
		ret = 0;
		mem_cgroup_start_move(mem);
		for_each_node_state(node, N_HIGH_MEMORY) {
			for (zid = 0; !ret && zid < MAX_NR_ZONES; zid++) {
				enum lru_list l;
				for_each_lru(l) {
					ret = mem_cgroup_force_empty_list(mem,
							node, zid, l);
					if (ret)
						break;
				}
			}
			if (ret)
				break;
		}
		mem_cgroup_end_move(mem);
		memcg_oom_recover(mem);
		/* it seems parent cgroup doesn't have enough mem */
		if (ret == -ENOMEM)
			goto try_to_free;
		cond_resched();
	/* "ret" should also be checked to ensure all lists are empty. */
	} while (mem->res.usage > 0 || ret);
out:
	css_put(&mem->css);
	return ret;

try_to_free:
	/* returns EBUSY if there is a task or if we come here twice. */
	if (cgroup_task_count(cgrp) || !list_empty(&cgrp->children) || shrink) {
		ret = -EBUSY;
		goto out;
	}
	/* we call try-to-free pages for make this cgroup empty */
	lru_add_drain_all();
	/* try to free all pages in this cgroup */
	shrink = 1;
	while (nr_retries && mem->res.usage > 0) {
		struct memcg_scanrecord rec;
		int progress;

		if (signal_pending(current)) {
			ret = -EINTR;
			goto out;
		}
		rec.context = SCAN_BY_SHRINK;
		rec.mem = mem;
		rec.root = mem;
		progress = try_to_free_mem_cgroup_pages(mem, GFP_KERNEL,
						false, &rec);
		if (!progress) {
			nr_retries--;
			/* maybe some writeback is necessary */
			congestion_wait(BLK_RW_ASYNC, HZ/10);
		}

	}
	lru_add_drain();
	/* try move_account...there may be some *locked* pages. */
	goto move_account;
}

int mem_cgroup_force_empty_write(struct cgroup *cont, unsigned int event)
{
	return mem_cgroup_force_empty(mem_cgroup_from_cont(cont), true);
}


static u64 mem_cgroup_hierarchy_read(struct cgroup *cont, struct cftype *cft)
{
	return mem_cgroup_from_cont(cont)->use_hierarchy;
}

static int mem_cgroup_hierarchy_write(struct cgroup *cont, struct cftype *cft,
					u64 val)
{
	int retval = 0;
	struct mem_cgroup *mem = mem_cgroup_from_cont(cont);
	struct cgroup *parent = cont->parent;
	struct mem_cgroup *parent_mem = NULL;

	if (parent)
		parent_mem = mem_cgroup_from_cont(parent);

	cgroup_lock();
	/*
	 * If parent's use_hierarchy is set, we can't make any modifications
	 * in the child subtrees. If it is unset, then the change can
	 * occur, provided the current cgroup has no children.
	 *
	 * For the root cgroup, parent_mem is NULL, we allow value to be
	 * set if there are no children.
	 */
	if ((!parent_mem || !parent_mem->use_hierarchy) &&
				(val == 1 || val == 0)) {
		if (list_empty(&cont->children))
			mem->use_hierarchy = val;
		else
			retval = -EBUSY;
	} else
		retval = -EINVAL;
	cgroup_unlock();

	return retval;
}


static unsigned long mem_cgroup_recursive_stat(struct mem_cgroup *mem,
					       enum mem_cgroup_stat_index idx)
{
	struct mem_cgroup *iter;
	long val = 0;

	/* Per-cpu values can be negative, use a signed accumulator */
	for_each_mem_cgroup_tree(iter, mem)
		val += mem_cgroup_read_stat(iter, idx);

	if (val < 0) /* race ? */
		val = 0;
	return val;
}

static inline u64 mem_cgroup_usage(struct mem_cgroup *mem, bool swap)
{
	u64 val;

	if (!mem_cgroup_is_root(mem)) {
		if (!swap)
			return res_counter_read_u64(&mem->res, RES_USAGE);
		else
			return res_counter_read_u64(&mem->memsw, RES_USAGE);
	}

	val = mem_cgroup_recursive_stat(mem, MEM_CGROUP_STAT_CACHE);
	val += mem_cgroup_recursive_stat(mem, MEM_CGROUP_STAT_RSS);

	if (swap)
		val += mem_cgroup_recursive_stat(mem, MEM_CGROUP_STAT_SWAPOUT);

	return val << PAGE_SHIFT;
}

static u64 mem_cgroup_read(struct cgroup *cont, struct cftype *cft)
{
	struct mem_cgroup *mem = mem_cgroup_from_cont(cont);
	u64 val;
	int type, name;

	type = MEMFILE_TYPE(cft->private);
	name = MEMFILE_ATTR(cft->private);
	switch (type) {
	case _MEM:
		if (name == RES_USAGE)
			val = mem_cgroup_usage(mem, false);
		else
			val = res_counter_read_u64(&mem->res, name);
		break;
	case _MEMSWAP:
		if (name == RES_USAGE)
			val = mem_cgroup_usage(mem, true);
		else
			val = res_counter_read_u64(&mem->memsw, name);
		break;
	default:
		BUG();
		break;
	}
	return val;
}
/*
 * The user of this function is...
 * RES_LIMIT.
 */
static int mem_cgroup_write(struct cgroup *cont, struct cftype *cft,
			    const char *buffer)
{
	struct mem_cgroup *memcg = mem_cgroup_from_cont(cont);
	int type, name;
	unsigned long long val;
	int ret;

	type = MEMFILE_TYPE(cft->private);
	name = MEMFILE_ATTR(cft->private);
	switch (name) {
	case RES_LIMIT:
		if (mem_cgroup_is_root(memcg)) { /* Can't set limit on root */
			ret = -EINVAL;
			break;
		}
		/* This function does all necessary parse...reuse it */
		ret = res_counter_memparse_write_strategy(buffer, &val);
		if (ret)
			break;
		if (type == _MEM)
			ret = mem_cgroup_resize_limit(memcg, val);
		else
			ret = mem_cgroup_resize_memsw_limit(memcg, val);
		break;
	case RES_SOFT_LIMIT:
		ret = res_counter_memparse_write_strategy(buffer, &val);
		if (ret)
			break;
		/*
		 * For memsw, soft limits are hard to implement in terms
		 * of semantics, for now, we support soft limits for
		 * control without swap
		 */
		if (type == _MEM)
			ret = res_counter_set_soft_limit(&memcg->res, val);
		else
			ret = -EINVAL;
		break;
	default:
		ret = -EINVAL; /* should be BUG() ? */
		break;
	}
	return ret;
}

static void memcg_get_hierarchical_limit(struct mem_cgroup *memcg,
		unsigned long long *mem_limit, unsigned long long *memsw_limit)
{
	struct cgroup *cgroup;
	unsigned long long min_limit, min_memsw_limit, tmp;

	min_limit = res_counter_read_u64(&memcg->res, RES_LIMIT);
	min_memsw_limit = res_counter_read_u64(&memcg->memsw, RES_LIMIT);
	cgroup = memcg->css.cgroup;
	if (!memcg->use_hierarchy)
		goto out;

	while (cgroup->parent) {
		cgroup = cgroup->parent;
		memcg = mem_cgroup_from_cont(cgroup);
		if (!memcg->use_hierarchy)
			break;
		tmp = res_counter_read_u64(&memcg->res, RES_LIMIT);
		min_limit = min(min_limit, tmp);
		tmp = res_counter_read_u64(&memcg->memsw, RES_LIMIT);
		min_memsw_limit = min(min_memsw_limit, tmp);
	}
out:
	*mem_limit = min_limit;
	*memsw_limit = min_memsw_limit;
	return;
}

static int mem_cgroup_reset(struct cgroup *cont, unsigned int event)
{
	struct mem_cgroup *mem;
	int type, name;

	mem = mem_cgroup_from_cont(cont);
	type = MEMFILE_TYPE(event);
	name = MEMFILE_ATTR(event);
	switch (name) {
	case RES_MAX_USAGE:
		if (type == _MEM)
			res_counter_reset_max(&mem->res);
		else
			res_counter_reset_max(&mem->memsw);
		break;
	case RES_FAILCNT:
		if (type == _MEM)
			res_counter_reset_failcnt(&mem->res);
		else
			res_counter_reset_failcnt(&mem->memsw);
		break;
	}

	return 0;
}

static u64 mem_cgroup_move_charge_read(struct cgroup *cgrp,
					struct cftype *cft)
{
	return mem_cgroup_from_cont(cgrp)->move_charge_at_immigrate;
}

#ifdef CONFIG_MMU
static int mem_cgroup_move_charge_write(struct cgroup *cgrp,
					struct cftype *cft, u64 val)
{
	struct mem_cgroup *mem = mem_cgroup_from_cont(cgrp);

	if (val >= (1 << NR_MOVE_TYPE))
		return -EINVAL;
	/*
	 * We check this value several times in both in can_attach() and
	 * attach(), so we need cgroup lock to prevent this value from being
	 * inconsistent.
	 */
	cgroup_lock();
	mem->move_charge_at_immigrate = val;
	cgroup_unlock();

	return 0;
}
#else
static int mem_cgroup_move_charge_write(struct cgroup *cgrp,
					struct cftype *cft, u64 val)
{
	return -ENOSYS;
}
#endif


/* For read statistics */
enum {
	MCS_CACHE,
	MCS_RSS,
	MCS_FILE_MAPPED,
	MCS_PGPGIN,
	MCS_PGPGOUT,
	MCS_SWAP,
	MCS_PGFAULT,
	MCS_PGMAJFAULT,
	MCS_INACTIVE_ANON,
	MCS_ACTIVE_ANON,
	MCS_INACTIVE_FILE,
	MCS_ACTIVE_FILE,
	MCS_UNEVICTABLE,
	NR_MCS_STAT,
};

struct mcs_total_stat {
	s64 stat[NR_MCS_STAT];
};

struct {
	char *local_name;
	char *total_name;
} memcg_stat_strings[NR_MCS_STAT] = {
	{"cache", "total_cache"},
	{"rss", "total_rss"},
	{"mapped_file", "total_mapped_file"},
	{"pgpgin", "total_pgpgin"},
	{"pgpgout", "total_pgpgout"},
	{"swap", "total_swap"},
	{"pgfault", "total_pgfault"},
	{"pgmajfault", "total_pgmajfault"},
	{"inactive_anon", "total_inactive_anon"},
	{"active_anon", "total_active_anon"},
	{"inactive_file", "total_inactive_file"},
	{"active_file", "total_active_file"},
	{"unevictable", "total_unevictable"}
};


static void
mem_cgroup_get_local_stat(struct mem_cgroup *mem, struct mcs_total_stat *s)
{
	s64 val;

	/* per cpu stat */
	val = mem_cgroup_read_stat(mem, MEM_CGROUP_STAT_CACHE);
	s->stat[MCS_CACHE] += val * PAGE_SIZE;
	val = mem_cgroup_read_stat(mem, MEM_CGROUP_STAT_RSS);
	s->stat[MCS_RSS] += val * PAGE_SIZE;
	val = mem_cgroup_read_stat(mem, MEM_CGROUP_STAT_FILE_MAPPED);
	s->stat[MCS_FILE_MAPPED] += val * PAGE_SIZE;
	val = mem_cgroup_read_events(mem, MEM_CGROUP_EVENTS_PGPGIN);
	s->stat[MCS_PGPGIN] += val;
	val = mem_cgroup_read_events(mem, MEM_CGROUP_EVENTS_PGPGOUT);
	s->stat[MCS_PGPGOUT] += val;
	if (do_swap_account) {
		val = mem_cgroup_read_stat(mem, MEM_CGROUP_STAT_SWAPOUT);
		s->stat[MCS_SWAP] += val * PAGE_SIZE;
	}
	val = mem_cgroup_read_events(mem, MEM_CGROUP_EVENTS_PGFAULT);
	s->stat[MCS_PGFAULT] += val;
	val = mem_cgroup_read_events(mem, MEM_CGROUP_EVENTS_PGMAJFAULT);
	s->stat[MCS_PGMAJFAULT] += val;

	/* per zone stat */
	val = mem_cgroup_nr_lru_pages(mem, BIT(LRU_INACTIVE_ANON));
	s->stat[MCS_INACTIVE_ANON] += val * PAGE_SIZE;
	val = mem_cgroup_nr_lru_pages(mem, BIT(LRU_ACTIVE_ANON));
	s->stat[MCS_ACTIVE_ANON] += val * PAGE_SIZE;
	val = mem_cgroup_nr_lru_pages(mem, BIT(LRU_INACTIVE_FILE));
	s->stat[MCS_INACTIVE_FILE] += val * PAGE_SIZE;
	val = mem_cgroup_nr_lru_pages(mem, BIT(LRU_ACTIVE_FILE));
	s->stat[MCS_ACTIVE_FILE] += val * PAGE_SIZE;
	val = mem_cgroup_nr_lru_pages(mem, BIT(LRU_UNEVICTABLE));
	s->stat[MCS_UNEVICTABLE] += val * PAGE_SIZE;
}

static void
mem_cgroup_get_total_stat(struct mem_cgroup *mem, struct mcs_total_stat *s)
{
	struct mem_cgroup *iter;

	for_each_mem_cgroup_tree(iter, mem)
		mem_cgroup_get_local_stat(iter, s);
}

#ifdef CONFIG_NUMA
static int mem_control_numa_stat_show(struct seq_file *m, void *arg)
{
	int nid;
	unsigned long total_nr, file_nr, anon_nr, unevictable_nr;
	unsigned long node_nr;
	struct cgroup *cont = m->private;
	struct mem_cgroup *mem_cont = mem_cgroup_from_cont(cont);

	total_nr = mem_cgroup_nr_lru_pages(mem_cont, LRU_ALL);
	seq_printf(m, "total=%lu", total_nr);
	for_each_node_state(nid, N_HIGH_MEMORY) {
		node_nr = mem_cgroup_node_nr_lru_pages(mem_cont, nid, LRU_ALL);
		seq_printf(m, " N%d=%lu", nid, node_nr);
	}
	seq_putc(m, '\n');

	file_nr = mem_cgroup_nr_lru_pages(mem_cont, LRU_ALL_FILE);
	seq_printf(m, "file=%lu", file_nr);
	for_each_node_state(nid, N_HIGH_MEMORY) {
		node_nr = mem_cgroup_node_nr_lru_pages(mem_cont, nid,
				LRU_ALL_FILE);
		seq_printf(m, " N%d=%lu", nid, node_nr);
	}
	seq_putc(m, '\n');

	anon_nr = mem_cgroup_nr_lru_pages(mem_cont, LRU_ALL_ANON);
	seq_printf(m, "anon=%lu", anon_nr);
	for_each_node_state(nid, N_HIGH_MEMORY) {
		node_nr = mem_cgroup_node_nr_lru_pages(mem_cont, nid,
				LRU_ALL_ANON);
		seq_printf(m, " N%d=%lu", nid, node_nr);
	}
	seq_putc(m, '\n');

	unevictable_nr = mem_cgroup_nr_lru_pages(mem_cont, BIT(LRU_UNEVICTABLE));
	seq_printf(m, "unevictable=%lu", unevictable_nr);
	for_each_node_state(nid, N_HIGH_MEMORY) {
		node_nr = mem_cgroup_node_nr_lru_pages(mem_cont, nid,
				BIT(LRU_UNEVICTABLE));
		seq_printf(m, " N%d=%lu", nid, node_nr);
	}
	seq_putc(m, '\n');
	return 0;
}
#endif /* CONFIG_NUMA */

static int mem_control_stat_show(struct cgroup *cont, struct cftype *cft,
				 struct cgroup_map_cb *cb)
{
	struct mem_cgroup *mem_cont = mem_cgroup_from_cont(cont);
	struct mcs_total_stat mystat;
	int i;

	memset(&mystat, 0, sizeof(mystat));
	mem_cgroup_get_local_stat(mem_cont, &mystat);


	for (i = 0; i < NR_MCS_STAT; i++) {
		if (i == MCS_SWAP && !do_swap_account)
			continue;
		cb->fill(cb, memcg_stat_strings[i].local_name, mystat.stat[i]);
	}

	/* Hierarchical information */
	{
		unsigned long long limit, memsw_limit;
		memcg_get_hierarchical_limit(mem_cont, &limit, &memsw_limit);
		cb->fill(cb, "hierarchical_memory_limit", limit);
		if (do_swap_account)
			cb->fill(cb, "hierarchical_memsw_limit", memsw_limit);
	}

	memset(&mystat, 0, sizeof(mystat));
	mem_cgroup_get_total_stat(mem_cont, &mystat);
	for (i = 0; i < NR_MCS_STAT; i++) {
		if (i == MCS_SWAP && !do_swap_account)
			continue;
		cb->fill(cb, memcg_stat_strings[i].total_name, mystat.stat[i]);
	}

#ifdef CONFIG_DEBUG_VM
	cb->fill(cb, "inactive_ratio", calc_inactive_ratio(mem_cont, NULL));

	{
		int nid, zid;
		struct mem_cgroup_per_zone *mz;
		unsigned long recent_rotated[2] = {0, 0};
		unsigned long recent_scanned[2] = {0, 0};

		for_each_online_node(nid)
			for (zid = 0; zid < MAX_NR_ZONES; zid++) {
				mz = mem_cgroup_zoneinfo(mem_cont, nid, zid);

				recent_rotated[0] +=
					mz->reclaim_stat.recent_rotated[0];
				recent_rotated[1] +=
					mz->reclaim_stat.recent_rotated[1];
				recent_scanned[0] +=
					mz->reclaim_stat.recent_scanned[0];
				recent_scanned[1] +=
					mz->reclaim_stat.recent_scanned[1];
			}
		cb->fill(cb, "recent_rotated_anon", recent_rotated[0]);
		cb->fill(cb, "recent_rotated_file", recent_rotated[1]);
		cb->fill(cb, "recent_scanned_anon", recent_scanned[0]);
		cb->fill(cb, "recent_scanned_file", recent_scanned[1]);
	}
#endif

	return 0;
}

static u64 mem_cgroup_swappiness_read(struct cgroup *cgrp, struct cftype *cft)
{
	struct mem_cgroup *memcg = mem_cgroup_from_cont(cgrp);

	return mem_cgroup_swappiness(memcg);
}

static int mem_cgroup_swappiness_write(struct cgroup *cgrp, struct cftype *cft,
				       u64 val)
{
	struct mem_cgroup *memcg = mem_cgroup_from_cont(cgrp);
	struct mem_cgroup *parent;

	if (val > 100)
		return -EINVAL;

	if (cgrp->parent == NULL)
		return -EINVAL;

	parent = mem_cgroup_from_cont(cgrp->parent);

	cgroup_lock();

	/* If under hierarchy, only empty-root can set this value */
	if ((parent->use_hierarchy) ||
	    (memcg->use_hierarchy && !list_empty(&cgrp->children))) {
		cgroup_unlock();
		return -EINVAL;
	}

	memcg->swappiness = val;

	cgroup_unlock();

	return 0;
}

static void __mem_cgroup_threshold(struct mem_cgroup *memcg, bool swap)
{
	struct mem_cgroup_threshold_ary *t;
	u64 usage;
	int i;

	rcu_read_lock();
	if (!swap)
		t = rcu_dereference(memcg->thresholds.primary);
	else
		t = rcu_dereference(memcg->memsw_thresholds.primary);

	if (!t)
		goto unlock;

	usage = mem_cgroup_usage(memcg, swap);

	/*
	 * current_threshold points to threshold just below usage.
	 * If it's not true, a threshold was crossed after last
	 * call of __mem_cgroup_threshold().
	 */
	i = t->current_threshold;

	/*
	 * Iterate backward over array of thresholds starting from
	 * current_threshold and check if a threshold is crossed.
	 * If none of thresholds below usage is crossed, we read
	 * only one element of the array here.
	 */
	for (; i >= 0 && unlikely(t->entries[i].threshold > usage); i--)
		eventfd_signal(t->entries[i].eventfd, 1);

	/* i = current_threshold + 1 */
	i++;

	/*
	 * Iterate forward over array of thresholds starting from
	 * current_threshold+1 and check if a threshold is crossed.
	 * If none of thresholds above usage is crossed, we read
	 * only one element of the array here.
	 */
	for (; i < t->size && unlikely(t->entries[i].threshold <= usage); i++)
		eventfd_signal(t->entries[i].eventfd, 1);

	/* Update current_threshold */
	t->current_threshold = i - 1;
unlock:
	rcu_read_unlock();
}

static void mem_cgroup_threshold(struct mem_cgroup *memcg)
{
	while (memcg) {
		__mem_cgroup_threshold(memcg, false);
		if (do_swap_account)
			__mem_cgroup_threshold(memcg, true);

		memcg = parent_mem_cgroup(memcg);
	}
}

static int compare_thresholds(const void *a, const void *b)
{
	const struct mem_cgroup_threshold *_a = a;
	const struct mem_cgroup_threshold *_b = b;

	return _a->threshold - _b->threshold;
}

static int mem_cgroup_oom_notify_cb(struct mem_cgroup *mem)
{
	struct mem_cgroup_eventfd_list *ev;

	list_for_each_entry(ev, &mem->oom_notify, list)
		eventfd_signal(ev->eventfd, 1);
	return 0;
}

static void mem_cgroup_oom_notify(struct mem_cgroup *mem)
{
	struct mem_cgroup *iter;

	for_each_mem_cgroup_tree(iter, mem)
		mem_cgroup_oom_notify_cb(iter);
}

static int mem_cgroup_usage_register_event(struct cgroup *cgrp,
	struct cftype *cft, struct eventfd_ctx *eventfd, const char *args)
{
	struct mem_cgroup *memcg = mem_cgroup_from_cont(cgrp);
	struct mem_cgroup_thresholds *thresholds;
	struct mem_cgroup_threshold_ary *new;
	int type = MEMFILE_TYPE(cft->private);
	u64 threshold, usage;
	int i, size, ret;

	ret = res_counter_memparse_write_strategy(args, &threshold);
	if (ret)
		return ret;

	mutex_lock(&memcg->thresholds_lock);

	if (type == _MEM)
		thresholds = &memcg->thresholds;
	else if (type == _MEMSWAP)
		thresholds = &memcg->memsw_thresholds;
	else
		BUG();

	usage = mem_cgroup_usage(memcg, type == _MEMSWAP);

	/* Check if a threshold crossed before adding a new one */
	if (thresholds->primary)
		__mem_cgroup_threshold(memcg, type == _MEMSWAP);

	size = thresholds->primary ? thresholds->primary->size + 1 : 1;

	/* Allocate memory for new array of thresholds */
	new = kmalloc(sizeof(*new) + size * sizeof(struct mem_cgroup_threshold),
			GFP_KERNEL);
	if (!new) {
		ret = -ENOMEM;
		goto unlock;
	}
	new->size = size;

	/* Copy thresholds (if any) to new array */
	if (thresholds->primary) {
		memcpy(new->entries, thresholds->primary->entries, (size - 1) *
				sizeof(struct mem_cgroup_threshold));
	}

	/* Add new threshold */
	new->entries[size - 1].eventfd = eventfd;
	new->entries[size - 1].threshold = threshold;

	/* Sort thresholds. Registering of new threshold isn't time-critical */
	sort(new->entries, size, sizeof(struct mem_cgroup_threshold),
			compare_thresholds, NULL);

	/* Find current threshold */
	new->current_threshold = -1;
	for (i = 0; i < size; i++) {
		if (new->entries[i].threshold < usage) {
			/*
			 * new->current_threshold will not be used until
			 * rcu_assign_pointer(), so it's safe to increment
			 * it here.
			 */
			++new->current_threshold;
		}
	}

	/* Free old spare buffer and save old primary buffer as spare */
	kfree(thresholds->spare);
	thresholds->spare = thresholds->primary;

	rcu_assign_pointer(thresholds->primary, new);

	/* To be sure that nobody uses thresholds */
	synchronize_rcu();

unlock:
	mutex_unlock(&memcg->thresholds_lock);

	return ret;
}

static void mem_cgroup_usage_unregister_event(struct cgroup *cgrp,
	struct cftype *cft, struct eventfd_ctx *eventfd)
{
	struct mem_cgroup *memcg = mem_cgroup_from_cont(cgrp);
	struct mem_cgroup_thresholds *thresholds;
	struct mem_cgroup_threshold_ary *new;
	int type = MEMFILE_TYPE(cft->private);
	u64 usage;
	int i, j, size;

	mutex_lock(&memcg->thresholds_lock);
	if (type == _MEM)
		thresholds = &memcg->thresholds;
	else if (type == _MEMSWAP)
		thresholds = &memcg->memsw_thresholds;
	else
		BUG();

	/*
	 * Something went wrong if we trying to unregister a threshold
	 * if we don't have thresholds
	 */
	BUG_ON(!thresholds);

	usage = mem_cgroup_usage(memcg, type == _MEMSWAP);

	/* Check if a threshold crossed before removing */
	__mem_cgroup_threshold(memcg, type == _MEMSWAP);

	/* Calculate new number of threshold */
	size = 0;
	for (i = 0; i < thresholds->primary->size; i++) {
		if (thresholds->primary->entries[i].eventfd != eventfd)
			size++;
	}

	new = thresholds->spare;

	/* Set thresholds array to NULL if we don't have thresholds */
	if (!size) {
		kfree(new);
		new = NULL;
		goto swap_buffers;
	}

	new->size = size;

	/* Copy thresholds and find current threshold */
	new->current_threshold = -1;
	for (i = 0, j = 0; i < thresholds->primary->size; i++) {
		if (thresholds->primary->entries[i].eventfd == eventfd)
			continue;

		new->entries[j] = thresholds->primary->entries[i];
		if (new->entries[j].threshold < usage) {
			/*
			 * new->current_threshold will not be used
			 * until rcu_assign_pointer(), so it's safe to increment
			 * it here.
			 */
			++new->current_threshold;
		}
		j++;
	}

swap_buffers:
	/* Swap primary and spare array */
	thresholds->spare = thresholds->primary;
	rcu_assign_pointer(thresholds->primary, new);

	/* To be sure that nobody uses thresholds */
	synchronize_rcu();

	mutex_unlock(&memcg->thresholds_lock);
}

static int mem_cgroup_oom_register_event(struct cgroup *cgrp,
	struct cftype *cft, struct eventfd_ctx *eventfd, const char *args)
{
	struct mem_cgroup *memcg = mem_cgroup_from_cont(cgrp);
	struct mem_cgroup_eventfd_list *event;
	int type = MEMFILE_TYPE(cft->private);

	BUG_ON(type != _OOM_TYPE);
	event = kmalloc(sizeof(*event),	GFP_KERNEL);
	if (!event)
		return -ENOMEM;

	spin_lock(&memcg_oom_lock);

	event->eventfd = eventfd;
	list_add(&event->list, &memcg->oom_notify);

	/* already in OOM ? */
	if (atomic_read(&memcg->under_oom))
		eventfd_signal(eventfd, 1);
	spin_unlock(&memcg_oom_lock);

	return 0;
}

static void mem_cgroup_oom_unregister_event(struct cgroup *cgrp,
	struct cftype *cft, struct eventfd_ctx *eventfd)
{
	struct mem_cgroup *mem = mem_cgroup_from_cont(cgrp);
	struct mem_cgroup_eventfd_list *ev, *tmp;
	int type = MEMFILE_TYPE(cft->private);

	BUG_ON(type != _OOM_TYPE);

	spin_lock(&memcg_oom_lock);

	list_for_each_entry_safe(ev, tmp, &mem->oom_notify, list) {
		if (ev->eventfd == eventfd) {
			list_del(&ev->list);
			kfree(ev);
		}
	}

	spin_unlock(&memcg_oom_lock);
}

static int mem_cgroup_oom_control_read(struct cgroup *cgrp,
	struct cftype *cft,  struct cgroup_map_cb *cb)
{
	struct mem_cgroup *mem = mem_cgroup_from_cont(cgrp);

	cb->fill(cb, "oom_kill_disable", mem->oom_kill_disable);

	if (atomic_read(&mem->under_oom))
		cb->fill(cb, "under_oom", 1);
	else
		cb->fill(cb, "under_oom", 0);
	return 0;
}

static int mem_cgroup_oom_control_write(struct cgroup *cgrp,
	struct cftype *cft, u64 val)
{
	struct mem_cgroup *mem = mem_cgroup_from_cont(cgrp);
	struct mem_cgroup *parent;

	/* cannot set to root cgroup and only 0 and 1 are allowed */
	if (!cgrp->parent || !((val == 0) || (val == 1)))
		return -EINVAL;

	parent = mem_cgroup_from_cont(cgrp->parent);

	cgroup_lock();
	/* oom-kill-disable is a flag for subhierarchy. */
	if ((parent->use_hierarchy) ||
	    (mem->use_hierarchy && !list_empty(&cgrp->children))) {
		cgroup_unlock();
		return -EINVAL;
	}
	mem->oom_kill_disable = val;
	if (!val)
		memcg_oom_recover(mem);
	cgroup_unlock();
	return 0;
}

#ifdef CONFIG_NUMA
static const struct file_operations mem_control_numa_stat_file_operations = {
	.read = seq_read,
	.llseek = seq_lseek,
	.release = single_release,
};

static int mem_control_numa_stat_open(struct inode *unused, struct file *file)
{
	struct cgroup *cont = file->f_dentry->d_parent->d_fsdata;

	file->f_op = &mem_control_numa_stat_file_operations;
	return single_open(file, mem_control_numa_stat_show, cont);
}
#endif /* CONFIG_NUMA */

static int mem_cgroup_vmscan_stat_read(struct cgroup *cgrp,
				struct cftype *cft,
				struct cgroup_map_cb *cb)
{
	struct mem_cgroup *mem = mem_cgroup_from_cont(cgrp);
	char string[64];
	int i;

	for (i = 0; i < NR_SCANSTATS; i++) {
		strcpy(string, scanstat_string[i]);
		strcat(string, SCANSTAT_WORD_LIMIT);
		cb->fill(cb, string,  mem->scanstat.stats[SCAN_BY_LIMIT][i]);
	}

	for (i = 0; i < NR_SCANSTATS; i++) {
		strcpy(string, scanstat_string[i]);
		strcat(string, SCANSTAT_WORD_SYSTEM);
		cb->fill(cb, string,  mem->scanstat.stats[SCAN_BY_SYSTEM][i]);
	}

	for (i = 0; i < NR_SCANSTATS; i++) {
		strcpy(string, scanstat_string[i]);
		strcat(string, SCANSTAT_WORD_LIMIT);
		strcat(string, SCANSTAT_WORD_HIERARCHY);
		cb->fill(cb, string,  mem->scanstat.rootstats[SCAN_BY_LIMIT][i]);
	}
	for (i = 0; i < NR_SCANSTATS; i++) {
		strcpy(string, scanstat_string[i]);
		strcat(string, SCANSTAT_WORD_SYSTEM);
		strcat(string, SCANSTAT_WORD_HIERARCHY);
		cb->fill(cb, string,  mem->scanstat.rootstats[SCAN_BY_SYSTEM][i]);
	}
	return 0;
}

static int mem_cgroup_reset_vmscan_stat(struct cgroup *cgrp,
				unsigned int event)
{
	struct mem_cgroup *mem = mem_cgroup_from_cont(cgrp);

	spin_lock(&mem->scanstat.lock);
	memset(&mem->scanstat.stats, 0, sizeof(mem->scanstat.stats));
	memset(&mem->scanstat.rootstats, 0, sizeof(mem->scanstat.rootstats));
	spin_unlock(&mem->scanstat.lock);
	return 0;
}


static struct cftype mem_cgroup_files[] = {
	{
		.name = "usage_in_bytes",
		.private = MEMFILE_PRIVATE(_MEM, RES_USAGE),
		.read_u64 = mem_cgroup_read,
		.register_event = mem_cgroup_usage_register_event,
		.unregister_event = mem_cgroup_usage_unregister_event,
	},
	{
		.name = "max_usage_in_bytes",
		.private = MEMFILE_PRIVATE(_MEM, RES_MAX_USAGE),
		.trigger = mem_cgroup_reset,
		.read_u64 = mem_cgroup_read,
	},
	{
		.name = "limit_in_bytes",
		.private = MEMFILE_PRIVATE(_MEM, RES_LIMIT),
		.write_string = mem_cgroup_write,
		.read_u64 = mem_cgroup_read,
	},
	{
		.name = "soft_limit_in_bytes",
		.private = MEMFILE_PRIVATE(_MEM, RES_SOFT_LIMIT),
		.write_string = mem_cgroup_write,
		.read_u64 = mem_cgroup_read,
	},
	{
		.name = "failcnt",
		.private = MEMFILE_PRIVATE(_MEM, RES_FAILCNT),
		.trigger = mem_cgroup_reset,
		.read_u64 = mem_cgroup_read,
	},
	{
		.name = "stat",
		.read_map = mem_control_stat_show,
	},
	{
		.name = "force_empty",
		.trigger = mem_cgroup_force_empty_write,
	},
	{
		.name = "use_hierarchy",
		.write_u64 = mem_cgroup_hierarchy_write,
		.read_u64 = mem_cgroup_hierarchy_read,
	},
	{
		.name = "swappiness",
		.read_u64 = mem_cgroup_swappiness_read,
		.write_u64 = mem_cgroup_swappiness_write,
	},
	{
		.name = "move_charge_at_immigrate",
		.read_u64 = mem_cgroup_move_charge_read,
		.write_u64 = mem_cgroup_move_charge_write,
	},
	{
		.name = "oom_control",
		.read_map = mem_cgroup_oom_control_read,
		.write_u64 = mem_cgroup_oom_control_write,
		.register_event = mem_cgroup_oom_register_event,
		.unregister_event = mem_cgroup_oom_unregister_event,
		.private = MEMFILE_PRIVATE(_OOM_TYPE, OOM_CONTROL),
	},
#ifdef CONFIG_NUMA
	{
		.name = "numa_stat",
		.open = mem_control_numa_stat_open,
		.mode = S_IRUGO,
	},
#endif
	{
		.name = "vmscan_stat",
		.read_map = mem_cgroup_vmscan_stat_read,
		.trigger = mem_cgroup_reset_vmscan_stat,
	},
};

#ifdef CONFIG_CGROUP_MEM_RES_CTLR_SWAP
static struct cftype memsw_cgroup_files[] = {
	{
		.name = "memsw.usage_in_bytes",
		.private = MEMFILE_PRIVATE(_MEMSWAP, RES_USAGE),
		.read_u64 = mem_cgroup_read,
		.register_event = mem_cgroup_usage_register_event,
		.unregister_event = mem_cgroup_usage_unregister_event,
	},
	{
		.name = "memsw.max_usage_in_bytes",
		.private = MEMFILE_PRIVATE(_MEMSWAP, RES_MAX_USAGE),
		.trigger = mem_cgroup_reset,
		.read_u64 = mem_cgroup_read,
	},
	{
		.name = "memsw.limit_in_bytes",
		.private = MEMFILE_PRIVATE(_MEMSWAP, RES_LIMIT),
		.write_string = mem_cgroup_write,
		.read_u64 = mem_cgroup_read,
	},
	{
		.name = "memsw.failcnt",
		.private = MEMFILE_PRIVATE(_MEMSWAP, RES_FAILCNT),
		.trigger = mem_cgroup_reset,
		.read_u64 = mem_cgroup_read,
	},
};

static int register_memsw_files(struct cgroup *cont, struct cgroup_subsys *ss)
{
	if (!do_swap_account)
		return 0;
	return cgroup_add_files(cont, ss, memsw_cgroup_files,
				ARRAY_SIZE(memsw_cgroup_files));
};
#else
static int register_memsw_files(struct cgroup *cont, struct cgroup_subsys *ss)
{
	return 0;
}
#endif

static int alloc_mem_cgroup_per_zone_info(struct mem_cgroup *mem, int node)
{
	struct mem_cgroup_per_node *pn;
	struct mem_cgroup_per_zone *mz;
	enum lru_list l;
	int zone, tmp = node;
	/*
	 * This routine is called against possible nodes.
	 * But it's BUG to call kmalloc() against offline node.
	 *
	 * TODO: this routine can waste much memory for nodes which will
	 *       never be onlined. It's better to use memory hotplug callback
	 *       function.
	 */
	if (!node_state(node, N_NORMAL_MEMORY))
		tmp = -1;
	pn = kzalloc_node(sizeof(*pn), GFP_KERNEL, tmp);
	if (!pn)
		return 1;

	mem->info.nodeinfo[node] = pn;
	for (zone = 0; zone < MAX_NR_ZONES; zone++) {
		mz = &pn->zoneinfo[zone];
		for_each_lru(l)
			INIT_LIST_HEAD(&mz->lists[l]);
		mz->usage_in_excess = 0;
		mz->on_tree = false;
		mz->mem = mem;
	}
	return 0;
}

static void free_mem_cgroup_per_zone_info(struct mem_cgroup *mem, int node)
{
	kfree(mem->info.nodeinfo[node]);
}

static struct mem_cgroup *mem_cgroup_alloc(void)
{
	struct mem_cgroup *mem;
	int size = sizeof(struct mem_cgroup);

	/* Can be very big if MAX_NUMNODES is very big */
	if (size < PAGE_SIZE)
		mem = kzalloc(size, GFP_KERNEL);
	else
		mem = vzalloc(size);

	if (!mem)
		return NULL;

	mem->stat = alloc_percpu(struct mem_cgroup_stat_cpu);
	if (!mem->stat)
		goto out_free;
	spin_lock_init(&mem->pcp_counter_lock);
	return mem;

out_free:
	if (size < PAGE_SIZE)
		kfree(mem);
	else
		vfree(mem);
	return NULL;
}

/*
 * At destroying mem_cgroup, references from swap_cgroup can remain.
 * (scanning all at force_empty is too costly...)
 *
 * Instead of clearing all references at force_empty, we remember
 * the number of reference from swap_cgroup and free mem_cgroup when
 * it goes down to 0.
 *
 * Removal of cgroup itself succeeds regardless of refs from swap.
 */

static void __mem_cgroup_free(struct mem_cgroup *mem)
{
	int node;

	mem_cgroup_remove_from_trees(mem);
	free_css_id(&mem_cgroup_subsys, &mem->css);

	for_each_node_state(node, N_POSSIBLE)
		free_mem_cgroup_per_zone_info(mem, node);

	free_percpu(mem->stat);
	if (sizeof(struct mem_cgroup) < PAGE_SIZE)
		kfree(mem);
	else
		vfree(mem);
}

static void mem_cgroup_get(struct mem_cgroup *mem)
{
	atomic_inc(&mem->refcnt);
}

static void __mem_cgroup_put(struct mem_cgroup *mem, int count)
{
	if (atomic_sub_and_test(count, &mem->refcnt)) {
		struct mem_cgroup *parent = parent_mem_cgroup(mem);
		__mem_cgroup_free(mem);
		if (parent)
			mem_cgroup_put(parent);
	}
}

static void mem_cgroup_put(struct mem_cgroup *mem)
{
	__mem_cgroup_put(mem, 1);
}

/*
 * Returns the parent mem_cgroup in memcgroup hierarchy with hierarchy enabled.
 */
static struct mem_cgroup *parent_mem_cgroup(struct mem_cgroup *mem)
{
	if (!mem->res.parent)
		return NULL;
	return mem_cgroup_from_res_counter(mem->res.parent, res);
}

#ifdef CONFIG_CGROUP_MEM_RES_CTLR_SWAP
static void __init enable_swap_cgroup(void)
{
	if (!mem_cgroup_disabled() && really_do_swap_account)
		do_swap_account = 1;
}
#else
static void __init enable_swap_cgroup(void)
{
}
#endif

static int mem_cgroup_soft_limit_tree_init(void)
{
	struct mem_cgroup_tree_per_node *rtpn;
	struct mem_cgroup_tree_per_zone *rtpz;
	int tmp, node, zone;

	for_each_node_state(node, N_POSSIBLE) {
		tmp = node;
		if (!node_state(node, N_NORMAL_MEMORY))
			tmp = -1;
		rtpn = kzalloc_node(sizeof(*rtpn), GFP_KERNEL, tmp);
		if (!rtpn)
			return 1;

		soft_limit_tree.rb_tree_per_node[node] = rtpn;

		for (zone = 0; zone < MAX_NR_ZONES; zone++) {
			rtpz = &rtpn->rb_tree_per_zone[zone];
			rtpz->rb_root = RB_ROOT;
			spin_lock_init(&rtpz->lock);
		}
	}
	return 0;
}

static struct cgroup_subsys_state * __ref
mem_cgroup_create(struct cgroup_subsys *ss, struct cgroup *cont)
{
	struct mem_cgroup *mem, *parent;
	long error = -ENOMEM;
	int node;

	mem = mem_cgroup_alloc();
	if (!mem)
		return ERR_PTR(error);

	for_each_node_state(node, N_POSSIBLE)
		if (alloc_mem_cgroup_per_zone_info(mem, node))
			goto free_out;

	/* root ? */
	if (cont->parent == NULL) {
		int cpu;
		enable_swap_cgroup();
		parent = NULL;
		root_mem_cgroup = mem;
		if (mem_cgroup_soft_limit_tree_init())
			goto free_out;
		for_each_possible_cpu(cpu) {
			struct memcg_stock_pcp *stock =
						&per_cpu(memcg_stock, cpu);
			INIT_WORK(&stock->work, drain_local_stock);
		}
		hotcpu_notifier(memcg_cpu_hotplug_callback, 0);
	} else {
		parent = mem_cgroup_from_cont(cont->parent);
		mem->use_hierarchy = parent->use_hierarchy;
		mem->oom_kill_disable = parent->oom_kill_disable;
	}

	if (parent && parent->use_hierarchy) {
		res_counter_init(&mem->res, &parent->res);
		res_counter_init(&mem->memsw, &parent->memsw);
		/*
		 * We increment refcnt of the parent to ensure that we can
		 * safely access it on res_counter_charge/uncharge.
		 * This refcnt will be decremented when freeing this
		 * mem_cgroup(see mem_cgroup_put).
		 */
		mem_cgroup_get(parent);
	} else {
		res_counter_init(&mem->res, NULL);
		res_counter_init(&mem->memsw, NULL);
	}
	mem->last_scanned_child = 0;
	mem->last_scanned_node = MAX_NUMNODES;
	INIT_LIST_HEAD(&mem->oom_notify);

	if (parent)
		mem->swappiness = mem_cgroup_swappiness(parent);
	atomic_set(&mem->refcnt, 1);
	mem->move_charge_at_immigrate = 0;
	mutex_init(&mem->thresholds_lock);
	spin_lock_init(&mem->scanstat.lock);
	return &mem->css;
free_out:
	__mem_cgroup_free(mem);
	root_mem_cgroup = NULL;
	return ERR_PTR(error);
}

static int mem_cgroup_pre_destroy(struct cgroup_subsys *ss,
					struct cgroup *cont)
{
	struct mem_cgroup *mem = mem_cgroup_from_cont(cont);

	return mem_cgroup_force_empty(mem, false);
}

static void mem_cgroup_destroy(struct cgroup_subsys *ss,
				struct cgroup *cont)
{
	struct mem_cgroup *mem = mem_cgroup_from_cont(cont);

	mem_cgroup_put(mem);
}

static int mem_cgroup_populate(struct cgroup_subsys *ss,
				struct cgroup *cont)
{
	int ret;

	ret = cgroup_add_files(cont, ss, mem_cgroup_files,
				ARRAY_SIZE(mem_cgroup_files));

	if (!ret)
		ret = register_memsw_files(cont, ss);
	return ret;
}

#ifdef CONFIG_MMU
/* Handlers for move charge at task migration. */
#define PRECHARGE_COUNT_AT_ONCE	256
static int mem_cgroup_do_precharge(unsigned long count)
{
	int ret = 0;
	int batch_count = PRECHARGE_COUNT_AT_ONCE;
	struct mem_cgroup *mem = mc.to;

	if (mem_cgroup_is_root(mem)) {
		mc.precharge += count;
		/* we don't need css_get for root */
		return ret;
	}
	/* try to charge at once */
	if (count > 1) {
		struct res_counter *dummy;
		/*
		 * "mem" cannot be under rmdir() because we've already checked
		 * by cgroup_lock_live_cgroup() that it is not removed and we
		 * are still under the same cgroup_mutex. So we can postpone
		 * css_get().
		 */
		if (res_counter_charge(&mem->res, PAGE_SIZE * count, &dummy))
			goto one_by_one;
		if (do_swap_account && res_counter_charge(&mem->memsw,
						PAGE_SIZE * count, &dummy)) {
			res_counter_uncharge(&mem->res, PAGE_SIZE * count);
			goto one_by_one;
		}
		mc.precharge += count;
		return ret;
	}
one_by_one:
	/* fall back to one by one charge */
	while (count--) {
		if (signal_pending(current)) {
			ret = -EINTR;
			break;
		}
		if (!batch_count--) {
			batch_count = PRECHARGE_COUNT_AT_ONCE;
			cond_resched();
		}
		ret = __mem_cgroup_try_charge(NULL, GFP_KERNEL, 1, &mem, false);
		if (ret || !mem)
			/* mem_cgroup_clear_mc() will do uncharge later */
			return -ENOMEM;
		mc.precharge++;
	}
	return ret;
}

/**
 * is_target_pte_for_mc - check a pte whether it is valid for move charge
 * @vma: the vma the pte to be checked belongs
 * @addr: the address corresponding to the pte to be checked
 * @ptent: the pte to be checked
 * @target: the pointer the target page or swap ent will be stored(can be NULL)
 *
 * Returns
 *   0(MC_TARGET_NONE): if the pte is not a target for move charge.
 *   1(MC_TARGET_PAGE): if the page corresponding to this pte is a target for
 *     move charge. if @target is not NULL, the page is stored in target->page
 *     with extra refcnt got(Callers should handle it).
 *   2(MC_TARGET_SWAP): if the swap entry corresponding to this pte is a
 *     target for charge migration. if @target is not NULL, the entry is stored
 *     in target->ent.
 *
 * Called with pte lock held.
 */
union mc_target {
	struct page	*page;
	swp_entry_t	ent;
};

enum mc_target_type {
	MC_TARGET_NONE,	/* not used */
	MC_TARGET_PAGE,
	MC_TARGET_SWAP,
};

static struct page *mc_handle_present_pte(struct vm_area_struct *vma,
						unsigned long addr, pte_t ptent)
{
	struct page *page = vm_normal_page(vma, addr, ptent);

	if (!page || !page_mapped(page))
		return NULL;
	if (PageAnon(page)) {
		/* we don't move shared anon */
		if (!move_anon() || page_mapcount(page) > 2)
			return NULL;
	} else if (!move_file())
		/* we ignore mapcount for file pages */
		return NULL;
	if (!get_page_unless_zero(page))
		return NULL;

	return page;
}

static struct page *mc_handle_swap_pte(struct vm_area_struct *vma,
			unsigned long addr, pte_t ptent, swp_entry_t *entry)
{
	int usage_count;
	struct page *page = NULL;
	swp_entry_t ent = pte_to_swp_entry(ptent);

	if (!move_anon() || non_swap_entry(ent))
		return NULL;
	usage_count = mem_cgroup_count_swap_user(ent, &page);
	if (usage_count > 1) { /* we don't move shared anon */
		if (page)
			put_page(page);
		return NULL;
	}
	if (do_swap_account)
		entry->val = ent.val;

	return page;
}

static struct page *mc_handle_file_pte(struct vm_area_struct *vma,
			unsigned long addr, pte_t ptent, swp_entry_t *entry)
{
	struct page *page = NULL;
	struct inode *inode;
	struct address_space *mapping;
	pgoff_t pgoff;

	if (!vma->vm_file) /* anonymous vma */
		return NULL;
	if (!move_file())
		return NULL;

	inode = vma->vm_file->f_path.dentry->d_inode;
	mapping = vma->vm_file->f_mapping;
	if (pte_none(ptent))
		pgoff = linear_page_index(vma, addr);
	else /* pte_file(ptent) is true */
		pgoff = pte_to_pgoff(ptent);

	/* page is moved even if it's not RSS of this task(page-faulted). */
	if (!mapping_cap_swap_backed(mapping)) { /* normal file */
		page = find_get_page(mapping, pgoff);
	} else { /* shmem/tmpfs file. we should take account of swap too. */
		swp_entry_t ent;
		mem_cgroup_get_shmem_target(inode, pgoff, &page, &ent);
		if (do_swap_account)
			entry->val = ent.val;
	}

	return page;
}

static int is_target_pte_for_mc(struct vm_area_struct *vma,
		unsigned long addr, pte_t ptent, union mc_target *target)
{
	struct page *page = NULL;
	struct page_cgroup *pc;
	int ret = 0;
	swp_entry_t ent = { .val = 0 };

	if (pte_present(ptent))
		page = mc_handle_present_pte(vma, addr, ptent);
	else if (is_swap_pte(ptent))
		page = mc_handle_swap_pte(vma, addr, ptent, &ent);
	else if (pte_none(ptent) || pte_file(ptent))
		page = mc_handle_file_pte(vma, addr, ptent, &ent);

	if (!page && !ent.val)
		return 0;
	if (page) {
		pc = lookup_page_cgroup(page);
		/*
		 * Do only loose check w/o page_cgroup lock.
		 * mem_cgroup_move_account() checks the pc is valid or not under
		 * the lock.
		 */
		if (PageCgroupUsed(pc) && pc->mem_cgroup == mc.from) {
			ret = MC_TARGET_PAGE;
			if (target)
				target->page = page;
		}
		if (!ret || !target)
			put_page(page);
	}
	/* There is a swap entry and a page doesn't exist or isn't charged */
	if (ent.val && !ret &&
			css_id(&mc.from->css) == lookup_swap_cgroup(ent)) {
		ret = MC_TARGET_SWAP;
		if (target)
			target->ent = ent;
	}
	return ret;
}

static int mem_cgroup_count_precharge_pte_range(pmd_t *pmd,
					unsigned long addr, unsigned long end,
					struct mm_walk *walk)
{
	struct vm_area_struct *vma = walk->private;
	pte_t *pte;
	spinlock_t *ptl;

	split_huge_page_pmd(walk->mm, pmd);

	pte = pte_offset_map_lock(vma->vm_mm, pmd, addr, &ptl);
	for (; addr != end; pte++, addr += PAGE_SIZE)
		if (is_target_pte_for_mc(vma, addr, *pte, NULL))
			mc.precharge++;	/* increment precharge temporarily */
	pte_unmap_unlock(pte - 1, ptl);
	cond_resched();

	return 0;
}

static unsigned long mem_cgroup_count_precharge(struct mm_struct *mm)
{
	unsigned long precharge;
	struct vm_area_struct *vma;

	down_read(&mm->mmap_sem);
	for (vma = mm->mmap; vma; vma = vma->vm_next) {
		struct mm_walk mem_cgroup_count_precharge_walk = {
			.pmd_entry = mem_cgroup_count_precharge_pte_range,
			.mm = mm,
			.private = vma,
		};
		if (is_vm_hugetlb_page(vma))
			continue;
		walk_page_range(vma->vm_start, vma->vm_end,
					&mem_cgroup_count_precharge_walk);
	}
	up_read(&mm->mmap_sem);

	precharge = mc.precharge;
	mc.precharge = 0;

	return precharge;
}

static int mem_cgroup_precharge_mc(struct mm_struct *mm)
{
	unsigned long precharge = mem_cgroup_count_precharge(mm);

	VM_BUG_ON(mc.moving_task);
	mc.moving_task = current;
	return mem_cgroup_do_precharge(precharge);
}

/* cancels all extra charges on mc.from and mc.to, and wakes up all waiters. */
static void __mem_cgroup_clear_mc(void)
{
	struct mem_cgroup *from = mc.from;
	struct mem_cgroup *to = mc.to;

	/* we must uncharge all the leftover precharges from mc.to */
	if (mc.precharge) {
		__mem_cgroup_cancel_charge(mc.to, mc.precharge);
		mc.precharge = 0;
	}
	/*
	 * we didn't uncharge from mc.from at mem_cgroup_move_account(), so
	 * we must uncharge here.
	 */
	if (mc.moved_charge) {
		__mem_cgroup_cancel_charge(mc.from, mc.moved_charge);
		mc.moved_charge = 0;
	}
	/* we must fixup refcnts and charges */
	if (mc.moved_swap) {
		/* uncharge swap account from the old cgroup */
		if (!mem_cgroup_is_root(mc.from))
			res_counter_uncharge(&mc.from->memsw,
						PAGE_SIZE * mc.moved_swap);
		__mem_cgroup_put(mc.from, mc.moved_swap);

		if (!mem_cgroup_is_root(mc.to)) {
			/*
			 * we charged both to->res and to->memsw, so we should
			 * uncharge to->res.
			 */
			res_counter_uncharge(&mc.to->res,
						PAGE_SIZE * mc.moved_swap);
		}
		/* we've already done mem_cgroup_get(mc.to) */
		mc.moved_swap = 0;
	}
	memcg_oom_recover(from);
	memcg_oom_recover(to);
	wake_up_all(&mc.waitq);
}

static void mem_cgroup_clear_mc(void)
{
	struct mem_cgroup *from = mc.from;

	/*
	 * we must clear moving_task before waking up waiters at the end of
	 * task migration.
	 */
	mc.moving_task = NULL;
	__mem_cgroup_clear_mc();
	spin_lock(&mc.lock);
	mc.from = NULL;
	mc.to = NULL;
	spin_unlock(&mc.lock);
	mem_cgroup_end_move(from);
}

static int mem_cgroup_can_attach(struct cgroup_subsys *ss,
				struct cgroup *cgroup,
				struct task_struct *p)
{
	int ret = 0;
	struct mem_cgroup *mem = mem_cgroup_from_cont(cgroup);

	if (mem->move_charge_at_immigrate) {
		struct mm_struct *mm;
		struct mem_cgroup *from = mem_cgroup_from_task(p);

		VM_BUG_ON(from == mem);

		mm = get_task_mm(p);
		if (!mm)
			return 0;
		/* We move charges only when we move a owner of the mm */
		if (mm->owner == p) {
			VM_BUG_ON(mc.from);
			VM_BUG_ON(mc.to);
			VM_BUG_ON(mc.precharge);
			VM_BUG_ON(mc.moved_charge);
			VM_BUG_ON(mc.moved_swap);
			mem_cgroup_start_move(from);
			spin_lock(&mc.lock);
			mc.from = from;
			mc.to = mem;
			spin_unlock(&mc.lock);
			/* We set mc.moving_task later */

			ret = mem_cgroup_precharge_mc(mm);
			if (ret)
				mem_cgroup_clear_mc();
		}
		mmput(mm);
	}
	return ret;
}

static void mem_cgroup_cancel_attach(struct cgroup_subsys *ss,
				struct cgroup *cgroup,
				struct task_struct *p)
{
	mem_cgroup_clear_mc();
}

static int mem_cgroup_move_charge_pte_range(pmd_t *pmd,
				unsigned long addr, unsigned long end,
				struct mm_walk *walk)
{
	int ret = 0;
	struct vm_area_struct *vma = walk->private;
	pte_t *pte;
	spinlock_t *ptl;

	split_huge_page_pmd(walk->mm, pmd);
retry:
	pte = pte_offset_map_lock(vma->vm_mm, pmd, addr, &ptl);
	for (; addr != end; addr += PAGE_SIZE) {
		pte_t ptent = *(pte++);
		union mc_target target;
		int type;
		struct page *page;
		struct page_cgroup *pc;
		swp_entry_t ent;

		if (!mc.precharge)
			break;

		type = is_target_pte_for_mc(vma, addr, ptent, &target);
		switch (type) {
		case MC_TARGET_PAGE:
			page = target.page;
			if (isolate_lru_page(page))
				goto put;
			pc = lookup_page_cgroup(page);
			if (!mem_cgroup_move_account(page, 1, pc,
						     mc.from, mc.to, false)) {
				mc.precharge--;
				/* we uncharge from mc.from later. */
				mc.moved_charge++;
			}
			putback_lru_page(page);
put:			/* is_target_pte_for_mc() gets the page */
			put_page(page);
			break;
		case MC_TARGET_SWAP:
			ent = target.ent;
			if (!mem_cgroup_move_swap_account(ent,
						mc.from, mc.to, false)) {
				mc.precharge--;
				/* we fixup refcnts and charges later. */
				mc.moved_swap++;
			}
			break;
		default:
			break;
		}
	}
	pte_unmap_unlock(pte - 1, ptl);
	cond_resched();

	if (addr != end) {
		/*
		 * We have consumed all precharges we got in can_attach().
		 * We try charge one by one, but don't do any additional
		 * charges to mc.to if we have failed in charge once in attach()
		 * phase.
		 */
		ret = mem_cgroup_do_precharge(1);
		if (!ret)
			goto retry;
	}

	return ret;
}

static void mem_cgroup_move_charge(struct mm_struct *mm)
{
	struct vm_area_struct *vma;

	lru_add_drain_all();
retry:
	if (unlikely(!down_read_trylock(&mm->mmap_sem))) {
		/*
		 * Someone who are holding the mmap_sem might be waiting in
		 * waitq. So we cancel all extra charges, wake up all waiters,
		 * and retry. Because we cancel precharges, we might not be able
		 * to move enough charges, but moving charge is a best-effort
		 * feature anyway, so it wouldn't be a big problem.
		 */
		__mem_cgroup_clear_mc();
		cond_resched();
		goto retry;
	}
	for (vma = mm->mmap; vma; vma = vma->vm_next) {
		int ret;
		struct mm_walk mem_cgroup_move_charge_walk = {
			.pmd_entry = mem_cgroup_move_charge_pte_range,
			.mm = mm,
			.private = vma,
		};
		if (is_vm_hugetlb_page(vma))
			continue;
		ret = walk_page_range(vma->vm_start, vma->vm_end,
						&mem_cgroup_move_charge_walk);
		if (ret)
			/*
			 * means we have consumed all precharges and failed in
			 * doing additional charge. Just abandon here.
			 */
			break;
	}
	up_read(&mm->mmap_sem);
}

static void mem_cgroup_move_task(struct cgroup_subsys *ss,
				struct cgroup *cont,
				struct cgroup *old_cont,
				struct task_struct *p)
{
	struct mm_struct *mm = get_task_mm(p);

	if (mm) {
		if (mc.to)
			mem_cgroup_move_charge(mm);
		put_swap_token(mm);
		mmput(mm);
	}
	if (mc.to)
		mem_cgroup_clear_mc();
}
#else	/* !CONFIG_MMU */
static int mem_cgroup_can_attach(struct cgroup_subsys *ss,
				struct cgroup *cgroup,
				struct task_struct *p)
{
	return 0;
}
static void mem_cgroup_cancel_attach(struct cgroup_subsys *ss,
				struct cgroup *cgroup,
				struct task_struct *p)
{
}
static void mem_cgroup_move_task(struct cgroup_subsys *ss,
				struct cgroup *cont,
				struct cgroup *old_cont,
				struct task_struct *p)
{
}
#endif

struct cgroup_subsys mem_cgroup_subsys = {
	.name = "memory",
	.subsys_id = mem_cgroup_subsys_id,
	.create = mem_cgroup_create,
	.pre_destroy = mem_cgroup_pre_destroy,
	.destroy = mem_cgroup_destroy,
	.populate = mem_cgroup_populate,
	.can_attach = mem_cgroup_can_attach,
	.cancel_attach = mem_cgroup_cancel_attach,
	.attach = mem_cgroup_move_task,
	.early_init = 0,
	.use_id = 1,
};

#ifdef CONFIG_CGROUP_MEM_RES_CTLR_SWAP
static int __init enable_swap_account(char *s)
{
	/* consider enabled if no parameter or 1 is given */
	if (!strcmp(s, "1"))
		really_do_swap_account = 1;
	else if (!strcmp(s, "0"))
		really_do_swap_account = 0;
	return 1;
}
__setup("swapaccount=", enable_swap_account);

#endif<|MERGE_RESOLUTION|>--- conflicted
+++ resolved
@@ -1200,106 +1200,6 @@
 	return (active > inactive);
 }
 
-<<<<<<< HEAD
-unsigned long mem_cgroup_zone_nr_lru_pages(struct mem_cgroup *memcg,
-						struct zone *zone,
-						enum lru_list lru)
-{
-	int nid = zone_to_nid(zone);
-	int zid = zone_idx(zone);
-	struct mem_cgroup_per_zone *mz = mem_cgroup_zoneinfo(memcg, nid, zid);
-
-	return MEM_CGROUP_ZSTAT(mz, lru);
-}
-
-static unsigned long mem_cgroup_node_nr_file_lru_pages(struct mem_cgroup *memcg,
-							int nid)
-{
-	unsigned long ret;
-
-	ret = mem_cgroup_get_zonestat_node(memcg, nid, LRU_INACTIVE_FILE) +
-		mem_cgroup_get_zonestat_node(memcg, nid, LRU_ACTIVE_FILE);
-
-	return ret;
-}
-
-static unsigned long mem_cgroup_node_nr_anon_lru_pages(struct mem_cgroup *memcg,
-							int nid)
-{
-	unsigned long ret;
-
-	ret = mem_cgroup_get_zonestat_node(memcg, nid, LRU_INACTIVE_ANON) +
-		mem_cgroup_get_zonestat_node(memcg, nid, LRU_ACTIVE_ANON);
-	return ret;
-}
-
-#if MAX_NUMNODES > 1
-static unsigned long mem_cgroup_nr_file_lru_pages(struct mem_cgroup *memcg)
-{
-	u64 total = 0;
-	int nid;
-
-	for_each_node_state(nid, N_HIGH_MEMORY)
-		total += mem_cgroup_node_nr_file_lru_pages(memcg, nid);
-
-	return total;
-}
-
-static unsigned long mem_cgroup_nr_anon_lru_pages(struct mem_cgroup *memcg)
-{
-	u64 total = 0;
-	int nid;
-
-	for_each_node_state(nid, N_HIGH_MEMORY)
-		total += mem_cgroup_node_nr_anon_lru_pages(memcg, nid);
-
-	return total;
-}
-
-static unsigned long
-mem_cgroup_node_nr_unevictable_lru_pages(struct mem_cgroup *memcg, int nid)
-{
-	return mem_cgroup_get_zonestat_node(memcg, nid, LRU_UNEVICTABLE);
-}
-
-static unsigned long
-mem_cgroup_nr_unevictable_lru_pages(struct mem_cgroup *memcg)
-{
-	u64 total = 0;
-	int nid;
-
-	for_each_node_state(nid, N_HIGH_MEMORY)
-		total += mem_cgroup_node_nr_unevictable_lru_pages(memcg, nid);
-
-	return total;
-}
-
-static unsigned long mem_cgroup_node_nr_lru_pages(struct mem_cgroup *memcg,
-							int nid)
-{
-	enum lru_list l;
-	u64 total = 0;
-
-	for_each_lru(l)
-		total += mem_cgroup_get_zonestat_node(memcg, nid, l);
-
-	return total;
-}
-
-static unsigned long mem_cgroup_nr_lru_pages(struct mem_cgroup *memcg)
-{
-	u64 total = 0;
-	int nid;
-
-	for_each_node_state(nid, N_HIGH_MEMORY)
-		total += mem_cgroup_node_nr_lru_pages(memcg, nid);
-
-	return total;
-}
-#endif /* CONFIG_NUMA */
-
-=======
->>>>>>> 55f9c40f
 struct zone_reclaim_stat *mem_cgroup_get_reclaim_stat(struct mem_cgroup *memcg,
 						      struct zone *zone)
 {
@@ -1655,19 +1555,11 @@
 static bool test_mem_cgroup_node_reclaimable(struct mem_cgroup *mem,
 		int nid, bool noswap)
 {
-<<<<<<< HEAD
-	if (mem_cgroup_node_nr_file_lru_pages(mem, nid))
-		return true;
-	if (noswap || !total_swap_pages)
-		return false;
-	if (mem_cgroup_node_nr_anon_lru_pages(mem, nid))
-=======
 	if (mem_cgroup_node_nr_lru_pages(mem, nid, LRU_ALL_FILE))
 		return true;
 	if (noswap || !total_swap_pages)
 		return false;
 	if (mem_cgroup_node_nr_lru_pages(mem, nid, LRU_ALL_ANON))
->>>>>>> 55f9c40f
 		return true;
 	return false;
 
