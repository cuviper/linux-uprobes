/*
 * Procedures for maintaining information about logical memory blocks.
 *
 * Peter Bergner, IBM Corp.	June 2001.
 * Copyright (C) 2001 Peter Bergner.
 *
 *      This program is free software; you can redistribute it and/or
 *      modify it under the terms of the GNU General Public License
 *      as published by the Free Software Foundation; either version
 *      2 of the License, or (at your option) any later version.
 */

#include <linux/kernel.h>
#include <linux/slab.h>
#include <linux/init.h>
#include <linux/bitops.h>
#include <linux/poison.h>
#include <linux/pfn.h>
#include <linux/debugfs.h>
#include <linux/seq_file.h>
#include <linux/memblock.h>

struct memblock memblock __initdata_memblock;

int memblock_debug __initdata_memblock;
int memblock_can_resize __initdata_memblock;
static struct memblock_region memblock_memory_init_regions[INIT_MEMBLOCK_REGIONS + 1] __initdata_memblock;
static struct memblock_region memblock_reserved_init_regions[INIT_MEMBLOCK_REGIONS + 1] __initdata_memblock;

/* inline so we don't get a warning when pr_debug is compiled out */
static inline const char *memblock_type_name(struct memblock_type *type)
{
	if (type == &memblock.memory)
		return "memory";
	else if (type == &memblock.reserved)
		return "reserved";
	else
		return "unknown";
}

/*
 * Address comparison utilities
 */

static phys_addr_t __init_memblock memblock_align_down(phys_addr_t addr, phys_addr_t size)
{
	return addr & ~(size - 1);
}

static phys_addr_t __init_memblock memblock_align_up(phys_addr_t addr, phys_addr_t size)
{
	return (addr + (size - 1)) & ~(size - 1);
}

static unsigned long __init_memblock memblock_addrs_overlap(phys_addr_t base1, phys_addr_t size1,
				       phys_addr_t base2, phys_addr_t size2)
{
	return ((base1 < (base2 + size2)) && (base2 < (base1 + size1)));
}

static long __init_memblock memblock_addrs_adjacent(phys_addr_t base1, phys_addr_t size1,
			       phys_addr_t base2, phys_addr_t size2)
{
	if (base2 == base1 + size1)
		return 1;
	else if (base1 == base2 + size2)
		return -1;

	return 0;
}

static long __init_memblock memblock_regions_adjacent(struct memblock_type *type,
				 unsigned long r1, unsigned long r2)
{
	phys_addr_t base1 = type->regions[r1].base;
	phys_addr_t size1 = type->regions[r1].size;
	phys_addr_t base2 = type->regions[r2].base;
	phys_addr_t size2 = type->regions[r2].size;

	return memblock_addrs_adjacent(base1, size1, base2, size2);
}

long __init_memblock memblock_overlaps_region(struct memblock_type *type, phys_addr_t base, phys_addr_t size)
{
	unsigned long i;

	for (i = 0; i < type->cnt; i++) {
		phys_addr_t rgnbase = type->regions[i].base;
		phys_addr_t rgnsize = type->regions[i].size;
		if (memblock_addrs_overlap(base, size, rgnbase, rgnsize))
			break;
	}

	return (i < type->cnt) ? i : -1;
}

/*
 * Find, allocate, deallocate or reserve unreserved regions. All allocations
 * are top-down.
 */

<<<<<<< HEAD
static phys_addr_t __init memblock_find_region(phys_addr_t start, phys_addr_t end,
=======
static phys_addr_t __init_memblock memblock_find_region(phys_addr_t start, phys_addr_t end,
>>>>>>> 8e4029ee
					  phys_addr_t size, phys_addr_t align)
{
	phys_addr_t base, res_base;
	long j;

	/* In case, huge size is requested */
	if (end < size)
		return MEMBLOCK_ERROR;

	base = memblock_align_down((end - size), align);

	/* Prevent allocations returning 0 as it's also used to
	 * indicate an allocation failure
	 */
	if (start == 0)
		start = PAGE_SIZE;

	while (start <= base) {
		j = memblock_overlaps_region(&memblock.reserved, base, size);
		if (j < 0)
			return base;
		res_base = memblock.reserved.regions[j].base;
		if (res_base < size)
			break;
		base = memblock_align_down(res_base - size, align);
	}

	return MEMBLOCK_ERROR;
}

static phys_addr_t __init_memblock memblock_find_base(phys_addr_t size,
			phys_addr_t align, phys_addr_t start, phys_addr_t end)
{
	long i;

	BUG_ON(0 == size);

	size = memblock_align_up(size, align);

	/* Pump up max_addr */
	if (end == MEMBLOCK_ALLOC_ACCESSIBLE)
		end = memblock.current_limit;

	/* We do a top-down search, this tends to limit memory
	 * fragmentation by keeping early boot allocs near the
	 * top of memory
	 */
	for (i = memblock.memory.cnt - 1; i >= 0; i--) {
		phys_addr_t memblockbase = memblock.memory.regions[i].base;
		phys_addr_t memblocksize = memblock.memory.regions[i].size;
		phys_addr_t bottom, top, found;

		if (memblocksize < size)
			continue;
		if ((memblockbase + memblocksize) <= start)
			break;
		bottom = max(memblockbase, start);
		top = min(memblockbase + memblocksize, end);
		if (bottom >= top)
			continue;
		found = memblock_find_region(bottom, top, size, align);
		if (found != MEMBLOCK_ERROR)
			return found;
	}
	return MEMBLOCK_ERROR;
}

/*
 * Find a free area with specified alignment in a specific range.
 */
u64 __init_memblock memblock_find_in_range(u64 start, u64 end, u64 size, u64 align)
{
	return memblock_find_base(size, align, start, end);
}

/*
 * Free memblock.reserved.regions
 */
int __init_memblock memblock_free_reserved_regions(void)
{
	if (memblock.reserved.regions == memblock_reserved_init_regions)
		return 0;

	return memblock_free(__pa(memblock.reserved.regions),
		 sizeof(struct memblock_region) * memblock.reserved.max);
}

/*
 * Reserve memblock.reserved.regions
 */
int __init_memblock memblock_reserve_reserved_regions(void)
{
	if (memblock.reserved.regions == memblock_reserved_init_regions)
		return 0;

	return memblock_reserve(__pa(memblock.reserved.regions),
		 sizeof(struct memblock_region) * memblock.reserved.max);
}

static void __init_memblock memblock_remove_region(struct memblock_type *type, unsigned long r)
{
	unsigned long i;

	for (i = r; i < type->cnt - 1; i++) {
		type->regions[i].base = type->regions[i + 1].base;
		type->regions[i].size = type->regions[i + 1].size;
	}
	type->cnt--;
}

/* Assumption: base addr of region 1 < base addr of region 2 */
static void __init_memblock memblock_coalesce_regions(struct memblock_type *type,
		unsigned long r1, unsigned long r2)
{
	type->regions[r1].size += type->regions[r2].size;
	memblock_remove_region(type, r2);
}

/* Defined below but needed now */
static long memblock_add_region(struct memblock_type *type, phys_addr_t base, phys_addr_t size);

static int __init_memblock memblock_double_array(struct memblock_type *type)
{
	struct memblock_region *new_array, *old_array;
	phys_addr_t old_size, new_size, addr;
	int use_slab = slab_is_available();

	/* We don't allow resizing until we know about the reserved regions
	 * of memory that aren't suitable for allocation
	 */
	if (!memblock_can_resize)
		return -1;

	/* Calculate new doubled size */
	old_size = type->max * sizeof(struct memblock_region);
	new_size = old_size << 1;

	/* Try to find some space for it.
	 *
	 * WARNING: We assume that either slab_is_available() and we use it or
	 * we use MEMBLOCK for allocations. That means that this is unsafe to use
	 * when bootmem is currently active (unless bootmem itself is implemented
	 * on top of MEMBLOCK which isn't the case yet)
	 *
	 * This should however not be an issue for now, as we currently only
	 * call into MEMBLOCK while it's still active, or much later when slab is
	 * active for memory hotplug operations
	 */
	if (use_slab) {
		new_array = kmalloc(new_size, GFP_KERNEL);
		addr = new_array == NULL ? MEMBLOCK_ERROR : __pa(new_array);
	} else
		addr = memblock_find_base(new_size, sizeof(phys_addr_t), 0, MEMBLOCK_ALLOC_ACCESSIBLE);
	if (addr == MEMBLOCK_ERROR) {
		pr_err("memblock: Failed to double %s array from %ld to %ld entries !\n",
		       memblock_type_name(type), type->max, type->max * 2);
		return -1;
	}
	new_array = __va(addr);

	memblock_dbg("memblock: %s array is doubled to %ld at [%#010llx-%#010llx]",
		 memblock_type_name(type), type->max * 2, (u64)addr, (u64)addr + new_size - 1);
<<<<<<< HEAD

	/* Found space, we now need to move the array over before
	 * we add the reserved region since it may be our reserved
	 * array itself that is full.
	 */
	memcpy(new_array, type->regions, old_size);
	memset(new_array + type->max, 0, old_size);
	old_array = type->regions;
	type->regions = new_array;
	type->max <<= 1;

	/* If we use SLAB that's it, we are done */
	if (use_slab)
		return 0;

	/* Add the new reserved region now. Should not fail ! */
	BUG_ON(memblock_add_region(&memblock.reserved, addr, new_size) < 0);

=======

	/* Found space, we now need to move the array over before
	 * we add the reserved region since it may be our reserved
	 * array itself that is full.
	 */
	memcpy(new_array, type->regions, old_size);
	memset(new_array + type->max, 0, old_size);
	old_array = type->regions;
	type->regions = new_array;
	type->max <<= 1;

	/* If we use SLAB that's it, we are done */
	if (use_slab)
		return 0;

	/* Add the new reserved region now. Should not fail ! */
	BUG_ON(memblock_add_region(&memblock.reserved, addr, new_size) < 0);

>>>>>>> 8e4029ee
	/* If the array wasn't our static init one, then free it. We only do
	 * that before SLAB is available as later on, we don't know whether
	 * to use kfree or free_bootmem_pages(). Shouldn't be a big deal
	 * anyways
	 */
	if (old_array != memblock_memory_init_regions &&
	    old_array != memblock_reserved_init_regions)
		memblock_free(__pa(old_array), old_size);

	return 0;
<<<<<<< HEAD
}

extern int __init_memblock __weak memblock_memory_can_coalesce(phys_addr_t addr1, phys_addr_t size1,
					  phys_addr_t addr2, phys_addr_t size2)
{
	return 1;
}

=======
}

extern int __init_memblock __weak memblock_memory_can_coalesce(phys_addr_t addr1, phys_addr_t size1,
					  phys_addr_t addr2, phys_addr_t size2)
{
	return 1;
}

>>>>>>> 8e4029ee
static long __init_memblock memblock_add_region(struct memblock_type *type, phys_addr_t base, phys_addr_t size)
{
	unsigned long coalesced = 0;
	long adjacent, i;

	if ((type->cnt == 1) && (type->regions[0].size == 0)) {
		type->regions[0].base = base;
		type->regions[0].size = size;
		return 0;
	}

	/* First try and coalesce this MEMBLOCK with another. */
	for (i = 0; i < type->cnt; i++) {
		phys_addr_t rgnbase = type->regions[i].base;
		phys_addr_t rgnsize = type->regions[i].size;

		if ((rgnbase == base) && (rgnsize == size))
			/* Already have this region, so we're done */
			return 0;

		adjacent = memblock_addrs_adjacent(base, size, rgnbase, rgnsize);
		/* Check if arch allows coalescing */
		if (adjacent != 0 && type == &memblock.memory &&
		    !memblock_memory_can_coalesce(base, size, rgnbase, rgnsize))
			break;
		if (adjacent > 0) {
			type->regions[i].base -= size;
			type->regions[i].size += size;
			coalesced++;
			break;
		} else if (adjacent < 0) {
			type->regions[i].size += size;
			coalesced++;
			break;
		}
	}

	/* If we plugged a hole, we may want to also coalesce with the
	 * next region
	 */
	if ((i < type->cnt - 1) && memblock_regions_adjacent(type, i, i+1) &&
	    ((type != &memblock.memory || memblock_memory_can_coalesce(type->regions[i].base,
							     type->regions[i].size,
							     type->regions[i+1].base,
							     type->regions[i+1].size)))) {
		memblock_coalesce_regions(type, i, i+1);
		coalesced++;
	}

	if (coalesced)
		return coalesced;

	/* If we are out of space, we fail. It's too late to resize the array
	 * but then this shouldn't have happened in the first place.
	 */
	if (WARN_ON(type->cnt >= type->max))
		return -1;

	/* Couldn't coalesce the MEMBLOCK, so add it to the sorted table. */
	for (i = type->cnt - 1; i >= 0; i--) {
		if (base < type->regions[i].base) {
			type->regions[i+1].base = type->regions[i].base;
			type->regions[i+1].size = type->regions[i].size;
		} else {
			type->regions[i+1].base = base;
			type->regions[i+1].size = size;
			break;
		}
	}

	if (base < type->regions[0].base) {
		type->regions[0].base = base;
		type->regions[0].size = size;
	}
	type->cnt++;

	/* The array is full ? Try to resize it. If that fails, we undo
	 * our allocation and return an error
	 */
	if (type->cnt == type->max && memblock_double_array(type)) {
		type->cnt--;
		return -1;
	}

	return 0;
}

long __init_memblock memblock_add(phys_addr_t base, phys_addr_t size)
{
	return memblock_add_region(&memblock.memory, base, size);

}

static long __init_memblock __memblock_remove(struct memblock_type *type, phys_addr_t base, phys_addr_t size)
{
	phys_addr_t rgnbegin, rgnend;
	phys_addr_t end = base + size;
	int i;

	rgnbegin = rgnend = 0; /* supress gcc warnings */

	/* Find the region where (base, size) belongs to */
	for (i=0; i < type->cnt; i++) {
		rgnbegin = type->regions[i].base;
		rgnend = rgnbegin + type->regions[i].size;

		if ((rgnbegin <= base) && (end <= rgnend))
			break;
	}

	/* Didn't find the region */
	if (i == type->cnt)
		return -1;

	/* Check to see if we are removing entire region */
	if ((rgnbegin == base) && (rgnend == end)) {
		memblock_remove_region(type, i);
		return 0;
	}

	/* Check to see if region is matching at the front */
	if (rgnbegin == base) {
		type->regions[i].base = end;
		type->regions[i].size -= size;
		return 0;
	}

	/* Check to see if the region is matching at the end */
	if (rgnend == end) {
		type->regions[i].size -= size;
		return 0;
	}

	/*
	 * We need to split the entry -  adjust the current one to the
	 * beginging of the hole and add the region after hole.
	 */
	type->regions[i].size = base - type->regions[i].base;
	return memblock_add_region(type, end, rgnend - end);
}

long __init_memblock memblock_remove(phys_addr_t base, phys_addr_t size)
{
	return __memblock_remove(&memblock.memory, base, size);
}

long __init_memblock memblock_free(phys_addr_t base, phys_addr_t size)
{
	return __memblock_remove(&memblock.reserved, base, size);
}

long __init_memblock memblock_reserve(phys_addr_t base, phys_addr_t size)
{
	struct memblock_type *_rgn = &memblock.reserved;

	BUG_ON(0 == size);

	return memblock_add_region(_rgn, base, size);
}

phys_addr_t __init __memblock_alloc_base(phys_addr_t size, phys_addr_t align, phys_addr_t max_addr)
{
	phys_addr_t found;

	/* We align the size to limit fragmentation. Without this, a lot of
	 * small allocs quickly eat up the whole reserve array on sparc
	 */
	size = memblock_align_up(size, align);
<<<<<<< HEAD

	found = memblock_find_base(size, align, 0, max_addr);
	if (found != MEMBLOCK_ERROR &&
	    memblock_add_region(&memblock.reserved, found, size) >= 0)
		return found;

=======

	found = memblock_find_base(size, align, 0, max_addr);
	if (found != MEMBLOCK_ERROR &&
	    memblock_add_region(&memblock.reserved, found, size) >= 0)
		return found;

>>>>>>> 8e4029ee
	return 0;
}

phys_addr_t __init memblock_alloc_base(phys_addr_t size, phys_addr_t align, phys_addr_t max_addr)
{
	phys_addr_t alloc;

	alloc = __memblock_alloc_base(size, align, max_addr);

	if (alloc == 0)
		panic("ERROR: Failed to allocate 0x%llx bytes below 0x%llx.\n",
		      (unsigned long long) size, (unsigned long long) max_addr);

	return alloc;
}

phys_addr_t __init memblock_alloc(phys_addr_t size, phys_addr_t align)
{
	return memblock_alloc_base(size, align, MEMBLOCK_ALLOC_ACCESSIBLE);
}


/*
 * Additional node-local allocators. Search for node memory is bottom up
 * and walks memblock regions within that node bottom-up as well, but allocation
 * within an memblock region is top-down. XXX I plan to fix that at some stage
 *
 * WARNING: Only available after early_node_map[] has been populated,
 * on some architectures, that is after all the calls to add_active_range()
 * have been done to populate it.
 */

phys_addr_t __weak __init memblock_nid_range(phys_addr_t start, phys_addr_t end, int *nid)
{
#ifdef CONFIG_ARCH_POPULATES_NODE_MAP
	/*
	 * This code originates from sparc which really wants use to walk by addresses
	 * and returns the nid. This is not very convenient for early_pfn_map[] users
	 * as the map isn't sorted yet, and it really wants to be walked by nid.
	 *
	 * For now, I implement the inefficient method below which walks the early
	 * map multiple times. Eventually we may want to use an ARCH config option
	 * to implement a completely different method for both case.
	 */
	unsigned long start_pfn, end_pfn;
	int i;

	for (i = 0; i < MAX_NUMNODES; i++) {
		get_pfn_range_for_nid(i, &start_pfn, &end_pfn);
		if (start < PFN_PHYS(start_pfn) || start >= PFN_PHYS(end_pfn))
			continue;
		*nid = i;
		return min(end, PFN_PHYS(end_pfn));
	}
#endif
	*nid = 0;

	return end;
}

static phys_addr_t __init memblock_alloc_nid_region(struct memblock_region *mp,
					       phys_addr_t size,
					       phys_addr_t align, int nid)
{
	phys_addr_t start, end;

	start = mp->base;
	end = start + mp->size;

	start = memblock_align_up(start, align);
	while (start < end) {
		phys_addr_t this_end;
		int this_nid;

		this_end = memblock_nid_range(start, end, &this_nid);
		if (this_nid == nid) {
			phys_addr_t ret = memblock_find_region(start, this_end, size, align);
			if (ret != MEMBLOCK_ERROR &&
			    memblock_add_region(&memblock.reserved, ret, size) >= 0)
				return ret;
		}
		start = this_end;
	}

	return MEMBLOCK_ERROR;
}

phys_addr_t __init memblock_alloc_nid(phys_addr_t size, phys_addr_t align, int nid)
{
	struct memblock_type *mem = &memblock.memory;
	int i;

	BUG_ON(0 == size);

	/* We align the size to limit fragmentation. Without this, a lot of
	 * small allocs quickly eat up the whole reserve array on sparc
	 */
	size = memblock_align_up(size, align);

	/* We do a bottom-up search for a region with the right
	 * nid since that's easier considering how memblock_nid_range()
	 * works
	 */
	for (i = 0; i < mem->cnt; i++) {
		phys_addr_t ret = memblock_alloc_nid_region(&mem->regions[i],
					       size, align, nid);
		if (ret != MEMBLOCK_ERROR)
			return ret;
	}

	return 0;
}

phys_addr_t __init memblock_alloc_try_nid(phys_addr_t size, phys_addr_t align, int nid)
{
	phys_addr_t res = memblock_alloc_nid(size, align, nid);

	if (res)
		return res;
	return memblock_alloc_base(size, align, MEMBLOCK_ALLOC_ANYWHERE);
}


/*
 * Remaining API functions
 */

/* You must call memblock_analyze() before this. */
phys_addr_t __init memblock_phys_mem_size(void)
{
	return memblock.memory_size;
}

phys_addr_t __init_memblock memblock_end_of_DRAM(void)
{
	int idx = memblock.memory.cnt - 1;

	return (memblock.memory.regions[idx].base + memblock.memory.regions[idx].size);
}

/* You must call memblock_analyze() after this. */
void __init memblock_enforce_memory_limit(phys_addr_t memory_limit)
{
	unsigned long i;
	phys_addr_t limit;
	struct memblock_region *p;

	if (!memory_limit)
		return;

	/* Truncate the memblock regions to satisfy the memory limit. */
	limit = memory_limit;
	for (i = 0; i < memblock.memory.cnt; i++) {
		if (limit > memblock.memory.regions[i].size) {
			limit -= memblock.memory.regions[i].size;
			continue;
		}

		memblock.memory.regions[i].size = limit;
		memblock.memory.cnt = i + 1;
		break;
	}

	memory_limit = memblock_end_of_DRAM();

	/* And truncate any reserves above the limit also. */
	for (i = 0; i < memblock.reserved.cnt; i++) {
		p = &memblock.reserved.regions[i];

		if (p->base > memory_limit)
			p->size = 0;
		else if ((p->base + p->size) > memory_limit)
			p->size = memory_limit - p->base;

		if (p->size == 0) {
			memblock_remove_region(&memblock.reserved, i);
			i--;
		}
	}
}

<<<<<<< HEAD
static int memblock_search(struct memblock_type *type, phys_addr_t addr)
=======
static int __init_memblock memblock_search(struct memblock_type *type, phys_addr_t addr)
>>>>>>> 8e4029ee
{
	unsigned int left = 0, right = type->cnt;

	do {
		unsigned int mid = (right + left) / 2;

		if (addr < type->regions[mid].base)
			right = mid;
		else if (addr >= (type->regions[mid].base +
				  type->regions[mid].size))
			left = mid + 1;
		else
			return mid;
	} while (left < right);
	return -1;
}

int __init memblock_is_reserved(phys_addr_t addr)
{
	return memblock_search(&memblock.reserved, addr) != -1;
}

int __init_memblock memblock_is_memory(phys_addr_t addr)
{
	return memblock_search(&memblock.memory, addr) != -1;
}

int __init_memblock memblock_is_region_memory(phys_addr_t base, phys_addr_t size)
{
	int idx = memblock_search(&memblock.reserved, base);

	if (idx == -1)
		return 0;
	return memblock.reserved.regions[idx].base <= base &&
		(memblock.reserved.regions[idx].base +
		 memblock.reserved.regions[idx].size) >= (base + size);
}

int __init_memblock memblock_is_region_reserved(phys_addr_t base, phys_addr_t size)
{
	return memblock_overlaps_region(&memblock.reserved, base, size) >= 0;
}


void __init_memblock memblock_set_current_limit(phys_addr_t limit)
{
	memblock.current_limit = limit;
}

static void __init_memblock memblock_dump(struct memblock_type *region, char *name)
{
	unsigned long long base, size;
	int i;

	pr_info(" %s.cnt  = 0x%lx\n", name, region->cnt);

	for (i = 0; i < region->cnt; i++) {
		base = region->regions[i].base;
		size = region->regions[i].size;

		pr_info(" %s[%#x]\t[%#016llx-%#016llx], %#llx bytes\n",
		    name, i, base, base + size - 1, size);
	}
}

void __init_memblock memblock_dump_all(void)
{
	if (!memblock_debug)
		return;

	pr_info("MEMBLOCK configuration:\n");
	pr_info(" memory size = 0x%llx\n", (unsigned long long)memblock.memory_size);

	memblock_dump(&memblock.memory, "memory");
	memblock_dump(&memblock.reserved, "reserved");
}

void __init memblock_analyze(void)
{
	int i;

	/* Check marker in the unused last array entry */
	WARN_ON(memblock_memory_init_regions[INIT_MEMBLOCK_REGIONS].base
		!= (phys_addr_t)RED_INACTIVE);
	WARN_ON(memblock_reserved_init_regions[INIT_MEMBLOCK_REGIONS].base
		!= (phys_addr_t)RED_INACTIVE);

	memblock.memory_size = 0;

	for (i = 0; i < memblock.memory.cnt; i++)
		memblock.memory_size += memblock.memory.regions[i].size;

	/* We allow resizing from there */
	memblock_can_resize = 1;
}

void __init memblock_init(void)
{
<<<<<<< HEAD
=======
	static int init_done __initdata = 0;

	if (init_done)
		return;
	init_done = 1;

>>>>>>> 8e4029ee
	/* Hookup the initial arrays */
	memblock.memory.regions	= memblock_memory_init_regions;
	memblock.memory.max		= INIT_MEMBLOCK_REGIONS;
	memblock.reserved.regions	= memblock_reserved_init_regions;
	memblock.reserved.max	= INIT_MEMBLOCK_REGIONS;

	/* Write a marker in the unused last array entry */
	memblock.memory.regions[INIT_MEMBLOCK_REGIONS].base = (phys_addr_t)RED_INACTIVE;
	memblock.reserved.regions[INIT_MEMBLOCK_REGIONS].base = (phys_addr_t)RED_INACTIVE;

	/* Create a dummy zero size MEMBLOCK which will get coalesced away later.
	 * This simplifies the memblock_add() code below...
	 */
	memblock.memory.regions[0].base = 0;
	memblock.memory.regions[0].size = 0;
	memblock.memory.cnt = 1;

	/* Ditto. */
	memblock.reserved.regions[0].base = 0;
	memblock.reserved.regions[0].size = 0;
	memblock.reserved.cnt = 1;

	memblock.current_limit = MEMBLOCK_ALLOC_ANYWHERE;
}

static int __init early_memblock(char *p)
{
	if (p && strstr(p, "debug"))
		memblock_debug = 1;
	return 0;
}
early_param("memblock", early_memblock);

#if defined(CONFIG_DEBUG_FS) && !defined(ARCH_DISCARD_MEMBLOCK)

static int memblock_debug_show(struct seq_file *m, void *private)
{
	struct memblock_type *type = m->private;
	struct memblock_region *reg;
	int i;

	for (i = 0; i < type->cnt; i++) {
		reg = &type->regions[i];
		seq_printf(m, "%4d: ", i);
		if (sizeof(phys_addr_t) == 4)
			seq_printf(m, "0x%08lx..0x%08lx\n",
				   (unsigned long)reg->base,
				   (unsigned long)(reg->base + reg->size - 1));
		else
			seq_printf(m, "0x%016llx..0x%016llx\n",
				   (unsigned long long)reg->base,
				   (unsigned long long)(reg->base + reg->size - 1));

	}
	return 0;
}

static int memblock_debug_open(struct inode *inode, struct file *file)
{
	return single_open(file, memblock_debug_show, inode->i_private);
}

static const struct file_operations memblock_debug_fops = {
	.open = memblock_debug_open,
	.read = seq_read,
	.llseek = seq_lseek,
	.release = single_release,
};

static int __init memblock_init_debugfs(void)
{
	struct dentry *root = debugfs_create_dir("memblock", NULL);
	if (!root)
		return -ENXIO;
	debugfs_create_file("memory", S_IRUGO, root, &memblock.memory, &memblock_debug_fops);
	debugfs_create_file("reserved", S_IRUGO, root, &memblock.reserved, &memblock_debug_fops);

	return 0;
}
__initcall(memblock_init_debugfs);

#endif /* CONFIG_DEBUG_FS */<|MERGE_RESOLUTION|>--- conflicted
+++ resolved
@@ -99,11 +99,7 @@
  * are top-down.
  */
 
-<<<<<<< HEAD
-static phys_addr_t __init memblock_find_region(phys_addr_t start, phys_addr_t end,
-=======
 static phys_addr_t __init_memblock memblock_find_region(phys_addr_t start, phys_addr_t end,
->>>>>>> 8e4029ee
 					  phys_addr_t size, phys_addr_t align)
 {
 	phys_addr_t base, res_base;
@@ -266,7 +262,6 @@
 
 	memblock_dbg("memblock: %s array is doubled to %ld at [%#010llx-%#010llx]",
 		 memblock_type_name(type), type->max * 2, (u64)addr, (u64)addr + new_size - 1);
-<<<<<<< HEAD
 
 	/* Found space, we now need to move the array over before
 	 * we add the reserved region since it may be our reserved
@@ -285,26 +280,6 @@
 	/* Add the new reserved region now. Should not fail ! */
 	BUG_ON(memblock_add_region(&memblock.reserved, addr, new_size) < 0);
 
-=======
-
-	/* Found space, we now need to move the array over before
-	 * we add the reserved region since it may be our reserved
-	 * array itself that is full.
-	 */
-	memcpy(new_array, type->regions, old_size);
-	memset(new_array + type->max, 0, old_size);
-	old_array = type->regions;
-	type->regions = new_array;
-	type->max <<= 1;
-
-	/* If we use SLAB that's it, we are done */
-	if (use_slab)
-		return 0;
-
-	/* Add the new reserved region now. Should not fail ! */
-	BUG_ON(memblock_add_region(&memblock.reserved, addr, new_size) < 0);
-
->>>>>>> 8e4029ee
 	/* If the array wasn't our static init one, then free it. We only do
 	 * that before SLAB is available as later on, we don't know whether
 	 * to use kfree or free_bootmem_pages(). Shouldn't be a big deal
@@ -315,7 +290,6 @@
 		memblock_free(__pa(old_array), old_size);
 
 	return 0;
-<<<<<<< HEAD
 }
 
 extern int __init_memblock __weak memblock_memory_can_coalesce(phys_addr_t addr1, phys_addr_t size1,
@@ -324,16 +298,6 @@
 	return 1;
 }
 
-=======
-}
-
-extern int __init_memblock __weak memblock_memory_can_coalesce(phys_addr_t addr1, phys_addr_t size1,
-					  phys_addr_t addr2, phys_addr_t size2)
-{
-	return 1;
-}
-
->>>>>>> 8e4029ee
 static long __init_memblock memblock_add_region(struct memblock_type *type, phys_addr_t base, phys_addr_t size)
 {
 	unsigned long coalesced = 0;
@@ -502,21 +466,12 @@
 	 * small allocs quickly eat up the whole reserve array on sparc
 	 */
 	size = memblock_align_up(size, align);
-<<<<<<< HEAD
 
 	found = memblock_find_base(size, align, 0, max_addr);
 	if (found != MEMBLOCK_ERROR &&
 	    memblock_add_region(&memblock.reserved, found, size) >= 0)
 		return found;
 
-=======
-
-	found = memblock_find_base(size, align, 0, max_addr);
-	if (found != MEMBLOCK_ERROR &&
-	    memblock_add_region(&memblock.reserved, found, size) >= 0)
-		return found;
-
->>>>>>> 8e4029ee
 	return 0;
 }
 
@@ -698,11 +653,7 @@
 	}
 }
 
-<<<<<<< HEAD
-static int memblock_search(struct memblock_type *type, phys_addr_t addr)
-=======
 static int __init_memblock memblock_search(struct memblock_type *type, phys_addr_t addr)
->>>>>>> 8e4029ee
 {
 	unsigned int left = 0, right = type->cnt;
 
@@ -801,15 +752,12 @@
 
 void __init memblock_init(void)
 {
-<<<<<<< HEAD
-=======
 	static int init_done __initdata = 0;
 
 	if (init_done)
 		return;
 	init_done = 1;
 
->>>>>>> 8e4029ee
 	/* Hookup the initial arrays */
 	memblock.memory.regions	= memblock_memory_init_regions;
 	memblock.memory.max		= INIT_MEMBLOCK_REGIONS;
