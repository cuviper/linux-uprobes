--- conflicted
+++ resolved
@@ -2298,16 +2298,12 @@
 		return;
 
 	if (unlikely(curr->hardirqs_enabled)) {
-<<<<<<< HEAD
-		debug_atomic_inc(redundant_hardirqs_on);
-=======
 		/*
 		 * Neither irq nor preemption are disabled here
 		 * so this is racy by nature but loosing one hit
 		 * in a stat is not a big deal.
 		 */
 		__debug_atomic_inc(redundant_hardirqs_on);
->>>>>>> 54d47a2b
 		return;
 	}
 	/* we'll do an OFF -> ON transition: */
