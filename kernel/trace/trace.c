--- conflicted
+++ resolved
@@ -1327,13 +1327,6 @@
 
 	entry->size = trace.nr_entries;
 
-<<<<<<< HEAD
-	if (regs)
-		save_stack_trace_regs(regs, &trace);
-	else
-		save_stack_trace(&trace);
-=======
->>>>>>> 40bcea7b
 	if (!filter_check_discard(call, entry, buffer, event))
 		ring_buffer_unlock_commit(buffer, event);
 
@@ -1343,15 +1336,6 @@
 	__get_cpu_var(ftrace_stack_reserve)--;
 	preempt_enable_notrace();
 
-}
-
-void ftrace_trace_stack_regs(struct ring_buffer *buffer, unsigned long flags,
-			     int skip, int pc, struct pt_regs *regs)
-{
-	if (!(trace_flags & TRACE_ITER_STACKTRACE))
-		return;
-
-	__ftrace_trace_stack(buffer, flags, skip, pc, regs);
 }
 
 void ftrace_trace_stack_regs(struct ring_buffer *buffer, unsigned long flags,
