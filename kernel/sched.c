/*
 *  kernel/sched.c
 *
 *  Kernel scheduler and related syscalls
 *
 *  Copyright (C) 1991-2002  Linus Torvalds
 *
 *  1996-12-23  Modified by Dave Grothe to fix bugs in semaphores and
 *		make semaphores SMP safe
 *  1998-11-19	Implemented schedule_timeout() and related stuff
 *		by Andrea Arcangeli
 *  2002-01-04	New ultra-scalable O(1) scheduler by Ingo Molnar:
 *		hybrid priority-list and round-robin design with
 *		an array-switch method of distributing timeslices
 *		and per-CPU runqueues.  Cleanups and useful suggestions
 *		by Davide Libenzi, preemptible kernel bits by Robert Love.
 *  2003-09-03	Interactivity tuning by Con Kolivas.
 *  2004-04-02	Scheduler domains code by Nick Piggin
 *  2007-04-15  Work begun on replacing all interactivity tuning with a
 *              fair scheduling design by Con Kolivas.
 *  2007-05-05  Load balancing (smp-nice) and other improvements
 *              by Peter Williams
 *  2007-05-06  Interactivity improvements to CFS by Mike Galbraith
 *  2007-07-01  Group scheduling enhancements by Srivatsa Vaddagiri
 *  2007-11-29  RT balancing improvements by Steven Rostedt, Gregory Haskins,
 *              Thomas Gleixner, Mike Kravetz
 */

#include <linux/mm.h>
#include <linux/module.h>
#include <linux/nmi.h>
#include <linux/init.h>
#include <linux/uaccess.h>
#include <linux/highmem.h>
#include <linux/smp_lock.h>
#include <asm/mmu_context.h>
#include <linux/interrupt.h>
#include <linux/capability.h>
#include <linux/completion.h>
#include <linux/kernel_stat.h>
#include <linux/debug_locks.h>
#include <linux/perf_event.h>
#include <linux/security.h>
#include <linux/notifier.h>
#include <linux/profile.h>
#include <linux/freezer.h>
#include <linux/vmalloc.h>
#include <linux/blkdev.h>
#include <linux/delay.h>
#include <linux/pid_namespace.h>
#include <linux/smp.h>
#include <linux/threads.h>
#include <linux/timer.h>
#include <linux/rcupdate.h>
#include <linux/cpu.h>
#include <linux/cpuset.h>
#include <linux/percpu.h>
#include <linux/proc_fs.h>
#include <linux/seq_file.h>
#include <linux/stop_machine.h>
#include <linux/sysctl.h>
#include <linux/syscalls.h>
#include <linux/times.h>
#include <linux/tsacct_kern.h>
#include <linux/kprobes.h>
#include <linux/delayacct.h>
#include <linux/unistd.h>
#include <linux/pagemap.h>
#include <linux/hrtimer.h>
#include <linux/tick.h>
#include <linux/debugfs.h>
#include <linux/ctype.h>
#include <linux/ftrace.h>
#include <linux/slab.h>

#include <asm/tlb.h>
#include <asm/irq_regs.h>
#include <asm/mutex.h>

#include "sched_cpupri.h"
#include "workqueue_sched.h"
#include "sched_autogroup.h"

#define CREATE_TRACE_POINTS
#include <trace/events/sched.h>

/*
 * Convert user-nice values [ -20 ... 0 ... 19 ]
 * to static priority [ MAX_RT_PRIO..MAX_PRIO-1 ],
 * and back.
 */
#define NICE_TO_PRIO(nice)	(MAX_RT_PRIO + (nice) + 20)
#define PRIO_TO_NICE(prio)	((prio) - MAX_RT_PRIO - 20)
#define TASK_NICE(p)		PRIO_TO_NICE((p)->static_prio)

/*
 * 'User priority' is the nice value converted to something we
 * can work with better when scaling various scheduler parameters,
 * it's a [ 0 ... 39 ] range.
 */
#define USER_PRIO(p)		((p)-MAX_RT_PRIO)
#define TASK_USER_PRIO(p)	USER_PRIO((p)->static_prio)
#define MAX_USER_PRIO		(USER_PRIO(MAX_PRIO))

/*
 * Helpers for converting nanosecond timing to jiffy resolution
 */
#define NS_TO_JIFFIES(TIME)	((unsigned long)(TIME) / (NSEC_PER_SEC / HZ))

#define NICE_0_LOAD		SCHED_LOAD_SCALE
#define NICE_0_SHIFT		SCHED_LOAD_SHIFT

/*
 * These are the 'tuning knobs' of the scheduler:
 *
 * default timeslice is 100 msecs (used only for SCHED_RR tasks).
 * Timeslices get refilled after they expire.
 */
#define DEF_TIMESLICE		(100 * HZ / 1000)

/*
 * single value that denotes runtime == period, ie unlimited time.
 */
#define RUNTIME_INF	((u64)~0ULL)

static inline int rt_policy(int policy)
{
	if (unlikely(policy == SCHED_FIFO || policy == SCHED_RR))
		return 1;
	return 0;
}

static inline int task_has_rt_policy(struct task_struct *p)
{
	return rt_policy(p->policy);
}

/*
 * This is the priority-queue data structure of the RT scheduling class:
 */
struct rt_prio_array {
	DECLARE_BITMAP(bitmap, MAX_RT_PRIO+1); /* include 1 bit for delimiter */
	struct list_head queue[MAX_RT_PRIO];
};

struct rt_bandwidth {
	/* nests inside the rq lock: */
	raw_spinlock_t		rt_runtime_lock;
	ktime_t			rt_period;
	u64			rt_runtime;
	struct hrtimer		rt_period_timer;
};

static struct rt_bandwidth def_rt_bandwidth;

static int do_sched_rt_period_timer(struct rt_bandwidth *rt_b, int overrun);

static enum hrtimer_restart sched_rt_period_timer(struct hrtimer *timer)
{
	struct rt_bandwidth *rt_b =
		container_of(timer, struct rt_bandwidth, rt_period_timer);
	ktime_t now;
	int overrun;
	int idle = 0;

	for (;;) {
		now = hrtimer_cb_get_time(timer);
		overrun = hrtimer_forward(timer, now, rt_b->rt_period);

		if (!overrun)
			break;

		idle = do_sched_rt_period_timer(rt_b, overrun);
	}

	return idle ? HRTIMER_NORESTART : HRTIMER_RESTART;
}

static
void init_rt_bandwidth(struct rt_bandwidth *rt_b, u64 period, u64 runtime)
{
	rt_b->rt_period = ns_to_ktime(period);
	rt_b->rt_runtime = runtime;

	raw_spin_lock_init(&rt_b->rt_runtime_lock);

	hrtimer_init(&rt_b->rt_period_timer,
			CLOCK_MONOTONIC, HRTIMER_MODE_REL);
	rt_b->rt_period_timer.function = sched_rt_period_timer;
}

static inline int rt_bandwidth_enabled(void)
{
	return sysctl_sched_rt_runtime >= 0;
}

static void start_rt_bandwidth(struct rt_bandwidth *rt_b)
{
	ktime_t now;

	if (!rt_bandwidth_enabled() || rt_b->rt_runtime == RUNTIME_INF)
		return;

	if (hrtimer_active(&rt_b->rt_period_timer))
		return;

	raw_spin_lock(&rt_b->rt_runtime_lock);
	for (;;) {
		unsigned long delta;
		ktime_t soft, hard;

		if (hrtimer_active(&rt_b->rt_period_timer))
			break;

		now = hrtimer_cb_get_time(&rt_b->rt_period_timer);
		hrtimer_forward(&rt_b->rt_period_timer, now, rt_b->rt_period);

		soft = hrtimer_get_softexpires(&rt_b->rt_period_timer);
		hard = hrtimer_get_expires(&rt_b->rt_period_timer);
		delta = ktime_to_ns(ktime_sub(hard, soft));
		__hrtimer_start_range_ns(&rt_b->rt_period_timer, soft, delta,
				HRTIMER_MODE_ABS_PINNED, 0);
	}
	raw_spin_unlock(&rt_b->rt_runtime_lock);
}

#ifdef CONFIG_RT_GROUP_SCHED
static void destroy_rt_bandwidth(struct rt_bandwidth *rt_b)
{
	hrtimer_cancel(&rt_b->rt_period_timer);
}
#endif

/*
 * sched_domains_mutex serializes calls to arch_init_sched_domains,
 * detach_destroy_domains and partition_sched_domains.
 */
static DEFINE_MUTEX(sched_domains_mutex);

#ifdef CONFIG_CGROUP_SCHED

#include <linux/cgroup.h>

struct cfs_rq;

static LIST_HEAD(task_groups);

/* task group related information */
struct task_group {
	struct cgroup_subsys_state css;

#ifdef CONFIG_FAIR_GROUP_SCHED
	/* schedulable entities of this group on each cpu */
	struct sched_entity **se;
	/* runqueue "owned" by this group on each cpu */
	struct cfs_rq **cfs_rq;
	unsigned long shares;

	atomic_t load_weight;
#endif

#ifdef CONFIG_RT_GROUP_SCHED
	struct sched_rt_entity **rt_se;
	struct rt_rq **rt_rq;

	struct rt_bandwidth rt_bandwidth;
#endif

	struct rcu_head rcu;
	struct list_head list;

	struct task_group *parent;
	struct list_head siblings;
	struct list_head children;

#ifdef CONFIG_SCHED_AUTOGROUP
	struct autogroup *autogroup;
#endif
};

/* task_group_lock serializes the addition/removal of task groups */
static DEFINE_SPINLOCK(task_group_lock);

#ifdef CONFIG_FAIR_GROUP_SCHED

# define ROOT_TASK_GROUP_LOAD	NICE_0_LOAD

/*
 * A weight of 0 or 1 can cause arithmetics problems.
 * A weight of a cfs_rq is the sum of weights of which entities
 * are queued on this cfs_rq, so a weight of a entity should not be
 * too large, so as the shares value of a task group.
 * (The default weight is 1024 - so there's no practical
 *  limitation from this.)
 */
#define MIN_SHARES	2
#define MAX_SHARES	(1UL << 18)

static int root_task_group_load = ROOT_TASK_GROUP_LOAD;
#endif

/* Default task group.
 *	Every task in system belong to this group at bootup.
 */
struct task_group root_task_group;

#endif	/* CONFIG_CGROUP_SCHED */

/* CFS-related fields in a runqueue */
struct cfs_rq {
	struct load_weight load;
	unsigned long nr_running;

	u64 exec_clock;
	u64 min_vruntime;

	struct rb_root tasks_timeline;
	struct rb_node *rb_leftmost;

	struct list_head tasks;
	struct list_head *balance_iterator;

	/*
	 * 'curr' points to currently running entity on this cfs_rq.
	 * It is set to NULL otherwise (i.e when none are currently running).
	 */
	struct sched_entity *curr, *next, *last, *skip;

	unsigned int nr_spread_over;

#ifdef CONFIG_FAIR_GROUP_SCHED
	struct rq *rq;	/* cpu runqueue to which this cfs_rq is attached */

	/*
	 * leaf cfs_rqs are those that hold tasks (lowest schedulable entity in
	 * a hierarchy). Non-leaf lrqs hold other higher schedulable entities
	 * (like users, containers etc.)
	 *
	 * leaf_cfs_rq_list ties together list of leaf cfs_rq's in a cpu. This
	 * list is used during load balance.
	 */
	int on_list;
	struct list_head leaf_cfs_rq_list;
	struct task_group *tg;	/* group that "owns" this runqueue */

#ifdef CONFIG_SMP
	/*
	 * the part of load.weight contributed by tasks
	 */
	unsigned long task_weight;

	/*
	 *   h_load = weight * f(tg)
	 *
	 * Where f(tg) is the recursive weight fraction assigned to
	 * this group.
	 */
	unsigned long h_load;

	/*
	 * Maintaining per-cpu shares distribution for group scheduling
	 *
	 * load_stamp is the last time we updated the load average
	 * load_last is the last time we updated the load average and saw load
	 * load_unacc_exec_time is currently unaccounted execution time
	 */
	u64 load_avg;
	u64 load_period;
	u64 load_stamp, load_last, load_unacc_exec_time;

	unsigned long load_contribution;
#endif
#endif
};

/* Real-Time classes' related field in a runqueue: */
struct rt_rq {
	struct rt_prio_array active;
	unsigned long rt_nr_running;
#if defined CONFIG_SMP || defined CONFIG_RT_GROUP_SCHED
	struct {
		int curr; /* highest queued rt task prio */
#ifdef CONFIG_SMP
		int next; /* next highest */
#endif
	} highest_prio;
#endif
#ifdef CONFIG_SMP
	unsigned long rt_nr_migratory;
	unsigned long rt_nr_total;
	int overloaded;
	struct plist_head pushable_tasks;
#endif
	int rt_throttled;
	u64 rt_time;
	u64 rt_runtime;
	/* Nests inside the rq lock: */
	raw_spinlock_t rt_runtime_lock;

#ifdef CONFIG_RT_GROUP_SCHED
	unsigned long rt_nr_boosted;

	struct rq *rq;
	struct list_head leaf_rt_rq_list;
	struct task_group *tg;
#endif
};

#ifdef CONFIG_SMP

/*
 * We add the notion of a root-domain which will be used to define per-domain
 * variables. Each exclusive cpuset essentially defines an island domain by
 * fully partitioning the member cpus from any other cpuset. Whenever a new
 * exclusive cpuset is created, we also create and attach a new root-domain
 * object.
 *
 */
struct root_domain {
	atomic_t refcount;
	cpumask_var_t span;
	cpumask_var_t online;

	/*
	 * The "RT overload" flag: it gets set if a CPU has more than
	 * one runnable RT task.
	 */
	cpumask_var_t rto_mask;
	atomic_t rto_count;
	struct cpupri cpupri;
};

/*
 * By default the system creates a single root-domain with all cpus as
 * members (mimicking the global state we have today).
 */
static struct root_domain def_root_domain;

#endif /* CONFIG_SMP */

/*
 * This is the main, per-CPU runqueue data structure.
 *
 * Locking rule: those places that want to lock multiple runqueues
 * (such as the load balancing or the thread migration code), lock
 * acquire operations must be ordered by ascending &runqueue.
 */
struct rq {
	/* runqueue lock: */
	raw_spinlock_t lock;

	/*
	 * nr_running and cpu_load should be in the same cacheline because
	 * remote CPUs use both these fields when doing load calculation.
	 */
	unsigned long nr_running;
	#define CPU_LOAD_IDX_MAX 5
	unsigned long cpu_load[CPU_LOAD_IDX_MAX];
	unsigned long last_load_update_tick;
#ifdef CONFIG_NO_HZ
	u64 nohz_stamp;
	unsigned char nohz_balance_kick;
#endif
	unsigned int skip_clock_update;

	/* capture load from *all* tasks on this cpu: */
	struct load_weight load;
	unsigned long nr_load_updates;
	u64 nr_switches;

	struct cfs_rq cfs;
	struct rt_rq rt;

#ifdef CONFIG_FAIR_GROUP_SCHED
	/* list of leaf cfs_rq on this cpu: */
	struct list_head leaf_cfs_rq_list;
#endif
#ifdef CONFIG_RT_GROUP_SCHED
	struct list_head leaf_rt_rq_list;
#endif

	/*
	 * This is part of a global counter where only the total sum
	 * over all CPUs matters. A task can increase this counter on
	 * one CPU and if it got migrated afterwards it may decrease
	 * it on another CPU. Always updated under the runqueue lock:
	 */
	unsigned long nr_uninterruptible;

	struct task_struct *curr, *idle, *stop;
	unsigned long next_balance;
	struct mm_struct *prev_mm;

	u64 clock;
	u64 clock_task;

	atomic_t nr_iowait;

#ifdef CONFIG_SMP
	struct root_domain *rd;
	struct sched_domain *sd;

	unsigned long cpu_power;

	unsigned char idle_at_tick;
	/* For active balancing */
	int post_schedule;
	int active_balance;
	int push_cpu;
	struct cpu_stop_work active_balance_work;
	/* cpu of this runqueue: */
	int cpu;
	int online;

	unsigned long avg_load_per_task;

	u64 rt_avg;
	u64 age_stamp;
	u64 idle_stamp;
	u64 avg_idle;
#endif

#ifdef CONFIG_IRQ_TIME_ACCOUNTING
	u64 prev_irq_time;
#endif

	/* calc_load related fields */
	unsigned long calc_load_update;
	long calc_load_active;

#ifdef CONFIG_SCHED_HRTICK
#ifdef CONFIG_SMP
	int hrtick_csd_pending;
	struct call_single_data hrtick_csd;
#endif
	struct hrtimer hrtick_timer;
#endif

#ifdef CONFIG_SCHEDSTATS
	/* latency stats */
	struct sched_info rq_sched_info;
	unsigned long long rq_cpu_time;
	/* could above be rq->cfs_rq.exec_clock + rq->rt_rq.rt_runtime ? */

	/* sys_sched_yield() stats */
	unsigned int yld_count;

	/* schedule() stats */
	unsigned int sched_switch;
	unsigned int sched_count;
	unsigned int sched_goidle;

	/* try_to_wake_up() stats */
	unsigned int ttwu_count;
	unsigned int ttwu_local;
#endif
};

static DEFINE_PER_CPU_SHARED_ALIGNED(struct rq, runqueues);


static void check_preempt_curr(struct rq *rq, struct task_struct *p, int flags);

static inline int cpu_of(struct rq *rq)
{
#ifdef CONFIG_SMP
	return rq->cpu;
#else
	return 0;
#endif
}

#define rcu_dereference_check_sched_domain(p) \
	rcu_dereference_check((p), \
			      rcu_read_lock_sched_held() || \
			      lockdep_is_held(&sched_domains_mutex))

/*
 * The domain tree (rq->sd) is protected by RCU's quiescent state transition.
 * See detach_destroy_domains: synchronize_sched for details.
 *
 * The domain tree of any CPU may only be accessed from within
 * preempt-disabled sections.
 */
#define for_each_domain(cpu, __sd) \
	for (__sd = rcu_dereference_check_sched_domain(cpu_rq(cpu)->sd); __sd; __sd = __sd->parent)

#define cpu_rq(cpu)		(&per_cpu(runqueues, (cpu)))
#define this_rq()		(&__get_cpu_var(runqueues))
#define task_rq(p)		cpu_rq(task_cpu(p))
#define cpu_curr(cpu)		(cpu_rq(cpu)->curr)
#define raw_rq()		(&__raw_get_cpu_var(runqueues))

#ifdef CONFIG_CGROUP_SCHED

/*
 * Return the group to which this tasks belongs.
 *
 * We use task_subsys_state_check() and extend the RCU verification
 * with lockdep_is_held(&task_rq(p)->lock) because cpu_cgroup_attach()
 * holds that lock for each task it moves into the cgroup. Therefore
 * by holding that lock, we pin the task to the current cgroup.
 */
static inline struct task_group *task_group(struct task_struct *p)
{
	struct task_group *tg;
	struct cgroup_subsys_state *css;

	css = task_subsys_state_check(p, cpu_cgroup_subsys_id,
			lockdep_is_held(&task_rq(p)->lock));
	tg = container_of(css, struct task_group, css);

	return autogroup_task_group(p, tg);
}

/* Change a task's cfs_rq and parent entity if it moves across CPUs/groups */
static inline void set_task_rq(struct task_struct *p, unsigned int cpu)
{
#ifdef CONFIG_FAIR_GROUP_SCHED
	p->se.cfs_rq = task_group(p)->cfs_rq[cpu];
	p->se.parent = task_group(p)->se[cpu];
#endif

#ifdef CONFIG_RT_GROUP_SCHED
	p->rt.rt_rq  = task_group(p)->rt_rq[cpu];
	p->rt.parent = task_group(p)->rt_se[cpu];
#endif
}

#else /* CONFIG_CGROUP_SCHED */

static inline void set_task_rq(struct task_struct *p, unsigned int cpu) { }
static inline struct task_group *task_group(struct task_struct *p)
{
	return NULL;
}

#endif /* CONFIG_CGROUP_SCHED */

static void update_rq_clock_task(struct rq *rq, s64 delta);

static void update_rq_clock(struct rq *rq)
{
	s64 delta;

	if (rq->skip_clock_update)
		return;

	delta = sched_clock_cpu(cpu_of(rq)) - rq->clock;
	rq->clock += delta;
	update_rq_clock_task(rq, delta);
}

/*
 * Tunables that become constants when CONFIG_SCHED_DEBUG is off:
 */
#ifdef CONFIG_SCHED_DEBUG
# define const_debug __read_mostly
#else
# define const_debug static const
#endif

/**
 * runqueue_is_locked
 * @cpu: the processor in question.
 *
 * Returns true if the current cpu runqueue is locked.
 * This interface allows printk to be called with the runqueue lock
 * held and know whether or not it is OK to wake up the klogd.
 */
int runqueue_is_locked(int cpu)
{
	return raw_spin_is_locked(&cpu_rq(cpu)->lock);
}

/*
 * Debugging: various feature bits
 */

#define SCHED_FEAT(name, enabled)	\
	__SCHED_FEAT_##name ,

enum {
#include "sched_features.h"
};

#undef SCHED_FEAT

#define SCHED_FEAT(name, enabled)	\
	(1UL << __SCHED_FEAT_##name) * enabled |

const_debug unsigned int sysctl_sched_features =
#include "sched_features.h"
	0;

#undef SCHED_FEAT

#ifdef CONFIG_SCHED_DEBUG
#define SCHED_FEAT(name, enabled)	\
	#name ,

static __read_mostly char *sched_feat_names[] = {
#include "sched_features.h"
	NULL
};

#undef SCHED_FEAT

static int sched_feat_show(struct seq_file *m, void *v)
{
	int i;

	for (i = 0; sched_feat_names[i]; i++) {
		if (!(sysctl_sched_features & (1UL << i)))
			seq_puts(m, "NO_");
		seq_printf(m, "%s ", sched_feat_names[i]);
	}
	seq_puts(m, "\n");

	return 0;
}

static ssize_t
sched_feat_write(struct file *filp, const char __user *ubuf,
		size_t cnt, loff_t *ppos)
{
	char buf[64];
	char *cmp;
	int neg = 0;
	int i;

	if (cnt > 63)
		cnt = 63;

	if (copy_from_user(&buf, ubuf, cnt))
		return -EFAULT;

	buf[cnt] = 0;
	cmp = strstrip(buf);

	if (strncmp(cmp, "NO_", 3) == 0) {
		neg = 1;
		cmp += 3;
	}

	for (i = 0; sched_feat_names[i]; i++) {
		if (strcmp(cmp, sched_feat_names[i]) == 0) {
			if (neg)
				sysctl_sched_features &= ~(1UL << i);
			else
				sysctl_sched_features |= (1UL << i);
			break;
		}
	}

	if (!sched_feat_names[i])
		return -EINVAL;

	*ppos += cnt;

	return cnt;
}

static int sched_feat_open(struct inode *inode, struct file *filp)
{
	return single_open(filp, sched_feat_show, NULL);
}

static const struct file_operations sched_feat_fops = {
	.open		= sched_feat_open,
	.write		= sched_feat_write,
	.read		= seq_read,
	.llseek		= seq_lseek,
	.release	= single_release,
};

static __init int sched_init_debug(void)
{
	debugfs_create_file("sched_features", 0644, NULL, NULL,
			&sched_feat_fops);

	return 0;
}
late_initcall(sched_init_debug);

#endif

#define sched_feat(x) (sysctl_sched_features & (1UL << __SCHED_FEAT_##x))

/*
 * Number of tasks to iterate in a single balance run.
 * Limited because this is done with IRQs disabled.
 */
const_debug unsigned int sysctl_sched_nr_migrate = 32;

/*
 * period over which we average the RT time consumption, measured
 * in ms.
 *
 * default: 1s
 */
const_debug unsigned int sysctl_sched_time_avg = MSEC_PER_SEC;

/*
 * period over which we measure -rt task cpu usage in us.
 * default: 1s
 */
unsigned int sysctl_sched_rt_period = 1000000;

static __read_mostly int scheduler_running;

/*
 * part of the period that we allow rt tasks to run in us.
 * default: 0.95s
 */
int sysctl_sched_rt_runtime = 950000;

static inline u64 global_rt_period(void)
{
	return (u64)sysctl_sched_rt_period * NSEC_PER_USEC;
}

static inline u64 global_rt_runtime(void)
{
	if (sysctl_sched_rt_runtime < 0)
		return RUNTIME_INF;

	return (u64)sysctl_sched_rt_runtime * NSEC_PER_USEC;
}

#ifndef prepare_arch_switch
# define prepare_arch_switch(next)	do { } while (0)
#endif
#ifndef finish_arch_switch
# define finish_arch_switch(prev)	do { } while (0)
#endif

static inline int task_current(struct rq *rq, struct task_struct *p)
{
	return rq->curr == p;
}

#ifndef __ARCH_WANT_UNLOCKED_CTXSW
static inline int task_running(struct rq *rq, struct task_struct *p)
{
	return task_current(rq, p);
}

static inline void prepare_lock_switch(struct rq *rq, struct task_struct *next)
{
}

static inline void finish_lock_switch(struct rq *rq, struct task_struct *prev)
{
#ifdef CONFIG_DEBUG_SPINLOCK
	/* this is a valid case when another task releases the spinlock */
	rq->lock.owner = current;
#endif
	/*
	 * If we are tracking spinlock dependencies then we have to
	 * fix up the runqueue lock - which gets 'carried over' from
	 * prev into current:
	 */
	spin_acquire(&rq->lock.dep_map, 0, 0, _THIS_IP_);

	raw_spin_unlock_irq(&rq->lock);
}

#else /* __ARCH_WANT_UNLOCKED_CTXSW */
static inline int task_running(struct rq *rq, struct task_struct *p)
{
#ifdef CONFIG_SMP
	return p->oncpu;
#else
	return task_current(rq, p);
#endif
}

static inline void prepare_lock_switch(struct rq *rq, struct task_struct *next)
{
#ifdef CONFIG_SMP
	/*
	 * We can optimise this out completely for !SMP, because the
	 * SMP rebalancing from interrupt is the only thing that cares
	 * here.
	 */
	next->oncpu = 1;
#endif
#ifdef __ARCH_WANT_INTERRUPTS_ON_CTXSW
	raw_spin_unlock_irq(&rq->lock);
#else
	raw_spin_unlock(&rq->lock);
#endif
}

static inline void finish_lock_switch(struct rq *rq, struct task_struct *prev)
{
#ifdef CONFIG_SMP
	/*
	 * After ->oncpu is cleared, the task can be moved to a different CPU.
	 * We must ensure this doesn't happen until the switch is completely
	 * finished.
	 */
	smp_wmb();
	prev->oncpu = 0;
#endif
#ifndef __ARCH_WANT_INTERRUPTS_ON_CTXSW
	local_irq_enable();
#endif
}
#endif /* __ARCH_WANT_UNLOCKED_CTXSW */

/*
 * Check whether the task is waking, we use this to synchronize ->cpus_allowed
 * against ttwu().
 */
static inline int task_is_waking(struct task_struct *p)
{
	return unlikely(p->state == TASK_WAKING);
}

/*
 * __task_rq_lock - lock the runqueue a given task resides on.
 * Must be called interrupts disabled.
 */
static inline struct rq *__task_rq_lock(struct task_struct *p)
	__acquires(rq->lock)
{
	struct rq *rq;

	for (;;) {
		rq = task_rq(p);
		raw_spin_lock(&rq->lock);
		if (likely(rq == task_rq(p)))
			return rq;
		raw_spin_unlock(&rq->lock);
	}
}

/*
 * task_rq_lock - lock the runqueue a given task resides on and disable
 * interrupts. Note the ordering: we can safely lookup the task_rq without
 * explicitly disabling preemption.
 */
static struct rq *task_rq_lock(struct task_struct *p, unsigned long *flags)
	__acquires(rq->lock)
{
	struct rq *rq;

	for (;;) {
		local_irq_save(*flags);
		rq = task_rq(p);
		raw_spin_lock(&rq->lock);
		if (likely(rq == task_rq(p)))
			return rq;
		raw_spin_unlock_irqrestore(&rq->lock, *flags);
	}
}

static void __task_rq_unlock(struct rq *rq)
	__releases(rq->lock)
{
	raw_spin_unlock(&rq->lock);
}

static inline void task_rq_unlock(struct rq *rq, unsigned long *flags)
	__releases(rq->lock)
{
	raw_spin_unlock_irqrestore(&rq->lock, *flags);
}

/*
 * this_rq_lock - lock this runqueue and disable interrupts.
 */
static struct rq *this_rq_lock(void)
	__acquires(rq->lock)
{
	struct rq *rq;

	local_irq_disable();
	rq = this_rq();
	raw_spin_lock(&rq->lock);

	return rq;
}

#ifdef CONFIG_SCHED_HRTICK
/*
 * Use HR-timers to deliver accurate preemption points.
 *
 * Its all a bit involved since we cannot program an hrt while holding the
 * rq->lock. So what we do is store a state in in rq->hrtick_* and ask for a
 * reschedule event.
 *
 * When we get rescheduled we reprogram the hrtick_timer outside of the
 * rq->lock.
 */

/*
 * Use hrtick when:
 *  - enabled by features
 *  - hrtimer is actually high res
 */
static inline int hrtick_enabled(struct rq *rq)
{
	if (!sched_feat(HRTICK))
		return 0;
	if (!cpu_active(cpu_of(rq)))
		return 0;
	return hrtimer_is_hres_active(&rq->hrtick_timer);
}

static void hrtick_clear(struct rq *rq)
{
	if (hrtimer_active(&rq->hrtick_timer))
		hrtimer_cancel(&rq->hrtick_timer);
}

/*
 * High-resolution timer tick.
 * Runs from hardirq context with interrupts disabled.
 */
static enum hrtimer_restart hrtick(struct hrtimer *timer)
{
	struct rq *rq = container_of(timer, struct rq, hrtick_timer);

	WARN_ON_ONCE(cpu_of(rq) != smp_processor_id());

	raw_spin_lock(&rq->lock);
	update_rq_clock(rq);
	rq->curr->sched_class->task_tick(rq, rq->curr, 1);
	raw_spin_unlock(&rq->lock);

	return HRTIMER_NORESTART;
}

#ifdef CONFIG_SMP
/*
 * called from hardirq (IPI) context
 */
static void __hrtick_start(void *arg)
{
	struct rq *rq = arg;

	raw_spin_lock(&rq->lock);
	hrtimer_restart(&rq->hrtick_timer);
	rq->hrtick_csd_pending = 0;
	raw_spin_unlock(&rq->lock);
}

/*
 * Called to set the hrtick timer state.
 *
 * called with rq->lock held and irqs disabled
 */
static void hrtick_start(struct rq *rq, u64 delay)
{
	struct hrtimer *timer = &rq->hrtick_timer;
	ktime_t time = ktime_add_ns(timer->base->get_time(), delay);

	hrtimer_set_expires(timer, time);

	if (rq == this_rq()) {
		hrtimer_restart(timer);
	} else if (!rq->hrtick_csd_pending) {
		__smp_call_function_single(cpu_of(rq), &rq->hrtick_csd, 0);
		rq->hrtick_csd_pending = 1;
	}
}

static int
hotplug_hrtick(struct notifier_block *nfb, unsigned long action, void *hcpu)
{
	int cpu = (int)(long)hcpu;

	switch (action) {
	case CPU_UP_CANCELED:
	case CPU_UP_CANCELED_FROZEN:
	case CPU_DOWN_PREPARE:
	case CPU_DOWN_PREPARE_FROZEN:
	case CPU_DEAD:
	case CPU_DEAD_FROZEN:
		hrtick_clear(cpu_rq(cpu));
		return NOTIFY_OK;
	}

	return NOTIFY_DONE;
}

static __init void init_hrtick(void)
{
	hotcpu_notifier(hotplug_hrtick, 0);
}
#else
/*
 * Called to set the hrtick timer state.
 *
 * called with rq->lock held and irqs disabled
 */
static void hrtick_start(struct rq *rq, u64 delay)
{
	__hrtimer_start_range_ns(&rq->hrtick_timer, ns_to_ktime(delay), 0,
			HRTIMER_MODE_REL_PINNED, 0);
}

static inline void init_hrtick(void)
{
}
#endif /* CONFIG_SMP */

static void init_rq_hrtick(struct rq *rq)
{
#ifdef CONFIG_SMP
	rq->hrtick_csd_pending = 0;

	rq->hrtick_csd.flags = 0;
	rq->hrtick_csd.func = __hrtick_start;
	rq->hrtick_csd.info = rq;
#endif

	hrtimer_init(&rq->hrtick_timer, CLOCK_MONOTONIC, HRTIMER_MODE_REL);
	rq->hrtick_timer.function = hrtick;
}
#else	/* CONFIG_SCHED_HRTICK */
static inline void hrtick_clear(struct rq *rq)
{
}

static inline void init_rq_hrtick(struct rq *rq)
{
}

static inline void init_hrtick(void)
{
}
#endif	/* CONFIG_SCHED_HRTICK */

/*
 * resched_task - mark a task 'to be rescheduled now'.
 *
 * On UP this means the setting of the need_resched flag, on SMP it
 * might also involve a cross-CPU call to trigger the scheduler on
 * the target CPU.
 */
#ifdef CONFIG_SMP

#ifndef tsk_is_polling
#define tsk_is_polling(t) test_tsk_thread_flag(t, TIF_POLLING_NRFLAG)
#endif

static void resched_task(struct task_struct *p)
{
	int cpu;

	assert_raw_spin_locked(&task_rq(p)->lock);

	if (test_tsk_need_resched(p))
		return;

	set_tsk_need_resched(p);

	cpu = task_cpu(p);
	if (cpu == smp_processor_id())
		return;

	/* NEED_RESCHED must be visible before we test polling */
	smp_mb();
	if (!tsk_is_polling(p))
		smp_send_reschedule(cpu);
}

static void resched_cpu(int cpu)
{
	struct rq *rq = cpu_rq(cpu);
	unsigned long flags;

	if (!raw_spin_trylock_irqsave(&rq->lock, flags))
		return;
	resched_task(cpu_curr(cpu));
	raw_spin_unlock_irqrestore(&rq->lock, flags);
}

#ifdef CONFIG_NO_HZ
/*
 * In the semi idle case, use the nearest busy cpu for migrating timers
 * from an idle cpu.  This is good for power-savings.
 *
 * We don't do similar optimization for completely idle system, as
 * selecting an idle cpu will add more delays to the timers than intended
 * (as that cpu's timer base may not be uptodate wrt jiffies etc).
 */
int get_nohz_timer_target(void)
{
	int cpu = smp_processor_id();
	int i;
	struct sched_domain *sd;

	for_each_domain(cpu, sd) {
		for_each_cpu(i, sched_domain_span(sd))
			if (!idle_cpu(i))
				return i;
	}
	return cpu;
}
/*
 * When add_timer_on() enqueues a timer into the timer wheel of an
 * idle CPU then this timer might expire before the next timer event
 * which is scheduled to wake up that CPU. In case of a completely
 * idle system the next event might even be infinite time into the
 * future. wake_up_idle_cpu() ensures that the CPU is woken up and
 * leaves the inner idle loop so the newly added timer is taken into
 * account when the CPU goes back to idle and evaluates the timer
 * wheel for the next timer event.
 */
void wake_up_idle_cpu(int cpu)
{
	struct rq *rq = cpu_rq(cpu);

	if (cpu == smp_processor_id())
		return;

	/*
	 * This is safe, as this function is called with the timer
	 * wheel base lock of (cpu) held. When the CPU is on the way
	 * to idle and has not yet set rq->curr to idle then it will
	 * be serialized on the timer wheel base lock and take the new
	 * timer into account automatically.
	 */
	if (rq->curr != rq->idle)
		return;

	/*
	 * We can set TIF_RESCHED on the idle task of the other CPU
	 * lockless. The worst case is that the other CPU runs the
	 * idle task through an additional NOOP schedule()
	 */
	set_tsk_need_resched(rq->idle);

	/* NEED_RESCHED must be visible before we test polling */
	smp_mb();
	if (!tsk_is_polling(rq->idle))
		smp_send_reschedule(cpu);
}

#endif /* CONFIG_NO_HZ */

static u64 sched_avg_period(void)
{
	return (u64)sysctl_sched_time_avg * NSEC_PER_MSEC / 2;
}

static void sched_avg_update(struct rq *rq)
{
	s64 period = sched_avg_period();

	while ((s64)(rq->clock - rq->age_stamp) > period) {
		/*
		 * Inline assembly required to prevent the compiler
		 * optimising this loop into a divmod call.
		 * See __iter_div_u64_rem() for another example of this.
		 */
		asm("" : "+rm" (rq->age_stamp));
		rq->age_stamp += period;
		rq->rt_avg /= 2;
	}
}

static void sched_rt_avg_update(struct rq *rq, u64 rt_delta)
{
	rq->rt_avg += rt_delta;
	sched_avg_update(rq);
}

#else /* !CONFIG_SMP */
static void resched_task(struct task_struct *p)
{
	assert_raw_spin_locked(&task_rq(p)->lock);
	set_tsk_need_resched(p);
}

static void sched_rt_avg_update(struct rq *rq, u64 rt_delta)
{
}

static void sched_avg_update(struct rq *rq)
{
}
#endif /* CONFIG_SMP */

#if BITS_PER_LONG == 32
# define WMULT_CONST	(~0UL)
#else
# define WMULT_CONST	(1UL << 32)
#endif

#define WMULT_SHIFT	32

/*
 * Shift right and round:
 */
#define SRR(x, y) (((x) + (1UL << ((y) - 1))) >> (y))

/*
 * delta *= weight / lw
 */
static unsigned long
calc_delta_mine(unsigned long delta_exec, unsigned long weight,
		struct load_weight *lw)
{
	u64 tmp;

	if (!lw->inv_weight) {
		if (BITS_PER_LONG > 32 && unlikely(lw->weight >= WMULT_CONST))
			lw->inv_weight = 1;
		else
			lw->inv_weight = 1 + (WMULT_CONST-lw->weight/2)
				/ (lw->weight+1);
	}

	tmp = (u64)delta_exec * weight;
	/*
	 * Check whether we'd overflow the 64-bit multiplication:
	 */
	if (unlikely(tmp > WMULT_CONST))
		tmp = SRR(SRR(tmp, WMULT_SHIFT/2) * lw->inv_weight,
			WMULT_SHIFT/2);
	else
		tmp = SRR(tmp * lw->inv_weight, WMULT_SHIFT);

	return (unsigned long)min(tmp, (u64)(unsigned long)LONG_MAX);
}

static inline void update_load_add(struct load_weight *lw, unsigned long inc)
{
	lw->weight += inc;
	lw->inv_weight = 0;
}

static inline void update_load_sub(struct load_weight *lw, unsigned long dec)
{
	lw->weight -= dec;
	lw->inv_weight = 0;
}

static inline void update_load_set(struct load_weight *lw, unsigned long w)
{
	lw->weight = w;
	lw->inv_weight = 0;
}

/*
 * To aid in avoiding the subversion of "niceness" due to uneven distribution
 * of tasks with abnormal "nice" values across CPUs the contribution that
 * each task makes to its run queue's load is weighted according to its
 * scheduling class and "nice" value. For SCHED_NORMAL tasks this is just a
 * scaled version of the new time slice allocation that they receive on time
 * slice expiry etc.
 */

#define WEIGHT_IDLEPRIO                3
#define WMULT_IDLEPRIO         1431655765

/*
 * Nice levels are multiplicative, with a gentle 10% change for every
 * nice level changed. I.e. when a CPU-bound task goes from nice 0 to
 * nice 1, it will get ~10% less CPU time than another CPU-bound task
 * that remained on nice 0.
 *
 * The "10% effect" is relative and cumulative: from _any_ nice level,
 * if you go up 1 level, it's -10% CPU usage, if you go down 1 level
 * it's +10% CPU usage. (to achieve that we use a multiplier of 1.25.
 * If a task goes up by ~10% and another task goes down by ~10% then
 * the relative distance between them is ~25%.)
 */
static const int prio_to_weight[40] = {
 /* -20 */     88761,     71755,     56483,     46273,     36291,
 /* -15 */     29154,     23254,     18705,     14949,     11916,
 /* -10 */      9548,      7620,      6100,      4904,      3906,
 /*  -5 */      3121,      2501,      1991,      1586,      1277,
 /*   0 */      1024,       820,       655,       526,       423,
 /*   5 */       335,       272,       215,       172,       137,
 /*  10 */       110,        87,        70,        56,        45,
 /*  15 */        36,        29,        23,        18,        15,
};

/*
 * Inverse (2^32/x) values of the prio_to_weight[] array, precalculated.
 *
 * In cases where the weight does not change often, we can use the
 * precalculated inverse to speed up arithmetics by turning divisions
 * into multiplications:
 */
static const u32 prio_to_wmult[40] = {
 /* -20 */     48388,     59856,     76040,     92818,    118348,
 /* -15 */    147320,    184698,    229616,    287308,    360437,
 /* -10 */    449829,    563644,    704093,    875809,   1099582,
 /*  -5 */   1376151,   1717300,   2157191,   2708050,   3363326,
 /*   0 */   4194304,   5237765,   6557202,   8165337,  10153587,
 /*   5 */  12820798,  15790321,  19976592,  24970740,  31350126,
 /*  10 */  39045157,  49367440,  61356676,  76695844,  95443717,
 /*  15 */ 119304647, 148102320, 186737708, 238609294, 286331153,
};

/* Time spent by the tasks of the cpu accounting group executing in ... */
enum cpuacct_stat_index {
	CPUACCT_STAT_USER,	/* ... user mode */
	CPUACCT_STAT_SYSTEM,	/* ... kernel mode */

	CPUACCT_STAT_NSTATS,
};

#ifdef CONFIG_CGROUP_CPUACCT
static void cpuacct_charge(struct task_struct *tsk, u64 cputime);
static void cpuacct_update_stats(struct task_struct *tsk,
		enum cpuacct_stat_index idx, cputime_t val);
#else
static inline void cpuacct_charge(struct task_struct *tsk, u64 cputime) {}
static inline void cpuacct_update_stats(struct task_struct *tsk,
		enum cpuacct_stat_index idx, cputime_t val) {}
#endif

static inline void inc_cpu_load(struct rq *rq, unsigned long load)
{
	update_load_add(&rq->load, load);
}

static inline void dec_cpu_load(struct rq *rq, unsigned long load)
{
	update_load_sub(&rq->load, load);
}

#if (defined(CONFIG_SMP) && defined(CONFIG_FAIR_GROUP_SCHED)) || defined(CONFIG_RT_GROUP_SCHED)
typedef int (*tg_visitor)(struct task_group *, void *);

/*
 * Iterate the full tree, calling @down when first entering a node and @up when
 * leaving it for the final time.
 */
static int walk_tg_tree(tg_visitor down, tg_visitor up, void *data)
{
	struct task_group *parent, *child;
	int ret;

	rcu_read_lock();
	parent = &root_task_group;
down:
	ret = (*down)(parent, data);
	if (ret)
		goto out_unlock;
	list_for_each_entry_rcu(child, &parent->children, siblings) {
		parent = child;
		goto down;

up:
		continue;
	}
	ret = (*up)(parent, data);
	if (ret)
		goto out_unlock;

	child = parent;
	parent = parent->parent;
	if (parent)
		goto up;
out_unlock:
	rcu_read_unlock();

	return ret;
}

static int tg_nop(struct task_group *tg, void *data)
{
	return 0;
}
#endif

#ifdef CONFIG_SMP
/* Used instead of source_load when we know the type == 0 */
static unsigned long weighted_cpuload(const int cpu)
{
	return cpu_rq(cpu)->load.weight;
}

/*
 * Return a low guess at the load of a migration-source cpu weighted
 * according to the scheduling class and "nice" value.
 *
 * We want to under-estimate the load of migration sources, to
 * balance conservatively.
 */
static unsigned long source_load(int cpu, int type)
{
	struct rq *rq = cpu_rq(cpu);
	unsigned long total = weighted_cpuload(cpu);

	if (type == 0 || !sched_feat(LB_BIAS))
		return total;

	return min(rq->cpu_load[type-1], total);
}

/*
 * Return a high guess at the load of a migration-target cpu weighted
 * according to the scheduling class and "nice" value.
 */
static unsigned long target_load(int cpu, int type)
{
	struct rq *rq = cpu_rq(cpu);
	unsigned long total = weighted_cpuload(cpu);

	if (type == 0 || !sched_feat(LB_BIAS))
		return total;

	return max(rq->cpu_load[type-1], total);
}

static unsigned long power_of(int cpu)
{
	return cpu_rq(cpu)->cpu_power;
}

static int task_hot(struct task_struct *p, u64 now, struct sched_domain *sd);

static unsigned long cpu_avg_load_per_task(int cpu)
{
	struct rq *rq = cpu_rq(cpu);
	unsigned long nr_running = ACCESS_ONCE(rq->nr_running);

	if (nr_running)
		rq->avg_load_per_task = rq->load.weight / nr_running;
	else
		rq->avg_load_per_task = 0;

	return rq->avg_load_per_task;
}

#ifdef CONFIG_FAIR_GROUP_SCHED

/*
 * Compute the cpu's hierarchical load factor for each task group.
 * This needs to be done in a top-down fashion because the load of a child
 * group is a fraction of its parents load.
 */
static int tg_load_down(struct task_group *tg, void *data)
{
	unsigned long load;
	long cpu = (long)data;

	if (!tg->parent) {
		load = cpu_rq(cpu)->load.weight;
	} else {
		load = tg->parent->cfs_rq[cpu]->h_load;
		load *= tg->se[cpu]->load.weight;
		load /= tg->parent->cfs_rq[cpu]->load.weight + 1;
	}

	tg->cfs_rq[cpu]->h_load = load;

	return 0;
}

static void update_h_load(long cpu)
{
	walk_tg_tree(tg_load_down, tg_nop, (void *)cpu);
}

#endif

#ifdef CONFIG_PREEMPT

static void double_rq_lock(struct rq *rq1, struct rq *rq2);

/*
 * fair double_lock_balance: Safely acquires both rq->locks in a fair
 * way at the expense of forcing extra atomic operations in all
 * invocations.  This assures that the double_lock is acquired using the
 * same underlying policy as the spinlock_t on this architecture, which
 * reduces latency compared to the unfair variant below.  However, it
 * also adds more overhead and therefore may reduce throughput.
 */
static inline int _double_lock_balance(struct rq *this_rq, struct rq *busiest)
	__releases(this_rq->lock)
	__acquires(busiest->lock)
	__acquires(this_rq->lock)
{
	raw_spin_unlock(&this_rq->lock);
	double_rq_lock(this_rq, busiest);

	return 1;
}

#else
/*
 * Unfair double_lock_balance: Optimizes throughput at the expense of
 * latency by eliminating extra atomic operations when the locks are
 * already in proper order on entry.  This favors lower cpu-ids and will
 * grant the double lock to lower cpus over higher ids under contention,
 * regardless of entry order into the function.
 */
static int _double_lock_balance(struct rq *this_rq, struct rq *busiest)
	__releases(this_rq->lock)
	__acquires(busiest->lock)
	__acquires(this_rq->lock)
{
	int ret = 0;

	if (unlikely(!raw_spin_trylock(&busiest->lock))) {
		if (busiest < this_rq) {
			raw_spin_unlock(&this_rq->lock);
			raw_spin_lock(&busiest->lock);
			raw_spin_lock_nested(&this_rq->lock,
					      SINGLE_DEPTH_NESTING);
			ret = 1;
		} else
			raw_spin_lock_nested(&busiest->lock,
					      SINGLE_DEPTH_NESTING);
	}
	return ret;
}

#endif /* CONFIG_PREEMPT */

/*
 * double_lock_balance - lock the busiest runqueue, this_rq is locked already.
 */
static int double_lock_balance(struct rq *this_rq, struct rq *busiest)
{
	if (unlikely(!irqs_disabled())) {
		/* printk() doesn't work good under rq->lock */
		raw_spin_unlock(&this_rq->lock);
		BUG_ON(1);
	}

	return _double_lock_balance(this_rq, busiest);
}

static inline void double_unlock_balance(struct rq *this_rq, struct rq *busiest)
	__releases(busiest->lock)
{
	raw_spin_unlock(&busiest->lock);
	lock_set_subclass(&this_rq->lock.dep_map, 0, _RET_IP_);
}

/*
 * double_rq_lock - safely lock two runqueues
 *
 * Note this does not disable interrupts like task_rq_lock,
 * you need to do so manually before calling.
 */
static void double_rq_lock(struct rq *rq1, struct rq *rq2)
	__acquires(rq1->lock)
	__acquires(rq2->lock)
{
	BUG_ON(!irqs_disabled());
	if (rq1 == rq2) {
		raw_spin_lock(&rq1->lock);
		__acquire(rq2->lock);	/* Fake it out ;) */
	} else {
		if (rq1 < rq2) {
			raw_spin_lock(&rq1->lock);
			raw_spin_lock_nested(&rq2->lock, SINGLE_DEPTH_NESTING);
		} else {
			raw_spin_lock(&rq2->lock);
			raw_spin_lock_nested(&rq1->lock, SINGLE_DEPTH_NESTING);
		}
	}
}

/*
 * double_rq_unlock - safely unlock two runqueues
 *
 * Note this does not restore interrupts like task_rq_unlock,
 * you need to do so manually after calling.
 */
static void double_rq_unlock(struct rq *rq1, struct rq *rq2)
	__releases(rq1->lock)
	__releases(rq2->lock)
{
	raw_spin_unlock(&rq1->lock);
	if (rq1 != rq2)
		raw_spin_unlock(&rq2->lock);
	else
		__release(rq2->lock);
}

#else /* CONFIG_SMP */

/*
 * double_rq_lock - safely lock two runqueues
 *
 * Note this does not disable interrupts like task_rq_lock,
 * you need to do so manually before calling.
 */
static void double_rq_lock(struct rq *rq1, struct rq *rq2)
	__acquires(rq1->lock)
	__acquires(rq2->lock)
{
	BUG_ON(!irqs_disabled());
	BUG_ON(rq1 != rq2);
	raw_spin_lock(&rq1->lock);
	__acquire(rq2->lock);	/* Fake it out ;) */
}

/*
 * double_rq_unlock - safely unlock two runqueues
 *
 * Note this does not restore interrupts like task_rq_unlock,
 * you need to do so manually after calling.
 */
static void double_rq_unlock(struct rq *rq1, struct rq *rq2)
	__releases(rq1->lock)
	__releases(rq2->lock)
{
	BUG_ON(rq1 != rq2);
	raw_spin_unlock(&rq1->lock);
	__release(rq2->lock);
}

#endif

static void calc_load_account_idle(struct rq *this_rq);
static void update_sysctl(void);
static int get_update_sysctl_factor(void);
static void update_cpu_load(struct rq *this_rq);

static inline void __set_task_cpu(struct task_struct *p, unsigned int cpu)
{
	set_task_rq(p, cpu);
#ifdef CONFIG_SMP
	/*
	 * After ->cpu is set up to a new value, task_rq_lock(p, ...) can be
	 * successfuly executed on another CPU. We must ensure that updates of
	 * per-task data have been completed by this moment.
	 */
	smp_wmb();
	task_thread_info(p)->cpu = cpu;
#endif
}

static const struct sched_class rt_sched_class;

#define sched_class_highest (&stop_sched_class)
#define for_each_class(class) \
   for (class = sched_class_highest; class; class = class->next)

#include "sched_stats.h"

static void inc_nr_running(struct rq *rq)
{
	rq->nr_running++;
}

static void dec_nr_running(struct rq *rq)
{
	rq->nr_running--;
}

static void set_load_weight(struct task_struct *p)
{
	/*
	 * SCHED_IDLE tasks get minimal weight:
	 */
	if (p->policy == SCHED_IDLE) {
		p->se.load.weight = WEIGHT_IDLEPRIO;
		p->se.load.inv_weight = WMULT_IDLEPRIO;
		return;
	}

	p->se.load.weight = prio_to_weight[p->static_prio - MAX_RT_PRIO];
	p->se.load.inv_weight = prio_to_wmult[p->static_prio - MAX_RT_PRIO];
}

static void enqueue_task(struct rq *rq, struct task_struct *p, int flags)
{
	update_rq_clock(rq);
	sched_info_queued(p);
	p->sched_class->enqueue_task(rq, p, flags);
	p->se.on_rq = 1;
}

static void dequeue_task(struct rq *rq, struct task_struct *p, int flags)
{
	update_rq_clock(rq);
	sched_info_dequeued(p);
	p->sched_class->dequeue_task(rq, p, flags);
	p->se.on_rq = 0;
}

/*
 * activate_task - move a task to the runqueue.
 */
static void activate_task(struct rq *rq, struct task_struct *p, int flags)
{
	if (task_contributes_to_load(p))
		rq->nr_uninterruptible--;

	enqueue_task(rq, p, flags);
	inc_nr_running(rq);
}

/*
 * deactivate_task - remove a task from the runqueue.
 */
static void deactivate_task(struct rq *rq, struct task_struct *p, int flags)
{
	if (task_contributes_to_load(p))
		rq->nr_uninterruptible++;

	dequeue_task(rq, p, flags);
	dec_nr_running(rq);
}

#ifdef CONFIG_IRQ_TIME_ACCOUNTING

/*
 * There are no locks covering percpu hardirq/softirq time.
 * They are only modified in account_system_vtime, on corresponding CPU
 * with interrupts disabled. So, writes are safe.
 * They are read and saved off onto struct rq in update_rq_clock().
 * This may result in other CPU reading this CPU's irq time and can
 * race with irq/account_system_vtime on this CPU. We would either get old
 * or new value with a side effect of accounting a slice of irq time to wrong
 * task when irq is in progress while we read rq->clock. That is a worthy
 * compromise in place of having locks on each irq in account_system_time.
 */
static DEFINE_PER_CPU(u64, cpu_hardirq_time);
static DEFINE_PER_CPU(u64, cpu_softirq_time);

static DEFINE_PER_CPU(u64, irq_start_time);
static int sched_clock_irqtime;

void enable_sched_clock_irqtime(void)
{
	sched_clock_irqtime = 1;
}

void disable_sched_clock_irqtime(void)
{
	sched_clock_irqtime = 0;
}

#ifndef CONFIG_64BIT
static DEFINE_PER_CPU(seqcount_t, irq_time_seq);

static inline void irq_time_write_begin(void)
{
	__this_cpu_inc(irq_time_seq.sequence);
	smp_wmb();
}

static inline void irq_time_write_end(void)
{
	smp_wmb();
	__this_cpu_inc(irq_time_seq.sequence);
}

static inline u64 irq_time_read(int cpu)
{
	u64 irq_time;
	unsigned seq;

	do {
		seq = read_seqcount_begin(&per_cpu(irq_time_seq, cpu));
		irq_time = per_cpu(cpu_softirq_time, cpu) +
			   per_cpu(cpu_hardirq_time, cpu);
	} while (read_seqcount_retry(&per_cpu(irq_time_seq, cpu), seq));

	return irq_time;
}
#else /* CONFIG_64BIT */
static inline void irq_time_write_begin(void)
{
}

static inline void irq_time_write_end(void)
{
}

static inline u64 irq_time_read(int cpu)
{
	return per_cpu(cpu_softirq_time, cpu) + per_cpu(cpu_hardirq_time, cpu);
}
#endif /* CONFIG_64BIT */

/*
 * Called before incrementing preempt_count on {soft,}irq_enter
 * and before decrementing preempt_count on {soft,}irq_exit.
 */
void account_system_vtime(struct task_struct *curr)
{
	unsigned long flags;
	s64 delta;
	int cpu;

	if (!sched_clock_irqtime)
		return;

	local_irq_save(flags);

	cpu = smp_processor_id();
	delta = sched_clock_cpu(cpu) - __this_cpu_read(irq_start_time);
	__this_cpu_add(irq_start_time, delta);

	irq_time_write_begin();
	/*
	 * We do not account for softirq time from ksoftirqd here.
	 * We want to continue accounting softirq time to ksoftirqd thread
	 * in that case, so as not to confuse scheduler with a special task
	 * that do not consume any time, but still wants to run.
	 */
	if (hardirq_count())
		__this_cpu_add(cpu_hardirq_time, delta);
	else if (in_serving_softirq() && curr != this_cpu_ksoftirqd())
		__this_cpu_add(cpu_softirq_time, delta);

	irq_time_write_end();
	local_irq_restore(flags);
}
EXPORT_SYMBOL_GPL(account_system_vtime);

static void update_rq_clock_task(struct rq *rq, s64 delta)
{
	s64 irq_delta;

	irq_delta = irq_time_read(cpu_of(rq)) - rq->prev_irq_time;

	/*
	 * Since irq_time is only updated on {soft,}irq_exit, we might run into
	 * this case when a previous update_rq_clock() happened inside a
	 * {soft,}irq region.
	 *
	 * When this happens, we stop ->clock_task and only update the
	 * prev_irq_time stamp to account for the part that fit, so that a next
	 * update will consume the rest. This ensures ->clock_task is
	 * monotonic.
	 *
	 * It does however cause some slight miss-attribution of {soft,}irq
	 * time, a more accurate solution would be to update the irq_time using
	 * the current rq->clock timestamp, except that would require using
	 * atomic ops.
	 */
	if (irq_delta > delta)
		irq_delta = delta;

	rq->prev_irq_time += irq_delta;
	delta -= irq_delta;
	rq->clock_task += delta;

	if (irq_delta && sched_feat(NONIRQ_POWER))
		sched_rt_avg_update(rq, irq_delta);
}

static int irqtime_account_hi_update(void)
{
	struct cpu_usage_stat *cpustat = &kstat_this_cpu.cpustat;
	unsigned long flags;
	u64 latest_ns;
	int ret = 0;

	local_irq_save(flags);
	latest_ns = this_cpu_read(cpu_hardirq_time);
	if (cputime64_gt(nsecs_to_cputime64(latest_ns), cpustat->irq))
		ret = 1;
	local_irq_restore(flags);
	return ret;
}

static int irqtime_account_si_update(void)
{
	struct cpu_usage_stat *cpustat = &kstat_this_cpu.cpustat;
	unsigned long flags;
	u64 latest_ns;
	int ret = 0;

	local_irq_save(flags);
	latest_ns = this_cpu_read(cpu_softirq_time);
	if (cputime64_gt(nsecs_to_cputime64(latest_ns), cpustat->softirq))
		ret = 1;
	local_irq_restore(flags);
	return ret;
}

#else /* CONFIG_IRQ_TIME_ACCOUNTING */

#define sched_clock_irqtime	(0)

static void update_rq_clock_task(struct rq *rq, s64 delta)
{
	rq->clock_task += delta;
}

#endif /* CONFIG_IRQ_TIME_ACCOUNTING */

#include "sched_idletask.c"
#include "sched_fair.c"
#include "sched_rt.c"
#include "sched_autogroup.c"
#include "sched_stoptask.c"
#ifdef CONFIG_SCHED_DEBUG
# include "sched_debug.c"
#endif

void sched_set_stop_task(int cpu, struct task_struct *stop)
{
	struct sched_param param = { .sched_priority = MAX_RT_PRIO - 1 };
	struct task_struct *old_stop = cpu_rq(cpu)->stop;

	if (stop) {
		/*
		 * Make it appear like a SCHED_FIFO task, its something
		 * userspace knows about and won't get confused about.
		 *
		 * Also, it will make PI more or less work without too
		 * much confusion -- but then, stop work should not
		 * rely on PI working anyway.
		 */
		sched_setscheduler_nocheck(stop, SCHED_FIFO, &param);

		stop->sched_class = &stop_sched_class;
	}

	cpu_rq(cpu)->stop = stop;

	if (old_stop) {
		/*
		 * Reset it back to a normal scheduling class so that
		 * it can die in pieces.
		 */
		old_stop->sched_class = &rt_sched_class;
	}
}

/*
 * __normal_prio - return the priority that is based on the static prio
 */
static inline int __normal_prio(struct task_struct *p)
{
	return p->static_prio;
}

/*
 * Calculate the expected normal priority: i.e. priority
 * without taking RT-inheritance into account. Might be
 * boosted by interactivity modifiers. Changes upon fork,
 * setprio syscalls, and whenever the interactivity
 * estimator recalculates.
 */
static inline int normal_prio(struct task_struct *p)
{
	int prio;

	if (task_has_rt_policy(p))
		prio = MAX_RT_PRIO-1 - p->rt_priority;
	else
		prio = __normal_prio(p);
	return prio;
}

/*
 * Calculate the current priority, i.e. the priority
 * taken into account by the scheduler. This value might
 * be boosted by RT tasks, or might be boosted by
 * interactivity modifiers. Will be RT if the task got
 * RT-boosted. If not then it returns p->normal_prio.
 */
static int effective_prio(struct task_struct *p)
{
	p->normal_prio = normal_prio(p);
	/*
	 * If we are RT tasks or we were boosted to RT priority,
	 * keep the priority unchanged. Otherwise, update priority
	 * to the normal priority:
	 */
	if (!rt_prio(p->prio))
		return p->normal_prio;
	return p->prio;
}

/**
 * task_curr - is this task currently executing on a CPU?
 * @p: the task in question.
 */
inline int task_curr(const struct task_struct *p)
{
	return cpu_curr(task_cpu(p)) == p;
}

static inline void check_class_changed(struct rq *rq, struct task_struct *p,
				       const struct sched_class *prev_class,
				       int oldprio)
{
	if (prev_class != p->sched_class) {
		if (prev_class->switched_from)
			prev_class->switched_from(rq, p);
		p->sched_class->switched_to(rq, p);
	} else if (oldprio != p->prio)
		p->sched_class->prio_changed(rq, p, oldprio);
}

static void check_preempt_curr(struct rq *rq, struct task_struct *p, int flags)
{
	const struct sched_class *class;

	if (p->sched_class == rq->curr->sched_class) {
		rq->curr->sched_class->check_preempt_curr(rq, p, flags);
	} else {
		for_each_class(class) {
			if (class == rq->curr->sched_class)
				break;
			if (class == p->sched_class) {
				resched_task(rq->curr);
				break;
			}
		}
	}

	/*
	 * A queue event has occurred, and we're going to schedule.  In
	 * this case, we can save a useless back to back clock update.
	 */
	if (rq->curr->se.on_rq && test_tsk_need_resched(rq->curr))
		rq->skip_clock_update = 1;
}

#ifdef CONFIG_SMP
/*
 * Is this task likely cache-hot:
 */
static int
task_hot(struct task_struct *p, u64 now, struct sched_domain *sd)
{
	s64 delta;

	if (p->sched_class != &fair_sched_class)
		return 0;

	if (unlikely(p->policy == SCHED_IDLE))
		return 0;

	/*
	 * Buddy candidates are cache hot:
	 */
	if (sched_feat(CACHE_HOT_BUDDY) && this_rq()->nr_running &&
			(&p->se == cfs_rq_of(&p->se)->next ||
			 &p->se == cfs_rq_of(&p->se)->last))
		return 1;

	if (sysctl_sched_migration_cost == -1)
		return 1;
	if (sysctl_sched_migration_cost == 0)
		return 0;

	delta = now - p->se.exec_start;

	return delta < (s64)sysctl_sched_migration_cost;
}

void set_task_cpu(struct task_struct *p, unsigned int new_cpu)
{
#ifdef CONFIG_SCHED_DEBUG
	/*
	 * We should never call set_task_cpu() on a blocked task,
	 * ttwu() will sort out the placement.
	 */
	WARN_ON_ONCE(p->state != TASK_RUNNING && p->state != TASK_WAKING &&
			!(task_thread_info(p)->preempt_count & PREEMPT_ACTIVE));
#endif

	trace_sched_migrate_task(p, new_cpu);

	if (task_cpu(p) != new_cpu) {
		p->se.nr_migrations++;
		perf_sw_event(PERF_COUNT_SW_CPU_MIGRATIONS, 1, 1, NULL, 0);
	}

	__set_task_cpu(p, new_cpu);
}

struct migration_arg {
	struct task_struct *task;
	int dest_cpu;
};

static int migration_cpu_stop(void *data);

/*
 * The task's runqueue lock must be held.
 * Returns true if you have to wait for migration thread.
 */
static bool migrate_task(struct task_struct *p, struct rq *rq)
{
	/*
	 * If the task is not on a runqueue (and not running), then
	 * the next wake-up will properly place the task.
	 */
	return p->se.on_rq || task_running(rq, p);
}

/*
 * wait_task_inactive - wait for a thread to unschedule.
 *
 * If @match_state is nonzero, it's the @p->state value just checked and
 * not expected to change.  If it changes, i.e. @p might have woken up,
 * then return zero.  When we succeed in waiting for @p to be off its CPU,
 * we return a positive number (its total switch count).  If a second call
 * a short while later returns the same number, the caller can be sure that
 * @p has remained unscheduled the whole time.
 *
 * The caller must ensure that the task *will* unschedule sometime soon,
 * else this function might spin for a *long* time. This function can't
 * be called with interrupts off, or it may introduce deadlock with
 * smp_call_function() if an IPI is sent by the same process we are
 * waiting to become inactive.
 */
unsigned long wait_task_inactive(struct task_struct *p, long match_state)
{
	unsigned long flags;
	int running, on_rq;
	unsigned long ncsw;
	struct rq *rq;

	for (;;) {
		/*
		 * We do the initial early heuristics without holding
		 * any task-queue locks at all. We'll only try to get
		 * the runqueue lock when things look like they will
		 * work out!
		 */
		rq = task_rq(p);

		/*
		 * If the task is actively running on another CPU
		 * still, just relax and busy-wait without holding
		 * any locks.
		 *
		 * NOTE! Since we don't hold any locks, it's not
		 * even sure that "rq" stays as the right runqueue!
		 * But we don't care, since "task_running()" will
		 * return false if the runqueue has changed and p
		 * is actually now running somewhere else!
		 */
		while (task_running(rq, p)) {
			if (match_state && unlikely(p->state != match_state))
				return 0;
			cpu_relax();
		}

		/*
		 * Ok, time to look more closely! We need the rq
		 * lock now, to be *sure*. If we're wrong, we'll
		 * just go back and repeat.
		 */
		rq = task_rq_lock(p, &flags);
		trace_sched_wait_task(p);
		running = task_running(rq, p);
		on_rq = p->se.on_rq;
		ncsw = 0;
		if (!match_state || p->state == match_state)
			ncsw = p->nvcsw | LONG_MIN; /* sets MSB */
		task_rq_unlock(rq, &flags);

		/*
		 * If it changed from the expected state, bail out now.
		 */
		if (unlikely(!ncsw))
			break;

		/*
		 * Was it really running after all now that we
		 * checked with the proper locks actually held?
		 *
		 * Oops. Go back and try again..
		 */
		if (unlikely(running)) {
			cpu_relax();
			continue;
		}

		/*
		 * It's not enough that it's not actively running,
		 * it must be off the runqueue _entirely_, and not
		 * preempted!
		 *
		 * So if it was still runnable (but just not actively
		 * running right now), it's preempted, and we should
		 * yield - it could be a while.
		 */
		if (unlikely(on_rq)) {
			ktime_t to = ktime_set(0, NSEC_PER_SEC/HZ);

			set_current_state(TASK_UNINTERRUPTIBLE);
			schedule_hrtimeout(&to, HRTIMER_MODE_REL);
			continue;
		}

		/*
		 * Ahh, all good. It wasn't running, and it wasn't
		 * runnable, which means that it will never become
		 * running in the future either. We're all done!
		 */
		break;
	}

	return ncsw;
}

/***
 * kick_process - kick a running thread to enter/exit the kernel
 * @p: the to-be-kicked thread
 *
 * Cause a process which is running on another CPU to enter
 * kernel-mode, without any delay. (to get signals handled.)
 *
 * NOTE: this function doesnt have to take the runqueue lock,
 * because all it wants to ensure is that the remote task enters
 * the kernel. If the IPI races and the task has been migrated
 * to another CPU then no harm is done and the purpose has been
 * achieved as well.
 */
void kick_process(struct task_struct *p)
{
	int cpu;

	preempt_disable();
	cpu = task_cpu(p);
	if ((cpu != smp_processor_id()) && task_curr(p))
		smp_send_reschedule(cpu);
	preempt_enable();
}
EXPORT_SYMBOL_GPL(kick_process);
#endif /* CONFIG_SMP */

#ifdef CONFIG_SMP
/*
 * ->cpus_allowed is protected by either TASK_WAKING or rq->lock held.
 */
static int select_fallback_rq(int cpu, struct task_struct *p)
{
	int dest_cpu;
	const struct cpumask *nodemask = cpumask_of_node(cpu_to_node(cpu));

	/* Look for allowed, online CPU in same node. */
	for_each_cpu_and(dest_cpu, nodemask, cpu_active_mask)
		if (cpumask_test_cpu(dest_cpu, &p->cpus_allowed))
			return dest_cpu;

	/* Any allowed, online CPU? */
	dest_cpu = cpumask_any_and(&p->cpus_allowed, cpu_active_mask);
	if (dest_cpu < nr_cpu_ids)
		return dest_cpu;

	/* No more Mr. Nice Guy. */
	dest_cpu = cpuset_cpus_allowed_fallback(p);
	/*
	 * Don't tell them about moving exiting tasks or
	 * kernel threads (both mm NULL), since they never
	 * leave kernel.
	 */
	if (p->mm && printk_ratelimit()) {
		printk(KERN_INFO "process %d (%s) no longer affine to cpu%d\n",
				task_pid_nr(p), p->comm, cpu);
	}

	return dest_cpu;
}

/*
 * The caller (fork, wakeup) owns TASK_WAKING, ->cpus_allowed is stable.
 */
static inline
int select_task_rq(struct rq *rq, struct task_struct *p, int sd_flags, int wake_flags)
{
	int cpu = p->sched_class->select_task_rq(rq, p, sd_flags, wake_flags);

	/*
	 * In order not to call set_task_cpu() on a blocking task we need
	 * to rely on ttwu() to place the task on a valid ->cpus_allowed
	 * cpu.
	 *
	 * Since this is common to all placement strategies, this lives here.
	 *
	 * [ this allows ->select_task() to simply return task_cpu(p) and
	 *   not worry about this generic constraint ]
	 */
	if (unlikely(!cpumask_test_cpu(cpu, &p->cpus_allowed) ||
		     !cpu_online(cpu)))
		cpu = select_fallback_rq(task_cpu(p), p);

	return cpu;
}

static void update_avg(u64 *avg, u64 sample)
{
	s64 diff = sample - *avg;
	*avg += diff >> 3;
}
#endif

static inline void ttwu_activate(struct task_struct *p, struct rq *rq,
				 bool is_sync, bool is_migrate, bool is_local,
				 unsigned long en_flags)
{
	schedstat_inc(p, se.statistics.nr_wakeups);
	if (is_sync)
		schedstat_inc(p, se.statistics.nr_wakeups_sync);
	if (is_migrate)
		schedstat_inc(p, se.statistics.nr_wakeups_migrate);
	if (is_local)
		schedstat_inc(p, se.statistics.nr_wakeups_local);
	else
		schedstat_inc(p, se.statistics.nr_wakeups_remote);

	activate_task(rq, p, en_flags);
}

static inline void ttwu_post_activation(struct task_struct *p, struct rq *rq,
					int wake_flags, bool success)
{
	trace_sched_wakeup(p, success);
	check_preempt_curr(rq, p, wake_flags);

	p->state = TASK_RUNNING;
#ifdef CONFIG_SMP
	if (p->sched_class->task_woken)
		p->sched_class->task_woken(rq, p);

	if (unlikely(rq->idle_stamp)) {
		u64 delta = rq->clock - rq->idle_stamp;
		u64 max = 2*sysctl_sched_migration_cost;

		if (delta > max)
			rq->avg_idle = max;
		else
			update_avg(&rq->avg_idle, delta);
		rq->idle_stamp = 0;
	}
#endif
	/* if a worker is waking up, notify workqueue */
	if ((p->flags & PF_WQ_WORKER) && success)
		wq_worker_waking_up(p, cpu_of(rq));
}

/**
 * try_to_wake_up - wake up a thread
 * @p: the thread to be awakened
 * @state: the mask of task states that can be woken
 * @wake_flags: wake modifier flags (WF_*)
 *
 * Put it on the run-queue if it's not already there. The "current"
 * thread is always on the run-queue (except when the actual
 * re-schedule is in progress), and as such you're allowed to do
 * the simpler "current->state = TASK_RUNNING" to mark yourself
 * runnable without the overhead of this.
 *
 * Returns %true if @p was woken up, %false if it was already running
 * or @state didn't match @p's state.
 */
static int try_to_wake_up(struct task_struct *p, unsigned int state,
			  int wake_flags)
{
	int cpu, orig_cpu, this_cpu, success = 0;
	unsigned long flags;
	unsigned long en_flags = ENQUEUE_WAKEUP;
	struct rq *rq;

	this_cpu = get_cpu();

	smp_wmb();
	rq = task_rq_lock(p, &flags);
	if (!(p->state & state))
		goto out;

	if (p->se.on_rq)
		goto out_running;

	cpu = task_cpu(p);
	orig_cpu = cpu;

#ifdef CONFIG_SMP
	if (unlikely(task_running(rq, p)))
		goto out_activate;

	/*
	 * In order to handle concurrent wakeups and release the rq->lock
	 * we put the task in TASK_WAKING state.
	 *
	 * First fix up the nr_uninterruptible count:
	 */
	if (task_contributes_to_load(p)) {
		if (likely(cpu_online(orig_cpu)))
			rq->nr_uninterruptible--;
		else
			this_rq()->nr_uninterruptible--;
	}
	p->state = TASK_WAKING;

	if (p->sched_class->task_waking) {
		p->sched_class->task_waking(rq, p);
		en_flags |= ENQUEUE_WAKING;
	}

	cpu = select_task_rq(rq, p, SD_BALANCE_WAKE, wake_flags);
	if (cpu != orig_cpu)
		set_task_cpu(p, cpu);
	__task_rq_unlock(rq);

	rq = cpu_rq(cpu);
	raw_spin_lock(&rq->lock);

	/*
	 * We migrated the task without holding either rq->lock, however
	 * since the task is not on the task list itself, nobody else
	 * will try and migrate the task, hence the rq should match the
	 * cpu we just moved it to.
	 */
	WARN_ON(task_cpu(p) != cpu);
	WARN_ON(p->state != TASK_WAKING);

#ifdef CONFIG_SCHEDSTATS
	schedstat_inc(rq, ttwu_count);
	if (cpu == this_cpu)
		schedstat_inc(rq, ttwu_local);
	else {
		struct sched_domain *sd;
		for_each_domain(this_cpu, sd) {
			if (cpumask_test_cpu(cpu, sched_domain_span(sd))) {
				schedstat_inc(sd, ttwu_wake_remote);
				break;
			}
		}
	}
#endif /* CONFIG_SCHEDSTATS */

out_activate:
#endif /* CONFIG_SMP */
	ttwu_activate(p, rq, wake_flags & WF_SYNC, orig_cpu != cpu,
		      cpu == this_cpu, en_flags);
	success = 1;
out_running:
	ttwu_post_activation(p, rq, wake_flags, success);
out:
	task_rq_unlock(rq, &flags);
	put_cpu();

	return success;
}

/**
 * try_to_wake_up_local - try to wake up a local task with rq lock held
 * @p: the thread to be awakened
 *
 * Put @p on the run-queue if it's not already there.  The caller must
 * ensure that this_rq() is locked, @p is bound to this_rq() and not
 * the current task.  this_rq() stays locked over invocation.
 */
static void try_to_wake_up_local(struct task_struct *p)
{
	struct rq *rq = task_rq(p);
	bool success = false;

	BUG_ON(rq != this_rq());
	BUG_ON(p == current);
	lockdep_assert_held(&rq->lock);

	if (!(p->state & TASK_NORMAL))
		return;

	if (!p->se.on_rq) {
		if (likely(!task_running(rq, p))) {
			schedstat_inc(rq, ttwu_count);
			schedstat_inc(rq, ttwu_local);
		}
		ttwu_activate(p, rq, false, false, true, ENQUEUE_WAKEUP);
		success = true;
	}
	ttwu_post_activation(p, rq, 0, success);
}

/**
 * wake_up_process - Wake up a specific process
 * @p: The process to be woken up.
 *
 * Attempt to wake up the nominated process and move it to the set of runnable
 * processes.  Returns 1 if the process was woken up, 0 if it was already
 * running.
 *
 * It may be assumed that this function implies a write memory barrier before
 * changing the task state if and only if any tasks are woken up.
 */
int wake_up_process(struct task_struct *p)
{
	return try_to_wake_up(p, TASK_ALL, 0);
}
EXPORT_SYMBOL(wake_up_process);

int wake_up_state(struct task_struct *p, unsigned int state)
{
	return try_to_wake_up(p, state, 0);
}

/*
 * Perform scheduler related setup for a newly forked process p.
 * p is forked by current.
 *
 * __sched_fork() is basic setup used by init_idle() too:
 */
static void __sched_fork(struct task_struct *p)
{
	p->se.exec_start		= 0;
	p->se.sum_exec_runtime		= 0;
	p->se.prev_sum_exec_runtime	= 0;
	p->se.nr_migrations		= 0;
	p->se.vruntime			= 0;

#ifdef CONFIG_SCHEDSTATS
	memset(&p->se.statistics, 0, sizeof(p->se.statistics));
#endif

	INIT_LIST_HEAD(&p->rt.run_list);
	p->se.on_rq = 0;
	INIT_LIST_HEAD(&p->se.group_node);

#ifdef CONFIG_PREEMPT_NOTIFIERS
	INIT_HLIST_HEAD(&p->preempt_notifiers);
#endif
}

/*
 * fork()/clone()-time setup:
 */
void sched_fork(struct task_struct *p, int clone_flags)
{
	int cpu = get_cpu();

	__sched_fork(p);
	/*
	 * We mark the process as running here. This guarantees that
	 * nobody will actually run it, and a signal or other external
	 * event cannot wake it up and insert it on the runqueue either.
	 */
	p->state = TASK_RUNNING;

	/*
	 * Revert to default priority/policy on fork if requested.
	 */
	if (unlikely(p->sched_reset_on_fork)) {
		if (p->policy == SCHED_FIFO || p->policy == SCHED_RR) {
			p->policy = SCHED_NORMAL;
			p->normal_prio = p->static_prio;
		}

		if (PRIO_TO_NICE(p->static_prio) < 0) {
			p->static_prio = NICE_TO_PRIO(0);
			p->normal_prio = p->static_prio;
			set_load_weight(p);
		}

		/*
		 * We don't need the reset flag anymore after the fork. It has
		 * fulfilled its duty:
		 */
		p->sched_reset_on_fork = 0;
	}

	/*
	 * Make sure we do not leak PI boosting priority to the child.
	 */
	p->prio = current->normal_prio;

	if (!rt_prio(p->prio))
		p->sched_class = &fair_sched_class;

	if (p->sched_class->task_fork)
		p->sched_class->task_fork(p);

	/*
	 * The child is not yet in the pid-hash so no cgroup attach races,
	 * and the cgroup is pinned to this child due to cgroup_fork()
	 * is ran before sched_fork().
	 *
	 * Silence PROVE_RCU.
	 */
	rcu_read_lock();
	set_task_cpu(p, cpu);
	rcu_read_unlock();

#if defined(CONFIG_SCHEDSTATS) || defined(CONFIG_TASK_DELAY_ACCT)
	if (likely(sched_info_on()))
		memset(&p->sched_info, 0, sizeof(p->sched_info));
#endif
#if defined(CONFIG_SMP) && defined(__ARCH_WANT_UNLOCKED_CTXSW)
	p->oncpu = 0;
#endif
#ifdef CONFIG_PREEMPT
	/* Want to start with kernel preemption disabled. */
	task_thread_info(p)->preempt_count = 1;
#endif
#ifdef CONFIG_SMP
	plist_node_init(&p->pushable_tasks, MAX_PRIO);
#endif

	put_cpu();
}

/*
 * wake_up_new_task - wake up a newly created task for the first time.
 *
 * This function will do some initial scheduler statistics housekeeping
 * that must be done for every newly created context, then puts the task
 * on the runqueue and wakes it.
 */
void wake_up_new_task(struct task_struct *p, unsigned long clone_flags)
{
	unsigned long flags;
	struct rq *rq;
	int cpu __maybe_unused = get_cpu();

#ifdef CONFIG_SMP
	rq = task_rq_lock(p, &flags);
	p->state = TASK_WAKING;

	/*
	 * Fork balancing, do it here and not earlier because:
	 *  - cpus_allowed can change in the fork path
	 *  - any previously selected cpu might disappear through hotplug
	 *
	 * We set TASK_WAKING so that select_task_rq() can drop rq->lock
	 * without people poking at ->cpus_allowed.
	 */
	cpu = select_task_rq(rq, p, SD_BALANCE_FORK, 0);
	set_task_cpu(p, cpu);

	p->state = TASK_RUNNING;
	task_rq_unlock(rq, &flags);
#endif

	rq = task_rq_lock(p, &flags);
	activate_task(rq, p, 0);
	trace_sched_wakeup_new(p, 1);
	check_preempt_curr(rq, p, WF_FORK);
#ifdef CONFIG_SMP
	if (p->sched_class->task_woken)
		p->sched_class->task_woken(rq, p);
#endif
	task_rq_unlock(rq, &flags);
	put_cpu();
}

#ifdef CONFIG_PREEMPT_NOTIFIERS

/**
 * preempt_notifier_register - tell me when current is being preempted & rescheduled
 * @notifier: notifier struct to register
 */
void preempt_notifier_register(struct preempt_notifier *notifier)
{
	hlist_add_head(&notifier->link, &current->preempt_notifiers);
}
EXPORT_SYMBOL_GPL(preempt_notifier_register);

/**
 * preempt_notifier_unregister - no longer interested in preemption notifications
 * @notifier: notifier struct to unregister
 *
 * This is safe to call from within a preemption notifier.
 */
void preempt_notifier_unregister(struct preempt_notifier *notifier)
{
	hlist_del(&notifier->link);
}
EXPORT_SYMBOL_GPL(preempt_notifier_unregister);

static void fire_sched_in_preempt_notifiers(struct task_struct *curr)
{
	struct preempt_notifier *notifier;
	struct hlist_node *node;

	hlist_for_each_entry(notifier, node, &curr->preempt_notifiers, link)
		notifier->ops->sched_in(notifier, raw_smp_processor_id());
}

static void
fire_sched_out_preempt_notifiers(struct task_struct *curr,
				 struct task_struct *next)
{
	struct preempt_notifier *notifier;
	struct hlist_node *node;

	hlist_for_each_entry(notifier, node, &curr->preempt_notifiers, link)
		notifier->ops->sched_out(notifier, next);
}

#else /* !CONFIG_PREEMPT_NOTIFIERS */

static void fire_sched_in_preempt_notifiers(struct task_struct *curr)
{
}

static void
fire_sched_out_preempt_notifiers(struct task_struct *curr,
				 struct task_struct *next)
{
}

#endif /* CONFIG_PREEMPT_NOTIFIERS */

/**
 * prepare_task_switch - prepare to switch tasks
 * @rq: the runqueue preparing to switch
 * @prev: the current task that is being switched out
 * @next: the task we are going to switch to.
 *
 * This is called with the rq lock held and interrupts off. It must
 * be paired with a subsequent finish_task_switch after the context
 * switch.
 *
 * prepare_task_switch sets up locking and calls architecture specific
 * hooks.
 */
static inline void
prepare_task_switch(struct rq *rq, struct task_struct *prev,
		    struct task_struct *next)
{
	sched_info_switch(prev, next);
	perf_event_task_sched_out(prev, next);
	fire_sched_out_preempt_notifiers(prev, next);
	prepare_lock_switch(rq, next);
	prepare_arch_switch(next);
	trace_sched_switch(prev, next);
}

/**
 * finish_task_switch - clean up after a task-switch
 * @rq: runqueue associated with task-switch
 * @prev: the thread we just switched away from.
 *
 * finish_task_switch must be called after the context switch, paired
 * with a prepare_task_switch call before the context switch.
 * finish_task_switch will reconcile locking set up by prepare_task_switch,
 * and do any other architecture-specific cleanup actions.
 *
 * Note that we may have delayed dropping an mm in context_switch(). If
 * so, we finish that here outside of the runqueue lock. (Doing it
 * with the lock held can cause deadlocks; see schedule() for
 * details.)
 */
static void finish_task_switch(struct rq *rq, struct task_struct *prev)
	__releases(rq->lock)
{
	struct mm_struct *mm = rq->prev_mm;
	long prev_state;

	rq->prev_mm = NULL;

	/*
	 * A task struct has one reference for the use as "current".
	 * If a task dies, then it sets TASK_DEAD in tsk->state and calls
	 * schedule one last time. The schedule call will never return, and
	 * the scheduled task must drop that reference.
	 * The test for TASK_DEAD must occur while the runqueue locks are
	 * still held, otherwise prev could be scheduled on another cpu, die
	 * there before we look at prev->state, and then the reference would
	 * be dropped twice.
	 *		Manfred Spraul <manfred@colorfullife.com>
	 */
	prev_state = prev->state;
	finish_arch_switch(prev);
#ifdef __ARCH_WANT_INTERRUPTS_ON_CTXSW
	local_irq_disable();
#endif /* __ARCH_WANT_INTERRUPTS_ON_CTXSW */
	perf_event_task_sched_in(current);
#ifdef __ARCH_WANT_INTERRUPTS_ON_CTXSW
	local_irq_enable();
#endif /* __ARCH_WANT_INTERRUPTS_ON_CTXSW */
	finish_lock_switch(rq, prev);

	fire_sched_in_preempt_notifiers(current);
	if (mm)
		mmdrop(mm);
	if (unlikely(prev_state == TASK_DEAD)) {
		/*
		 * Remove function-return probe instances associated with this
		 * task and put them back on the free list.
		 */
		kprobe_flush_task(prev);
		put_task_struct(prev);
	}
}

#ifdef CONFIG_SMP

/* assumes rq->lock is held */
static inline void pre_schedule(struct rq *rq, struct task_struct *prev)
{
	if (prev->sched_class->pre_schedule)
		prev->sched_class->pre_schedule(rq, prev);
}

/* rq->lock is NOT held, but preemption is disabled */
static inline void post_schedule(struct rq *rq)
{
	if (rq->post_schedule) {
		unsigned long flags;

		raw_spin_lock_irqsave(&rq->lock, flags);
		if (rq->curr->sched_class->post_schedule)
			rq->curr->sched_class->post_schedule(rq);
		raw_spin_unlock_irqrestore(&rq->lock, flags);

		rq->post_schedule = 0;
	}
}

#else

static inline void pre_schedule(struct rq *rq, struct task_struct *p)
{
}

static inline void post_schedule(struct rq *rq)
{
}

#endif

/**
 * schedule_tail - first thing a freshly forked thread must call.
 * @prev: the thread we just switched away from.
 */
asmlinkage void schedule_tail(struct task_struct *prev)
	__releases(rq->lock)
{
	struct rq *rq = this_rq();

	finish_task_switch(rq, prev);

	/*
	 * FIXME: do we need to worry about rq being invalidated by the
	 * task_switch?
	 */
	post_schedule(rq);

#ifdef __ARCH_WANT_UNLOCKED_CTXSW
	/* In this case, finish_task_switch does not reenable preemption */
	preempt_enable();
#endif
	if (current->set_child_tid)
		put_user(task_pid_vnr(current), current->set_child_tid);
}

/*
 * context_switch - switch to the new MM and the new
 * thread's register state.
 */
static inline void
context_switch(struct rq *rq, struct task_struct *prev,
	       struct task_struct *next)
{
	struct mm_struct *mm, *oldmm;

	prepare_task_switch(rq, prev, next);

	mm = next->mm;
	oldmm = prev->active_mm;
	/*
	 * For paravirt, this is coupled with an exit in switch_to to
	 * combine the page table reload and the switch backend into
	 * one hypercall.
	 */
	arch_start_context_switch(prev);

	if (!mm) {
		next->active_mm = oldmm;
		atomic_inc(&oldmm->mm_count);
		enter_lazy_tlb(oldmm, next);
	} else
		switch_mm(oldmm, mm, next);

	if (!prev->mm) {
		prev->active_mm = NULL;
		rq->prev_mm = oldmm;
	}
	/*
	 * Since the runqueue lock will be released by the next
	 * task (which is an invalid locking op but in the case
	 * of the scheduler it's an obvious special-case), so we
	 * do an early lockdep release here:
	 */
#ifndef __ARCH_WANT_UNLOCKED_CTXSW
	spin_release(&rq->lock.dep_map, 1, _THIS_IP_);
#endif

	/* Here we just switch the register state and the stack. */
	switch_to(prev, next, prev);

	barrier();
	/*
	 * this_rq must be evaluated again because prev may have moved
	 * CPUs since it called schedule(), thus the 'rq' on its stack
	 * frame will be invalid.
	 */
	finish_task_switch(this_rq(), prev);
}

/*
 * nr_running, nr_uninterruptible and nr_context_switches:
 *
 * externally visible scheduler statistics: current number of runnable
 * threads, current number of uninterruptible-sleeping threads, total
 * number of context switches performed since bootup.
 */
unsigned long nr_running(void)
{
	unsigned long i, sum = 0;

	for_each_online_cpu(i)
		sum += cpu_rq(i)->nr_running;

	return sum;
}

unsigned long nr_uninterruptible(void)
{
	unsigned long i, sum = 0;

	for_each_possible_cpu(i)
		sum += cpu_rq(i)->nr_uninterruptible;

	/*
	 * Since we read the counters lockless, it might be slightly
	 * inaccurate. Do not allow it to go below zero though:
	 */
	if (unlikely((long)sum < 0))
		sum = 0;

	return sum;
}

unsigned long long nr_context_switches(void)
{
	int i;
	unsigned long long sum = 0;

	for_each_possible_cpu(i)
		sum += cpu_rq(i)->nr_switches;

	return sum;
}

unsigned long nr_iowait(void)
{
	unsigned long i, sum = 0;

	for_each_possible_cpu(i)
		sum += atomic_read(&cpu_rq(i)->nr_iowait);

	return sum;
}

unsigned long nr_iowait_cpu(int cpu)
{
	struct rq *this = cpu_rq(cpu);
	return atomic_read(&this->nr_iowait);
}

unsigned long this_cpu_load(void)
{
	struct rq *this = this_rq();
	return this->cpu_load[0];
}


/* Variables and functions for calc_load */
static atomic_long_t calc_load_tasks;
static unsigned long calc_load_update;
unsigned long avenrun[3];
EXPORT_SYMBOL(avenrun);

static long calc_load_fold_active(struct rq *this_rq)
{
	long nr_active, delta = 0;

	nr_active = this_rq->nr_running;
	nr_active += (long) this_rq->nr_uninterruptible;

	if (nr_active != this_rq->calc_load_active) {
		delta = nr_active - this_rq->calc_load_active;
		this_rq->calc_load_active = nr_active;
	}

	return delta;
}

static unsigned long
calc_load(unsigned long load, unsigned long exp, unsigned long active)
{
	load *= exp;
	load += active * (FIXED_1 - exp);
	load += 1UL << (FSHIFT - 1);
	return load >> FSHIFT;
}

#ifdef CONFIG_NO_HZ
/*
 * For NO_HZ we delay the active fold to the next LOAD_FREQ update.
 *
 * When making the ILB scale, we should try to pull this in as well.
 */
static atomic_long_t calc_load_tasks_idle;

static void calc_load_account_idle(struct rq *this_rq)
{
	long delta;

	delta = calc_load_fold_active(this_rq);
	if (delta)
		atomic_long_add(delta, &calc_load_tasks_idle);
}

static long calc_load_fold_idle(void)
{
	long delta = 0;

	/*
	 * Its got a race, we don't care...
	 */
	if (atomic_long_read(&calc_load_tasks_idle))
		delta = atomic_long_xchg(&calc_load_tasks_idle, 0);

	return delta;
}

/**
 * fixed_power_int - compute: x^n, in O(log n) time
 *
 * @x:         base of the power
 * @frac_bits: fractional bits of @x
 * @n:         power to raise @x to.
 *
 * By exploiting the relation between the definition of the natural power
 * function: x^n := x*x*...*x (x multiplied by itself for n times), and
 * the binary encoding of numbers used by computers: n := \Sum n_i * 2^i,
 * (where: n_i \elem {0, 1}, the binary vector representing n),
 * we find: x^n := x^(\Sum n_i * 2^i) := \Prod x^(n_i * 2^i), which is
 * of course trivially computable in O(log_2 n), the length of our binary
 * vector.
 */
static unsigned long
fixed_power_int(unsigned long x, unsigned int frac_bits, unsigned int n)
{
	unsigned long result = 1UL << frac_bits;

	if (n) for (;;) {
		if (n & 1) {
			result *= x;
			result += 1UL << (frac_bits - 1);
			result >>= frac_bits;
		}
		n >>= 1;
		if (!n)
			break;
		x *= x;
		x += 1UL << (frac_bits - 1);
		x >>= frac_bits;
	}

	return result;
}

/*
 * a1 = a0 * e + a * (1 - e)
 *
 * a2 = a1 * e + a * (1 - e)
 *    = (a0 * e + a * (1 - e)) * e + a * (1 - e)
 *    = a0 * e^2 + a * (1 - e) * (1 + e)
 *
 * a3 = a2 * e + a * (1 - e)
 *    = (a0 * e^2 + a * (1 - e) * (1 + e)) * e + a * (1 - e)
 *    = a0 * e^3 + a * (1 - e) * (1 + e + e^2)
 *
 *  ...
 *
 * an = a0 * e^n + a * (1 - e) * (1 + e + ... + e^n-1) [1]
 *    = a0 * e^n + a * (1 - e) * (1 - e^n)/(1 - e)
 *    = a0 * e^n + a * (1 - e^n)
 *
 * [1] application of the geometric series:
 *
 *              n         1 - x^(n+1)
 *     S_n := \Sum x^i = -------------
 *             i=0          1 - x
 */
static unsigned long
calc_load_n(unsigned long load, unsigned long exp,
	    unsigned long active, unsigned int n)
{

	return calc_load(load, fixed_power_int(exp, FSHIFT, n), active);
}

/*
 * NO_HZ can leave us missing all per-cpu ticks calling
 * calc_load_account_active(), but since an idle CPU folds its delta into
 * calc_load_tasks_idle per calc_load_account_idle(), all we need to do is fold
 * in the pending idle delta if our idle period crossed a load cycle boundary.
 *
 * Once we've updated the global active value, we need to apply the exponential
 * weights adjusted to the number of cycles missed.
 */
static void calc_global_nohz(unsigned long ticks)
{
	long delta, active, n;

	if (time_before(jiffies, calc_load_update))
		return;

	/*
	 * If we crossed a calc_load_update boundary, make sure to fold
	 * any pending idle changes, the respective CPUs might have
	 * missed the tick driven calc_load_account_active() update
	 * due to NO_HZ.
	 */
	delta = calc_load_fold_idle();
	if (delta)
		atomic_long_add(delta, &calc_load_tasks);

	/*
	 * If we were idle for multiple load cycles, apply them.
	 */
	if (ticks >= LOAD_FREQ) {
		n = ticks / LOAD_FREQ;

		active = atomic_long_read(&calc_load_tasks);
		active = active > 0 ? active * FIXED_1 : 0;

		avenrun[0] = calc_load_n(avenrun[0], EXP_1, active, n);
		avenrun[1] = calc_load_n(avenrun[1], EXP_5, active, n);
		avenrun[2] = calc_load_n(avenrun[2], EXP_15, active, n);

		calc_load_update += n * LOAD_FREQ;
	}

	/*
	 * Its possible the remainder of the above division also crosses
	 * a LOAD_FREQ period, the regular check in calc_global_load()
	 * which comes after this will take care of that.
	 *
	 * Consider us being 11 ticks before a cycle completion, and us
	 * sleeping for 4*LOAD_FREQ + 22 ticks, then the above code will
	 * age us 4 cycles, and the test in calc_global_load() will
	 * pick up the final one.
	 */
}
#else
static void calc_load_account_idle(struct rq *this_rq)
{
}

static inline long calc_load_fold_idle(void)
{
	return 0;
}

static void calc_global_nohz(unsigned long ticks)
{
}
#endif

/**
 * get_avenrun - get the load average array
 * @loads:	pointer to dest load array
 * @offset:	offset to add
 * @shift:	shift count to shift the result left
 *
 * These values are estimates at best, so no need for locking.
 */
void get_avenrun(unsigned long *loads, unsigned long offset, int shift)
{
	loads[0] = (avenrun[0] + offset) << shift;
	loads[1] = (avenrun[1] + offset) << shift;
	loads[2] = (avenrun[2] + offset) << shift;
}

/*
 * calc_load - update the avenrun load estimates 10 ticks after the
 * CPUs have updated calc_load_tasks.
 */
void calc_global_load(unsigned long ticks)
{
	long active;

	calc_global_nohz(ticks);

	if (time_before(jiffies, calc_load_update + 10))
		return;

	active = atomic_long_read(&calc_load_tasks);
	active = active > 0 ? active * FIXED_1 : 0;

	avenrun[0] = calc_load(avenrun[0], EXP_1, active);
	avenrun[1] = calc_load(avenrun[1], EXP_5, active);
	avenrun[2] = calc_load(avenrun[2], EXP_15, active);

	calc_load_update += LOAD_FREQ;
}

/*
 * Called from update_cpu_load() to periodically update this CPU's
 * active count.
 */
static void calc_load_account_active(struct rq *this_rq)
{
	long delta;

	if (time_before(jiffies, this_rq->calc_load_update))
		return;

	delta  = calc_load_fold_active(this_rq);
	delta += calc_load_fold_idle();
	if (delta)
		atomic_long_add(delta, &calc_load_tasks);

	this_rq->calc_load_update += LOAD_FREQ;
}

/*
 * The exact cpuload at various idx values, calculated at every tick would be
 * load = (2^idx - 1) / 2^idx * load + 1 / 2^idx * cur_load
 *
 * If a cpu misses updates for n-1 ticks (as it was idle) and update gets called
 * on nth tick when cpu may be busy, then we have:
 * load = ((2^idx - 1) / 2^idx)^(n-1) * load
 * load = (2^idx - 1) / 2^idx) * load + 1 / 2^idx * cur_load
 *
 * decay_load_missed() below does efficient calculation of
 * load = ((2^idx - 1) / 2^idx)^(n-1) * load
 * avoiding 0..n-1 loop doing load = ((2^idx - 1) / 2^idx) * load
 *
 * The calculation is approximated on a 128 point scale.
 * degrade_zero_ticks is the number of ticks after which load at any
 * particular idx is approximated to be zero.
 * degrade_factor is a precomputed table, a row for each load idx.
 * Each column corresponds to degradation factor for a power of two ticks,
 * based on 128 point scale.
 * Example:
 * row 2, col 3 (=12) says that the degradation at load idx 2 after
 * 8 ticks is 12/128 (which is an approximation of exact factor 3^8/4^8).
 *
 * With this power of 2 load factors, we can degrade the load n times
 * by looking at 1 bits in n and doing as many mult/shift instead of
 * n mult/shifts needed by the exact degradation.
 */
#define DEGRADE_SHIFT		7
static const unsigned char
		degrade_zero_ticks[CPU_LOAD_IDX_MAX] = {0, 8, 32, 64, 128};
static const unsigned char
		degrade_factor[CPU_LOAD_IDX_MAX][DEGRADE_SHIFT + 1] = {
					{0, 0, 0, 0, 0, 0, 0, 0},
					{64, 32, 8, 0, 0, 0, 0, 0},
					{96, 72, 40, 12, 1, 0, 0},
					{112, 98, 75, 43, 15, 1, 0},
					{120, 112, 98, 76, 45, 16, 2} };

/*
 * Update cpu_load for any missed ticks, due to tickless idle. The backlog
 * would be when CPU is idle and so we just decay the old load without
 * adding any new load.
 */
static unsigned long
decay_load_missed(unsigned long load, unsigned long missed_updates, int idx)
{
	int j = 0;

	if (!missed_updates)
		return load;

	if (missed_updates >= degrade_zero_ticks[idx])
		return 0;

	if (idx == 1)
		return load >> missed_updates;

	while (missed_updates) {
		if (missed_updates % 2)
			load = (load * degrade_factor[idx][j]) >> DEGRADE_SHIFT;

		missed_updates >>= 1;
		j++;
	}
	return load;
}

/*
 * Update rq->cpu_load[] statistics. This function is usually called every
 * scheduler tick (TICK_NSEC). With tickless idle this will not be called
 * every tick. We fix it up based on jiffies.
 */
static void update_cpu_load(struct rq *this_rq)
{
	unsigned long this_load = this_rq->load.weight;
	unsigned long curr_jiffies = jiffies;
	unsigned long pending_updates;
	int i, scale;

	this_rq->nr_load_updates++;

	/* Avoid repeated calls on same jiffy, when moving in and out of idle */
	if (curr_jiffies == this_rq->last_load_update_tick)
		return;

	pending_updates = curr_jiffies - this_rq->last_load_update_tick;
	this_rq->last_load_update_tick = curr_jiffies;

	/* Update our load: */
	this_rq->cpu_load[0] = this_load; /* Fasttrack for idx 0 */
	for (i = 1, scale = 2; i < CPU_LOAD_IDX_MAX; i++, scale += scale) {
		unsigned long old_load, new_load;

		/* scale is effectively 1 << i now, and >> i divides by scale */

		old_load = this_rq->cpu_load[i];
		old_load = decay_load_missed(old_load, pending_updates - 1, i);
		new_load = this_load;
		/*
		 * Round up the averaging division if load is increasing. This
		 * prevents us from getting stuck on 9 if the load is 10, for
		 * example.
		 */
		if (new_load > old_load)
			new_load += scale - 1;

		this_rq->cpu_load[i] = (old_load * (scale - 1) + new_load) >> i;
	}

	sched_avg_update(this_rq);
}

static void update_cpu_load_active(struct rq *this_rq)
{
	update_cpu_load(this_rq);

	calc_load_account_active(this_rq);
}

#ifdef CONFIG_SMP

/*
 * sched_exec - execve() is a valuable balancing opportunity, because at
 * this point the task has the smallest effective memory and cache footprint.
 */
void sched_exec(void)
{
	struct task_struct *p = current;
	unsigned long flags;
	struct rq *rq;
	int dest_cpu;

	rq = task_rq_lock(p, &flags);
	dest_cpu = p->sched_class->select_task_rq(rq, p, SD_BALANCE_EXEC, 0);
	if (dest_cpu == smp_processor_id())
		goto unlock;

	/*
	 * select_task_rq() can race against ->cpus_allowed
	 */
	if (cpumask_test_cpu(dest_cpu, &p->cpus_allowed) &&
	    likely(cpu_active(dest_cpu)) && migrate_task(p, rq)) {
		struct migration_arg arg = { p, dest_cpu };

		task_rq_unlock(rq, &flags);
		stop_one_cpu(cpu_of(rq), migration_cpu_stop, &arg);
		return;
	}
unlock:
	task_rq_unlock(rq, &flags);
}

#endif

DEFINE_PER_CPU(struct kernel_stat, kstat);

EXPORT_PER_CPU_SYMBOL(kstat);

/*
 * Return any ns on the sched_clock that have not yet been accounted in
 * @p in case that task is currently running.
 *
 * Called with task_rq_lock() held on @rq.
 */
static u64 do_task_delta_exec(struct task_struct *p, struct rq *rq)
{
	u64 ns = 0;

	if (task_current(rq, p)) {
		update_rq_clock(rq);
		ns = rq->clock_task - p->se.exec_start;
		if ((s64)ns < 0)
			ns = 0;
	}

	return ns;
}

unsigned long long task_delta_exec(struct task_struct *p)
{
	unsigned long flags;
	struct rq *rq;
	u64 ns = 0;

	rq = task_rq_lock(p, &flags);
	ns = do_task_delta_exec(p, rq);
	task_rq_unlock(rq, &flags);

	return ns;
}

/*
 * Return accounted runtime for the task.
 * In case the task is currently running, return the runtime plus current's
 * pending runtime that have not been accounted yet.
 */
unsigned long long task_sched_runtime(struct task_struct *p)
{
	unsigned long flags;
	struct rq *rq;
	u64 ns = 0;

	rq = task_rq_lock(p, &flags);
	ns = p->se.sum_exec_runtime + do_task_delta_exec(p, rq);
	task_rq_unlock(rq, &flags);

	return ns;
}

/*
 * Return sum_exec_runtime for the thread group.
 * In case the task is currently running, return the sum plus current's
 * pending runtime that have not been accounted yet.
 *
 * Note that the thread group might have other running tasks as well,
 * so the return value not includes other pending runtime that other
 * running tasks might have.
 */
unsigned long long thread_group_sched_runtime(struct task_struct *p)
{
	struct task_cputime totals;
	unsigned long flags;
	struct rq *rq;
	u64 ns;

	rq = task_rq_lock(p, &flags);
	thread_group_cputime(p, &totals);
	ns = totals.sum_exec_runtime + do_task_delta_exec(p, rq);
	task_rq_unlock(rq, &flags);

	return ns;
}

/*
 * Account user cpu time to a process.
 * @p: the process that the cpu time gets accounted to
 * @cputime: the cpu time spent in user space since the last update
 * @cputime_scaled: cputime scaled by cpu frequency
 */
void account_user_time(struct task_struct *p, cputime_t cputime,
		       cputime_t cputime_scaled)
{
	struct cpu_usage_stat *cpustat = &kstat_this_cpu.cpustat;
	cputime64_t tmp;

	/* Add user time to process. */
	p->utime = cputime_add(p->utime, cputime);
	p->utimescaled = cputime_add(p->utimescaled, cputime_scaled);
	account_group_user_time(p, cputime);

	/* Add user time to cpustat. */
	tmp = cputime_to_cputime64(cputime);
	if (TASK_NICE(p) > 0)
		cpustat->nice = cputime64_add(cpustat->nice, tmp);
	else
		cpustat->user = cputime64_add(cpustat->user, tmp);

	cpuacct_update_stats(p, CPUACCT_STAT_USER, cputime);
	/* Account for user time used */
	acct_update_integrals(p);
}

/*
 * Account guest cpu time to a process.
 * @p: the process that the cpu time gets accounted to
 * @cputime: the cpu time spent in virtual machine since the last update
 * @cputime_scaled: cputime scaled by cpu frequency
 */
static void account_guest_time(struct task_struct *p, cputime_t cputime,
			       cputime_t cputime_scaled)
{
	cputime64_t tmp;
	struct cpu_usage_stat *cpustat = &kstat_this_cpu.cpustat;

	tmp = cputime_to_cputime64(cputime);

	/* Add guest time to process. */
	p->utime = cputime_add(p->utime, cputime);
	p->utimescaled = cputime_add(p->utimescaled, cputime_scaled);
	account_group_user_time(p, cputime);
	p->gtime = cputime_add(p->gtime, cputime);

	/* Add guest time to cpustat. */
	if (TASK_NICE(p) > 0) {
		cpustat->nice = cputime64_add(cpustat->nice, tmp);
		cpustat->guest_nice = cputime64_add(cpustat->guest_nice, tmp);
	} else {
		cpustat->user = cputime64_add(cpustat->user, tmp);
		cpustat->guest = cputime64_add(cpustat->guest, tmp);
	}
}

/*
 * Account system cpu time to a process and desired cpustat field
 * @p: the process that the cpu time gets accounted to
 * @cputime: the cpu time spent in kernel space since the last update
 * @cputime_scaled: cputime scaled by cpu frequency
 * @target_cputime64: pointer to cpustat field that has to be updated
 */
static inline
void __account_system_time(struct task_struct *p, cputime_t cputime,
			cputime_t cputime_scaled, cputime64_t *target_cputime64)
{
	cputime64_t tmp = cputime_to_cputime64(cputime);

	/* Add system time to process. */
	p->stime = cputime_add(p->stime, cputime);
	p->stimescaled = cputime_add(p->stimescaled, cputime_scaled);
	account_group_system_time(p, cputime);

	/* Add system time to cpustat. */
	*target_cputime64 = cputime64_add(*target_cputime64, tmp);
	cpuacct_update_stats(p, CPUACCT_STAT_SYSTEM, cputime);

	/* Account for system time used */
	acct_update_integrals(p);
}

/*
 * Account system cpu time to a process.
 * @p: the process that the cpu time gets accounted to
 * @hardirq_offset: the offset to subtract from hardirq_count()
 * @cputime: the cpu time spent in kernel space since the last update
 * @cputime_scaled: cputime scaled by cpu frequency
 */
void account_system_time(struct task_struct *p, int hardirq_offset,
			 cputime_t cputime, cputime_t cputime_scaled)
{
	struct cpu_usage_stat *cpustat = &kstat_this_cpu.cpustat;
	cputime64_t *target_cputime64;

	if ((p->flags & PF_VCPU) && (irq_count() - hardirq_offset == 0)) {
		account_guest_time(p, cputime, cputime_scaled);
		return;
	}

	if (hardirq_count() - hardirq_offset)
		target_cputime64 = &cpustat->irq;
	else if (in_serving_softirq())
		target_cputime64 = &cpustat->softirq;
	else
		target_cputime64 = &cpustat->system;

	__account_system_time(p, cputime, cputime_scaled, target_cputime64);
}

/*
 * Account for involuntary wait time.
 * @cputime: the cpu time spent in involuntary wait
 */
void account_steal_time(cputime_t cputime)
{
	struct cpu_usage_stat *cpustat = &kstat_this_cpu.cpustat;
	cputime64_t cputime64 = cputime_to_cputime64(cputime);

	cpustat->steal = cputime64_add(cpustat->steal, cputime64);
}

/*
 * Account for idle time.
 * @cputime: the cpu time spent in idle wait
 */
void account_idle_time(cputime_t cputime)
{
	struct cpu_usage_stat *cpustat = &kstat_this_cpu.cpustat;
	cputime64_t cputime64 = cputime_to_cputime64(cputime);
	struct rq *rq = this_rq();

	if (atomic_read(&rq->nr_iowait) > 0)
		cpustat->iowait = cputime64_add(cpustat->iowait, cputime64);
	else
		cpustat->idle = cputime64_add(cpustat->idle, cputime64);
}

#ifndef CONFIG_VIRT_CPU_ACCOUNTING

#ifdef CONFIG_IRQ_TIME_ACCOUNTING
/*
 * Account a tick to a process and cpustat
 * @p: the process that the cpu time gets accounted to
 * @user_tick: is the tick from userspace
 * @rq: the pointer to rq
 *
 * Tick demultiplexing follows the order
 * - pending hardirq update
 * - pending softirq update
 * - user_time
 * - idle_time
 * - system time
 *   - check for guest_time
 *   - else account as system_time
 *
 * Check for hardirq is done both for system and user time as there is
 * no timer going off while we are on hardirq and hence we may never get an
 * opportunity to update it solely in system time.
 * p->stime and friends are only updated on system time and not on irq
 * softirq as those do not count in task exec_runtime any more.
 */
static void irqtime_account_process_tick(struct task_struct *p, int user_tick,
						struct rq *rq)
{
	cputime_t one_jiffy_scaled = cputime_to_scaled(cputime_one_jiffy);
	cputime64_t tmp = cputime_to_cputime64(cputime_one_jiffy);
	struct cpu_usage_stat *cpustat = &kstat_this_cpu.cpustat;

	if (irqtime_account_hi_update()) {
		cpustat->irq = cputime64_add(cpustat->irq, tmp);
	} else if (irqtime_account_si_update()) {
		cpustat->softirq = cputime64_add(cpustat->softirq, tmp);
	} else if (this_cpu_ksoftirqd() == p) {
		/*
		 * ksoftirqd time do not get accounted in cpu_softirq_time.
		 * So, we have to handle it separately here.
		 * Also, p->stime needs to be updated for ksoftirqd.
		 */
		__account_system_time(p, cputime_one_jiffy, one_jiffy_scaled,
					&cpustat->softirq);
	} else if (user_tick) {
		account_user_time(p, cputime_one_jiffy, one_jiffy_scaled);
	} else if (p == rq->idle) {
		account_idle_time(cputime_one_jiffy);
	} else if (p->flags & PF_VCPU) { /* System time or guest time */
		account_guest_time(p, cputime_one_jiffy, one_jiffy_scaled);
	} else {
		__account_system_time(p, cputime_one_jiffy, one_jiffy_scaled,
					&cpustat->system);
	}
}

static void irqtime_account_idle_ticks(int ticks)
{
	int i;
	struct rq *rq = this_rq();

	for (i = 0; i < ticks; i++)
		irqtime_account_process_tick(current, 0, rq);
}
#else /* CONFIG_IRQ_TIME_ACCOUNTING */
static void irqtime_account_idle_ticks(int ticks) {}
static void irqtime_account_process_tick(struct task_struct *p, int user_tick,
						struct rq *rq) {}
#endif /* CONFIG_IRQ_TIME_ACCOUNTING */

/*
 * Account a single tick of cpu time.
 * @p: the process that the cpu time gets accounted to
 * @user_tick: indicates if the tick is a user or a system tick
 */
void account_process_tick(struct task_struct *p, int user_tick)
{
	cputime_t one_jiffy_scaled = cputime_to_scaled(cputime_one_jiffy);
	struct rq *rq = this_rq();

	if (sched_clock_irqtime) {
		irqtime_account_process_tick(p, user_tick, rq);
		return;
	}

	if (user_tick)
		account_user_time(p, cputime_one_jiffy, one_jiffy_scaled);
	else if ((p != rq->idle) || (irq_count() != HARDIRQ_OFFSET))
		account_system_time(p, HARDIRQ_OFFSET, cputime_one_jiffy,
				    one_jiffy_scaled);
	else
		account_idle_time(cputime_one_jiffy);
}

/*
 * Account multiple ticks of steal time.
 * @p: the process from which the cpu time has been stolen
 * @ticks: number of stolen ticks
 */
void account_steal_ticks(unsigned long ticks)
{
	account_steal_time(jiffies_to_cputime(ticks));
}

/*
 * Account multiple ticks of idle time.
 * @ticks: number of stolen ticks
 */
void account_idle_ticks(unsigned long ticks)
{

	if (sched_clock_irqtime) {
		irqtime_account_idle_ticks(ticks);
		return;
	}

	account_idle_time(jiffies_to_cputime(ticks));
}

#endif

/*
 * Use precise platform statistics if available:
 */
#ifdef CONFIG_VIRT_CPU_ACCOUNTING
void task_times(struct task_struct *p, cputime_t *ut, cputime_t *st)
{
	*ut = p->utime;
	*st = p->stime;
}

void thread_group_times(struct task_struct *p, cputime_t *ut, cputime_t *st)
{
	struct task_cputime cputime;

	thread_group_cputime(p, &cputime);

	*ut = cputime.utime;
	*st = cputime.stime;
}
#else

#ifndef nsecs_to_cputime
# define nsecs_to_cputime(__nsecs)	nsecs_to_jiffies(__nsecs)
#endif

void task_times(struct task_struct *p, cputime_t *ut, cputime_t *st)
{
	cputime_t rtime, utime = p->utime, total = cputime_add(utime, p->stime);

	/*
	 * Use CFS's precise accounting:
	 */
	rtime = nsecs_to_cputime(p->se.sum_exec_runtime);

	if (total) {
		u64 temp = rtime;

		temp *= utime;
		do_div(temp, total);
		utime = (cputime_t)temp;
	} else
		utime = rtime;

	/*
	 * Compare with previous values, to keep monotonicity:
	 */
	p->prev_utime = max(p->prev_utime, utime);
	p->prev_stime = max(p->prev_stime, cputime_sub(rtime, p->prev_utime));

	*ut = p->prev_utime;
	*st = p->prev_stime;
}

/*
 * Must be called with siglock held.
 */
void thread_group_times(struct task_struct *p, cputime_t *ut, cputime_t *st)
{
	struct signal_struct *sig = p->signal;
	struct task_cputime cputime;
	cputime_t rtime, utime, total;

	thread_group_cputime(p, &cputime);

	total = cputime_add(cputime.utime, cputime.stime);
	rtime = nsecs_to_cputime(cputime.sum_exec_runtime);

	if (total) {
		u64 temp = rtime;

		temp *= cputime.utime;
		do_div(temp, total);
		utime = (cputime_t)temp;
	} else
		utime = rtime;

	sig->prev_utime = max(sig->prev_utime, utime);
	sig->prev_stime = max(sig->prev_stime,
			      cputime_sub(rtime, sig->prev_utime));

	*ut = sig->prev_utime;
	*st = sig->prev_stime;
}
#endif

/*
 * This function gets called by the timer code, with HZ frequency.
 * We call it with interrupts disabled.
 *
 * It also gets called by the fork code, when changing the parent's
 * timeslices.
 */
void scheduler_tick(void)
{
	int cpu = smp_processor_id();
	struct rq *rq = cpu_rq(cpu);
	struct task_struct *curr = rq->curr;

	sched_clock_tick();

	raw_spin_lock(&rq->lock);
	update_rq_clock(rq);
	update_cpu_load_active(rq);
	curr->sched_class->task_tick(rq, curr, 0);
	raw_spin_unlock(&rq->lock);

	perf_event_task_tick();

#ifdef CONFIG_SMP
	rq->idle_at_tick = idle_cpu(cpu);
	trigger_load_balance(rq, cpu);
#endif
}

notrace unsigned long get_parent_ip(unsigned long addr)
{
	if (in_lock_functions(addr)) {
		addr = CALLER_ADDR2;
		if (in_lock_functions(addr))
			addr = CALLER_ADDR3;
	}
	return addr;
}

#if defined(CONFIG_PREEMPT) && (defined(CONFIG_DEBUG_PREEMPT) || \
				defined(CONFIG_PREEMPT_TRACER))

void __kprobes add_preempt_count(int val)
{
#ifdef CONFIG_DEBUG_PREEMPT
	/*
	 * Underflow?
	 */
	if (DEBUG_LOCKS_WARN_ON((preempt_count() < 0)))
		return;
#endif
	preempt_count() += val;
#ifdef CONFIG_DEBUG_PREEMPT
	/*
	 * Spinlock count overflowing soon?
	 */
	DEBUG_LOCKS_WARN_ON((preempt_count() & PREEMPT_MASK) >=
				PREEMPT_MASK - 10);
#endif
	if (preempt_count() == val)
		trace_preempt_off(CALLER_ADDR0, get_parent_ip(CALLER_ADDR1));
}
EXPORT_SYMBOL(add_preempt_count);

void __kprobes sub_preempt_count(int val)
{
#ifdef CONFIG_DEBUG_PREEMPT
	/*
	 * Underflow?
	 */
	if (DEBUG_LOCKS_WARN_ON(val > preempt_count()))
		return;
	/*
	 * Is the spinlock portion underflowing?
	 */
	if (DEBUG_LOCKS_WARN_ON((val < PREEMPT_MASK) &&
			!(preempt_count() & PREEMPT_MASK)))
		return;
#endif

	if (preempt_count() == val)
		trace_preempt_on(CALLER_ADDR0, get_parent_ip(CALLER_ADDR1));
	preempt_count() -= val;
}
EXPORT_SYMBOL(sub_preempt_count);

#endif

/*
 * Print scheduling while atomic bug:
 */
static noinline void __schedule_bug(struct task_struct *prev)
{
	struct pt_regs *regs = get_irq_regs();

	printk(KERN_ERR "BUG: scheduling while atomic: %s/%d/0x%08x\n",
		prev->comm, prev->pid, preempt_count());

	debug_show_held_locks(prev);
	print_modules();
	if (irqs_disabled())
		print_irqtrace_events(prev);

	if (regs)
		show_regs(regs);
	else
		dump_stack();
}

/*
 * Various schedule()-time debugging checks and statistics:
 */
static inline void schedule_debug(struct task_struct *prev)
{
	/*
	 * Test if we are atomic. Since do_exit() needs to call into
	 * schedule() atomically, we ignore that path for now.
	 * Otherwise, whine if we are scheduling when we should not be.
	 */
	if (unlikely(in_atomic_preempt_off() && !prev->exit_state))
		__schedule_bug(prev);

	profile_hit(SCHED_PROFILING, __builtin_return_address(0));

	schedstat_inc(this_rq(), sched_count);
#ifdef CONFIG_SCHEDSTATS
	if (unlikely(prev->lock_depth >= 0)) {
		schedstat_inc(this_rq(), rq_sched_info.bkl_count);
		schedstat_inc(prev, sched_info.bkl_count);
	}
#endif
}

static void put_prev_task(struct rq *rq, struct task_struct *prev)
{
	if (prev->se.on_rq)
		update_rq_clock(rq);
	prev->sched_class->put_prev_task(rq, prev);
}

/*
 * Pick up the highest-prio task:
 */
static inline struct task_struct *
pick_next_task(struct rq *rq)
{
	const struct sched_class *class;
	struct task_struct *p;

	/*
	 * Optimization: we know that if all tasks are in
	 * the fair class we can call that function directly:
	 */
	if (likely(rq->nr_running == rq->cfs.nr_running)) {
		p = fair_sched_class.pick_next_task(rq);
		if (likely(p))
			return p;
	}

	for_each_class(class) {
		p = class->pick_next_task(rq);
		if (p)
			return p;
	}

	BUG(); /* the idle class will always have a runnable task */
}

/*
 * schedule() is the main scheduler function.
 */
asmlinkage void __sched schedule(void)
{
	struct task_struct *prev, *next;
	unsigned long *switch_count;
	struct rq *rq;
	int cpu;

need_resched:
	preempt_disable();
	cpu = smp_processor_id();
	rq = cpu_rq(cpu);
	rcu_note_context_switch(cpu);
	prev = rq->curr;

	release_kernel_lock(prev);
need_resched_nonpreemptible:

	schedule_debug(prev);

	if (sched_feat(HRTICK))
		hrtick_clear(rq);

	raw_spin_lock_irq(&rq->lock);

	switch_count = &prev->nivcsw;
	if (prev->state && !(preempt_count() & PREEMPT_ACTIVE)) {
		if (unlikely(signal_pending_state(prev->state, prev))) {
			prev->state = TASK_RUNNING;
		} else {
			/*
			 * If a worker is going to sleep, notify and
			 * ask workqueue whether it wants to wake up a
			 * task to maintain concurrency.  If so, wake
			 * up the task.
			 */
			if (prev->flags & PF_WQ_WORKER) {
				struct task_struct *to_wakeup;

				to_wakeup = wq_worker_sleeping(prev, cpu);
				if (to_wakeup)
					try_to_wake_up_local(to_wakeup);
			}
			deactivate_task(rq, prev, DEQUEUE_SLEEP);
		}
		switch_count = &prev->nvcsw;
	}

	pre_schedule(rq, prev);

	if (unlikely(!rq->nr_running))
		idle_balance(cpu, rq);

	put_prev_task(rq, prev);
	next = pick_next_task(rq);
	clear_tsk_need_resched(prev);
	rq->skip_clock_update = 0;

	if (likely(prev != next)) {
		rq->nr_switches++;
		rq->curr = next;
		++*switch_count;

		context_switch(rq, prev, next); /* unlocks the rq */
		/*
		 * The context switch have flipped the stack from under us
		 * and restored the local variables which were saved when
		 * this task called schedule() in the past. prev == current
		 * is still correct, but it can be moved to another cpu/rq.
		 */
		cpu = smp_processor_id();
		rq = cpu_rq(cpu);
	} else
		raw_spin_unlock_irq(&rq->lock);

	post_schedule(rq);

	if (unlikely(reacquire_kernel_lock(prev)))
		goto need_resched_nonpreemptible;

	preempt_enable_no_resched();
	if (need_resched())
		goto need_resched;
}
EXPORT_SYMBOL(schedule);

#ifdef CONFIG_MUTEX_SPIN_ON_OWNER
/*
 * Look out! "owner" is an entirely speculative pointer
 * access and not reliable.
 */
int mutex_spin_on_owner(struct mutex *lock, struct thread_info *owner)
{
	unsigned int cpu;
	struct rq *rq;

	if (!sched_feat(OWNER_SPIN))
		return 0;

#ifdef CONFIG_DEBUG_PAGEALLOC
	/*
	 * Need to access the cpu field knowing that
	 * DEBUG_PAGEALLOC could have unmapped it if
	 * the mutex owner just released it and exited.
	 */
	if (probe_kernel_address(&owner->cpu, cpu))
		return 0;
#else
	cpu = owner->cpu;
#endif

	/*
	 * Even if the access succeeded (likely case),
	 * the cpu field may no longer be valid.
	 */
	if (cpu >= nr_cpumask_bits)
		return 0;

	/*
	 * We need to validate that we can do a
	 * get_cpu() and that we have the percpu area.
	 */
	if (!cpu_online(cpu))
		return 0;

	rq = cpu_rq(cpu);

	for (;;) {
		/*
		 * Owner changed, break to re-assess state.
		 */
		if (lock->owner != owner) {
			/*
			 * If the lock has switched to a different owner,
			 * we likely have heavy contention. Return 0 to quit
			 * optimistic spinning and not contend further:
			 */
			if (lock->owner)
				return 0;
			break;
		}

		/*
		 * Is that owner really running on that cpu?
		 */
		if (task_thread_info(rq->curr) != owner || need_resched())
			return 0;

		arch_mutex_cpu_relax();
	}

	return 1;
}
#endif

#ifdef CONFIG_PREEMPT
/*
 * this is the entry point to schedule() from in-kernel preemption
 * off of preempt_enable. Kernel preemptions off return from interrupt
 * occur there and call schedule directly.
 */
asmlinkage void __sched notrace preempt_schedule(void)
{
	struct thread_info *ti = current_thread_info();

	/*
	 * If there is a non-zero preempt_count or interrupts are disabled,
	 * we do not want to preempt the current task. Just return..
	 */
	if (likely(ti->preempt_count || irqs_disabled()))
		return;

	do {
		add_preempt_count_notrace(PREEMPT_ACTIVE);
		schedule();
		sub_preempt_count_notrace(PREEMPT_ACTIVE);

		/*
		 * Check again in case we missed a preemption opportunity
		 * between schedule and now.
		 */
		barrier();
	} while (need_resched());
}
EXPORT_SYMBOL(preempt_schedule);

/*
 * this is the entry point to schedule() from kernel preemption
 * off of irq context.
 * Note, that this is called and return with irqs disabled. This will
 * protect us against recursive calling from irq.
 */
asmlinkage void __sched preempt_schedule_irq(void)
{
	struct thread_info *ti = current_thread_info();

	/* Catch callers which need to be fixed */
	BUG_ON(ti->preempt_count || !irqs_disabled());

	do {
		add_preempt_count(PREEMPT_ACTIVE);
		local_irq_enable();
		schedule();
		local_irq_disable();
		sub_preempt_count(PREEMPT_ACTIVE);

		/*
		 * Check again in case we missed a preemption opportunity
		 * between schedule and now.
		 */
		barrier();
	} while (need_resched());
}

#endif /* CONFIG_PREEMPT */

int default_wake_function(wait_queue_t *curr, unsigned mode, int wake_flags,
			  void *key)
{
	return try_to_wake_up(curr->private, mode, wake_flags);
}
EXPORT_SYMBOL(default_wake_function);

/*
 * The core wakeup function. Non-exclusive wakeups (nr_exclusive == 0) just
 * wake everything up. If it's an exclusive wakeup (nr_exclusive == small +ve
 * number) then we wake all the non-exclusive tasks and one exclusive task.
 *
 * There are circumstances in which we can try to wake a task which has already
 * started to run but is not in state TASK_RUNNING. try_to_wake_up() returns
 * zero in this (rare) case, and we handle it by continuing to scan the queue.
 */
static void __wake_up_common(wait_queue_head_t *q, unsigned int mode,
			int nr_exclusive, int wake_flags, void *key)
{
	wait_queue_t *curr, *next;

	list_for_each_entry_safe(curr, next, &q->task_list, task_list) {
		unsigned flags = curr->flags;

		if (curr->func(curr, mode, wake_flags, key) &&
				(flags & WQ_FLAG_EXCLUSIVE) && !--nr_exclusive)
			break;
	}
}

/**
 * __wake_up - wake up threads blocked on a waitqueue.
 * @q: the waitqueue
 * @mode: which threads
 * @nr_exclusive: how many wake-one or wake-many threads to wake up
 * @key: is directly passed to the wakeup function
 *
 * It may be assumed that this function implies a write memory barrier before
 * changing the task state if and only if any tasks are woken up.
 */
void __wake_up(wait_queue_head_t *q, unsigned int mode,
			int nr_exclusive, void *key)
{
	unsigned long flags;

	spin_lock_irqsave(&q->lock, flags);
	__wake_up_common(q, mode, nr_exclusive, 0, key);
	spin_unlock_irqrestore(&q->lock, flags);
}
EXPORT_SYMBOL(__wake_up);

/*
 * Same as __wake_up but called with the spinlock in wait_queue_head_t held.
 */
void __wake_up_locked(wait_queue_head_t *q, unsigned int mode)
{
	__wake_up_common(q, mode, 1, 0, NULL);
}
EXPORT_SYMBOL_GPL(__wake_up_locked);

void __wake_up_locked_key(wait_queue_head_t *q, unsigned int mode, void *key)
{
	__wake_up_common(q, mode, 1, 0, key);
}

/**
 * __wake_up_sync_key - wake up threads blocked on a waitqueue.
 * @q: the waitqueue
 * @mode: which threads
 * @nr_exclusive: how many wake-one or wake-many threads to wake up
 * @key: opaque value to be passed to wakeup targets
 *
 * The sync wakeup differs that the waker knows that it will schedule
 * away soon, so while the target thread will be woken up, it will not
 * be migrated to another CPU - ie. the two threads are 'synchronized'
 * with each other. This can prevent needless bouncing between CPUs.
 *
 * On UP it can prevent extra preemption.
 *
 * It may be assumed that this function implies a write memory barrier before
 * changing the task state if and only if any tasks are woken up.
 */
void __wake_up_sync_key(wait_queue_head_t *q, unsigned int mode,
			int nr_exclusive, void *key)
{
	unsigned long flags;
	int wake_flags = WF_SYNC;

	if (unlikely(!q))
		return;

	if (unlikely(!nr_exclusive))
		wake_flags = 0;

	spin_lock_irqsave(&q->lock, flags);
	__wake_up_common(q, mode, nr_exclusive, wake_flags, key);
	spin_unlock_irqrestore(&q->lock, flags);
}
EXPORT_SYMBOL_GPL(__wake_up_sync_key);

/*
 * __wake_up_sync - see __wake_up_sync_key()
 */
void __wake_up_sync(wait_queue_head_t *q, unsigned int mode, int nr_exclusive)
{
	__wake_up_sync_key(q, mode, nr_exclusive, NULL);
}
EXPORT_SYMBOL_GPL(__wake_up_sync);	/* For internal use only */

/**
 * complete: - signals a single thread waiting on this completion
 * @x:  holds the state of this particular completion
 *
 * This will wake up a single thread waiting on this completion. Threads will be
 * awakened in the same order in which they were queued.
 *
 * See also complete_all(), wait_for_completion() and related routines.
 *
 * It may be assumed that this function implies a write memory barrier before
 * changing the task state if and only if any tasks are woken up.
 */
void complete(struct completion *x)
{
	unsigned long flags;

	spin_lock_irqsave(&x->wait.lock, flags);
	x->done++;
	__wake_up_common(&x->wait, TASK_NORMAL, 1, 0, NULL);
	spin_unlock_irqrestore(&x->wait.lock, flags);
}
EXPORT_SYMBOL(complete);

/**
 * complete_all: - signals all threads waiting on this completion
 * @x:  holds the state of this particular completion
 *
 * This will wake up all threads waiting on this particular completion event.
 *
 * It may be assumed that this function implies a write memory barrier before
 * changing the task state if and only if any tasks are woken up.
 */
void complete_all(struct completion *x)
{
	unsigned long flags;

	spin_lock_irqsave(&x->wait.lock, flags);
	x->done += UINT_MAX/2;
	__wake_up_common(&x->wait, TASK_NORMAL, 0, 0, NULL);
	spin_unlock_irqrestore(&x->wait.lock, flags);
}
EXPORT_SYMBOL(complete_all);

static inline long __sched
do_wait_for_common(struct completion *x, long timeout, int state)
{
	if (!x->done) {
		DECLARE_WAITQUEUE(wait, current);

		__add_wait_queue_tail_exclusive(&x->wait, &wait);
		do {
			if (signal_pending_state(state, current)) {
				timeout = -ERESTARTSYS;
				break;
			}
			__set_current_state(state);
			spin_unlock_irq(&x->wait.lock);
			timeout = schedule_timeout(timeout);
			spin_lock_irq(&x->wait.lock);
		} while (!x->done && timeout);
		__remove_wait_queue(&x->wait, &wait);
		if (!x->done)
			return timeout;
	}
	x->done--;
	return timeout ?: 1;
}

static long __sched
wait_for_common(struct completion *x, long timeout, int state)
{
	might_sleep();

	spin_lock_irq(&x->wait.lock);
	timeout = do_wait_for_common(x, timeout, state);
	spin_unlock_irq(&x->wait.lock);
	return timeout;
}

/**
 * wait_for_completion: - waits for completion of a task
 * @x:  holds the state of this particular completion
 *
 * This waits to be signaled for completion of a specific task. It is NOT
 * interruptible and there is no timeout.
 *
 * See also similar routines (i.e. wait_for_completion_timeout()) with timeout
 * and interrupt capability. Also see complete().
 */
void __sched wait_for_completion(struct completion *x)
{
	wait_for_common(x, MAX_SCHEDULE_TIMEOUT, TASK_UNINTERRUPTIBLE);
}
EXPORT_SYMBOL(wait_for_completion);

/**
 * wait_for_completion_timeout: - waits for completion of a task (w/timeout)
 * @x:  holds the state of this particular completion
 * @timeout:  timeout value in jiffies
 *
 * This waits for either a completion of a specific task to be signaled or for a
 * specified timeout to expire. The timeout is in jiffies. It is not
 * interruptible.
 */
unsigned long __sched
wait_for_completion_timeout(struct completion *x, unsigned long timeout)
{
	return wait_for_common(x, timeout, TASK_UNINTERRUPTIBLE);
}
EXPORT_SYMBOL(wait_for_completion_timeout);

/**
 * wait_for_completion_interruptible: - waits for completion of a task (w/intr)
 * @x:  holds the state of this particular completion
 *
 * This waits for completion of a specific task to be signaled. It is
 * interruptible.
 */
int __sched wait_for_completion_interruptible(struct completion *x)
{
	long t = wait_for_common(x, MAX_SCHEDULE_TIMEOUT, TASK_INTERRUPTIBLE);
	if (t == -ERESTARTSYS)
		return t;
	return 0;
}
EXPORT_SYMBOL(wait_for_completion_interruptible);

/**
 * wait_for_completion_interruptible_timeout: - waits for completion (w/(to,intr))
 * @x:  holds the state of this particular completion
 * @timeout:  timeout value in jiffies
 *
 * This waits for either a completion of a specific task to be signaled or for a
 * specified timeout to expire. It is interruptible. The timeout is in jiffies.
 */
long __sched
wait_for_completion_interruptible_timeout(struct completion *x,
					  unsigned long timeout)
{
	return wait_for_common(x, timeout, TASK_INTERRUPTIBLE);
}
EXPORT_SYMBOL(wait_for_completion_interruptible_timeout);

/**
 * wait_for_completion_killable: - waits for completion of a task (killable)
 * @x:  holds the state of this particular completion
 *
 * This waits to be signaled for completion of a specific task. It can be
 * interrupted by a kill signal.
 */
int __sched wait_for_completion_killable(struct completion *x)
{
	long t = wait_for_common(x, MAX_SCHEDULE_TIMEOUT, TASK_KILLABLE);
	if (t == -ERESTARTSYS)
		return t;
	return 0;
}
EXPORT_SYMBOL(wait_for_completion_killable);

/**
 * wait_for_completion_killable_timeout: - waits for completion of a task (w/(to,killable))
 * @x:  holds the state of this particular completion
 * @timeout:  timeout value in jiffies
 *
 * This waits for either a completion of a specific task to be
 * signaled or for a specified timeout to expire. It can be
 * interrupted by a kill signal. The timeout is in jiffies.
 */
long __sched
wait_for_completion_killable_timeout(struct completion *x,
				     unsigned long timeout)
{
	return wait_for_common(x, timeout, TASK_KILLABLE);
}
EXPORT_SYMBOL(wait_for_completion_killable_timeout);

/**
 *	try_wait_for_completion - try to decrement a completion without blocking
 *	@x:	completion structure
 *
 *	Returns: 0 if a decrement cannot be done without blocking
 *		 1 if a decrement succeeded.
 *
 *	If a completion is being used as a counting completion,
 *	attempt to decrement the counter without blocking. This
 *	enables us to avoid waiting if the resource the completion
 *	is protecting is not available.
 */
bool try_wait_for_completion(struct completion *x)
{
	unsigned long flags;
	int ret = 1;

	spin_lock_irqsave(&x->wait.lock, flags);
	if (!x->done)
		ret = 0;
	else
		x->done--;
	spin_unlock_irqrestore(&x->wait.lock, flags);
	return ret;
}
EXPORT_SYMBOL(try_wait_for_completion);

/**
 *	completion_done - Test to see if a completion has any waiters
 *	@x:	completion structure
 *
 *	Returns: 0 if there are waiters (wait_for_completion() in progress)
 *		 1 if there are no waiters.
 *
 */
bool completion_done(struct completion *x)
{
	unsigned long flags;
	int ret = 1;

	spin_lock_irqsave(&x->wait.lock, flags);
	if (!x->done)
		ret = 0;
	spin_unlock_irqrestore(&x->wait.lock, flags);
	return ret;
}
EXPORT_SYMBOL(completion_done);

static long __sched
sleep_on_common(wait_queue_head_t *q, int state, long timeout)
{
	unsigned long flags;
	wait_queue_t wait;

	init_waitqueue_entry(&wait, current);

	__set_current_state(state);

	spin_lock_irqsave(&q->lock, flags);
	__add_wait_queue(q, &wait);
	spin_unlock(&q->lock);
	timeout = schedule_timeout(timeout);
	spin_lock_irq(&q->lock);
	__remove_wait_queue(q, &wait);
	spin_unlock_irqrestore(&q->lock, flags);

	return timeout;
}

void __sched interruptible_sleep_on(wait_queue_head_t *q)
{
	sleep_on_common(q, TASK_INTERRUPTIBLE, MAX_SCHEDULE_TIMEOUT);
}
EXPORT_SYMBOL(interruptible_sleep_on);

long __sched
interruptible_sleep_on_timeout(wait_queue_head_t *q, long timeout)
{
	return sleep_on_common(q, TASK_INTERRUPTIBLE, timeout);
}
EXPORT_SYMBOL(interruptible_sleep_on_timeout);

void __sched sleep_on(wait_queue_head_t *q)
{
	sleep_on_common(q, TASK_UNINTERRUPTIBLE, MAX_SCHEDULE_TIMEOUT);
}
EXPORT_SYMBOL(sleep_on);

long __sched sleep_on_timeout(wait_queue_head_t *q, long timeout)
{
	return sleep_on_common(q, TASK_UNINTERRUPTIBLE, timeout);
}
EXPORT_SYMBOL(sleep_on_timeout);

#ifdef CONFIG_RT_MUTEXES

/*
 * rt_mutex_setprio - set the current priority of a task
 * @p: task
 * @prio: prio value (kernel-internal form)
 *
 * This function changes the 'effective' priority of a task. It does
 * not touch ->normal_prio like __setscheduler().
 *
 * Used by the rt_mutex code to implement priority inheritance logic.
 */
void rt_mutex_setprio(struct task_struct *p, int prio)
{
	unsigned long flags;
	int oldprio, on_rq, running;
	struct rq *rq;
	const struct sched_class *prev_class;

	BUG_ON(prio < 0 || prio > MAX_PRIO);

	rq = task_rq_lock(p, &flags);

	trace_sched_pi_setprio(p, prio);
	oldprio = p->prio;
	prev_class = p->sched_class;
	on_rq = p->se.on_rq;
	running = task_current(rq, p);
	if (on_rq)
		dequeue_task(rq, p, 0);
	if (running)
		p->sched_class->put_prev_task(rq, p);

	if (rt_prio(prio))
		p->sched_class = &rt_sched_class;
	else
		p->sched_class = &fair_sched_class;

	p->prio = prio;

	if (running)
		p->sched_class->set_curr_task(rq);
	if (on_rq)
		enqueue_task(rq, p, oldprio < prio ? ENQUEUE_HEAD : 0);

	check_class_changed(rq, p, prev_class, oldprio);
	task_rq_unlock(rq, &flags);
}

#endif

void set_user_nice(struct task_struct *p, long nice)
{
	int old_prio, delta, on_rq;
	unsigned long flags;
	struct rq *rq;

	if (TASK_NICE(p) == nice || nice < -20 || nice > 19)
		return;
	/*
	 * We have to be careful, if called from sys_setpriority(),
	 * the task might be in the middle of scheduling on another CPU.
	 */
	rq = task_rq_lock(p, &flags);
	/*
	 * The RT priorities are set via sched_setscheduler(), but we still
	 * allow the 'normal' nice value to be set - but as expected
	 * it wont have any effect on scheduling until the task is
	 * SCHED_FIFO/SCHED_RR:
	 */
	if (task_has_rt_policy(p)) {
		p->static_prio = NICE_TO_PRIO(nice);
		goto out_unlock;
	}
	on_rq = p->se.on_rq;
	if (on_rq)
		dequeue_task(rq, p, 0);

	p->static_prio = NICE_TO_PRIO(nice);
	set_load_weight(p);
	old_prio = p->prio;
	p->prio = effective_prio(p);
	delta = p->prio - old_prio;

	if (on_rq) {
		enqueue_task(rq, p, 0);
		/*
		 * If the task increased its priority or is running and
		 * lowered its priority, then reschedule its CPU:
		 */
		if (delta < 0 || (delta > 0 && task_running(rq, p)))
			resched_task(rq->curr);
	}
out_unlock:
	task_rq_unlock(rq, &flags);
}
EXPORT_SYMBOL(set_user_nice);

/*
 * can_nice - check if a task can reduce its nice value
 * @p: task
 * @nice: nice value
 */
int can_nice(const struct task_struct *p, const int nice)
{
	/* convert nice value [19,-20] to rlimit style value [1,40] */
	int nice_rlim = 20 - nice;

	return (nice_rlim <= task_rlimit(p, RLIMIT_NICE) ||
		capable(CAP_SYS_NICE));
}

#ifdef __ARCH_WANT_SYS_NICE

/*
 * sys_nice - change the priority of the current process.
 * @increment: priority increment
 *
 * sys_setpriority is a more generic, but much slower function that
 * does similar things.
 */
SYSCALL_DEFINE1(nice, int, increment)
{
	long nice, retval;

	/*
	 * Setpriority might change our priority at the same moment.
	 * We don't have to worry. Conceptually one call occurs first
	 * and we have a single winner.
	 */
	if (increment < -40)
		increment = -40;
	if (increment > 40)
		increment = 40;

	nice = TASK_NICE(current) + increment;
	if (nice < -20)
		nice = -20;
	if (nice > 19)
		nice = 19;

	if (increment < 0 && !can_nice(current, nice))
		return -EPERM;

	retval = security_task_setnice(current, nice);
	if (retval)
		return retval;

	set_user_nice(current, nice);
	return 0;
}

#endif

/**
 * task_prio - return the priority value of a given task.
 * @p: the task in question.
 *
 * This is the priority value as seen by users in /proc.
 * RT tasks are offset by -200. Normal tasks are centered
 * around 0, value goes from -16 to +15.
 */
int task_prio(const struct task_struct *p)
{
	return p->prio - MAX_RT_PRIO;
}

/**
 * task_nice - return the nice value of a given task.
 * @p: the task in question.
 */
int task_nice(const struct task_struct *p)
{
	return TASK_NICE(p);
}
EXPORT_SYMBOL(task_nice);

/**
 * idle_cpu - is a given cpu idle currently?
 * @cpu: the processor in question.
 */
int idle_cpu(int cpu)
{
	return cpu_curr(cpu) == cpu_rq(cpu)->idle;
}

/**
 * idle_task - return the idle task for a given cpu.
 * @cpu: the processor in question.
 */
struct task_struct *idle_task(int cpu)
{
	return cpu_rq(cpu)->idle;
}

/**
 * find_process_by_pid - find a process with a matching PID value.
 * @pid: the pid in question.
 */
static struct task_struct *find_process_by_pid(pid_t pid)
{
	return pid ? find_task_by_vpid(pid) : current;
}

/* Actually do priority change: must hold rq lock. */
static void
__setscheduler(struct rq *rq, struct task_struct *p, int policy, int prio)
{
	BUG_ON(p->se.on_rq);

	p->policy = policy;
	p->rt_priority = prio;
	p->normal_prio = normal_prio(p);
	/* we are holding p->pi_lock already */
	p->prio = rt_mutex_getprio(p);
	if (rt_prio(p->prio))
		p->sched_class = &rt_sched_class;
	else
		p->sched_class = &fair_sched_class;
	set_load_weight(p);
}

/*
 * check the target process has a UID that matches the current process's
 */
static bool check_same_owner(struct task_struct *p)
{
	const struct cred *cred = current_cred(), *pcred;
	bool match;

	rcu_read_lock();
	pcred = __task_cred(p);
	match = (cred->euid == pcred->euid ||
		 cred->euid == pcred->uid);
	rcu_read_unlock();
	return match;
}

static int __sched_setscheduler(struct task_struct *p, int policy,
				const struct sched_param *param, bool user)
{
	int retval, oldprio, oldpolicy = -1, on_rq, running;
	unsigned long flags;
	const struct sched_class *prev_class;
	struct rq *rq;
	int reset_on_fork;

	/* may grab non-irq protected spin_locks */
	BUG_ON(in_interrupt());
recheck:
	/* double check policy once rq lock held */
	if (policy < 0) {
		reset_on_fork = p->sched_reset_on_fork;
		policy = oldpolicy = p->policy;
	} else {
		reset_on_fork = !!(policy & SCHED_RESET_ON_FORK);
		policy &= ~SCHED_RESET_ON_FORK;

		if (policy != SCHED_FIFO && policy != SCHED_RR &&
				policy != SCHED_NORMAL && policy != SCHED_BATCH &&
				policy != SCHED_IDLE)
			return -EINVAL;
	}

	/*
	 * Valid priorities for SCHED_FIFO and SCHED_RR are
	 * 1..MAX_USER_RT_PRIO-1, valid priority for SCHED_NORMAL,
	 * SCHED_BATCH and SCHED_IDLE is 0.
	 */
	if (param->sched_priority < 0 ||
	    (p->mm && param->sched_priority > MAX_USER_RT_PRIO-1) ||
	    (!p->mm && param->sched_priority > MAX_RT_PRIO-1))
		return -EINVAL;
	if (rt_policy(policy) != (param->sched_priority != 0))
		return -EINVAL;

	/*
	 * Allow unprivileged RT tasks to decrease priority:
	 */
	if (user && !capable(CAP_SYS_NICE)) {
		if (rt_policy(policy)) {
			unsigned long rlim_rtprio =
					task_rlimit(p, RLIMIT_RTPRIO);

			/* can't set/change the rt policy */
			if (policy != p->policy && !rlim_rtprio)
				return -EPERM;

			/* can't increase priority */
			if (param->sched_priority > p->rt_priority &&
			    param->sched_priority > rlim_rtprio)
				return -EPERM;
		}

		/*
		 * Treat SCHED_IDLE as nice 20. Only allow a switch to
		 * SCHED_NORMAL if the RLIMIT_NICE would normally permit it.
		 */
		if (p->policy == SCHED_IDLE && policy != SCHED_IDLE) {
			if (!can_nice(p, TASK_NICE(p)))
				return -EPERM;
		}

		/* can't change other user's priorities */
		if (!check_same_owner(p))
			return -EPERM;

		/* Normal users shall not reset the sched_reset_on_fork flag */
		if (p->sched_reset_on_fork && !reset_on_fork)
			return -EPERM;
	}

	if (user) {
		retval = security_task_setscheduler(p);
		if (retval)
			return retval;
	}

	/*
	 * make sure no PI-waiters arrive (or leave) while we are
	 * changing the priority of the task:
	 */
	raw_spin_lock_irqsave(&p->pi_lock, flags);
	/*
	 * To be able to change p->policy safely, the apropriate
	 * runqueue lock must be held.
	 */
	rq = __task_rq_lock(p);

	/*
	 * Changing the policy of the stop threads its a very bad idea
	 */
	if (p == rq->stop) {
		__task_rq_unlock(rq);
		raw_spin_unlock_irqrestore(&p->pi_lock, flags);
		return -EINVAL;
	}

#ifdef CONFIG_RT_GROUP_SCHED
	if (user) {
		/*
		 * Do not allow realtime tasks into groups that have no runtime
		 * assigned.
		 */
		if (rt_bandwidth_enabled() && rt_policy(policy) &&
				task_group(p)->rt_bandwidth.rt_runtime == 0 &&
				!task_group_is_autogroup(task_group(p))) {
			__task_rq_unlock(rq);
			raw_spin_unlock_irqrestore(&p->pi_lock, flags);
			return -EPERM;
		}
	}
#endif

	/* recheck policy now with rq lock held */
	if (unlikely(oldpolicy != -1 && oldpolicy != p->policy)) {
		policy = oldpolicy = -1;
		__task_rq_unlock(rq);
		raw_spin_unlock_irqrestore(&p->pi_lock, flags);
		goto recheck;
	}
	on_rq = p->se.on_rq;
	running = task_current(rq, p);
	if (on_rq)
		deactivate_task(rq, p, 0);
	if (running)
		p->sched_class->put_prev_task(rq, p);

	p->sched_reset_on_fork = reset_on_fork;

	oldprio = p->prio;
	prev_class = p->sched_class;
	__setscheduler(rq, p, policy, param->sched_priority);

	if (running)
		p->sched_class->set_curr_task(rq);
	if (on_rq)
		activate_task(rq, p, 0);

	check_class_changed(rq, p, prev_class, oldprio);
	__task_rq_unlock(rq);
	raw_spin_unlock_irqrestore(&p->pi_lock, flags);

	rt_mutex_adjust_pi(p);

	return 0;
}

/**
 * sched_setscheduler - change the scheduling policy and/or RT priority of a thread.
 * @p: the task in question.
 * @policy: new policy.
 * @param: structure containing the new RT priority.
 *
 * NOTE that the task may be already dead.
 */
int sched_setscheduler(struct task_struct *p, int policy,
		       const struct sched_param *param)
{
	return __sched_setscheduler(p, policy, param, true);
}
EXPORT_SYMBOL_GPL(sched_setscheduler);

/**
 * sched_setscheduler_nocheck - change the scheduling policy and/or RT priority of a thread from kernelspace.
 * @p: the task in question.
 * @policy: new policy.
 * @param: structure containing the new RT priority.
 *
 * Just like sched_setscheduler, only don't bother checking if the
 * current context has permission.  For example, this is needed in
 * stop_machine(): we create temporary high priority worker threads,
 * but our caller might not have that capability.
 */
int sched_setscheduler_nocheck(struct task_struct *p, int policy,
			       const struct sched_param *param)
{
	return __sched_setscheduler(p, policy, param, false);
}

static int
do_sched_setscheduler(pid_t pid, int policy, struct sched_param __user *param)
{
	struct sched_param lparam;
	struct task_struct *p;
	int retval;

	if (!param || pid < 0)
		return -EINVAL;
	if (copy_from_user(&lparam, param, sizeof(struct sched_param)))
		return -EFAULT;

	rcu_read_lock();
	retval = -ESRCH;
	p = find_process_by_pid(pid);
	if (p != NULL)
		retval = sched_setscheduler(p, policy, &lparam);
	rcu_read_unlock();

	return retval;
}

/**
 * sys_sched_setscheduler - set/change the scheduler policy and RT priority
 * @pid: the pid in question.
 * @policy: new policy.
 * @param: structure containing the new RT priority.
 */
SYSCALL_DEFINE3(sched_setscheduler, pid_t, pid, int, policy,
		struct sched_param __user *, param)
{
	/* negative values for policy are not valid */
	if (policy < 0)
		return -EINVAL;

	return do_sched_setscheduler(pid, policy, param);
}

/**
 * sys_sched_setparam - set/change the RT priority of a thread
 * @pid: the pid in question.
 * @param: structure containing the new RT priority.
 */
SYSCALL_DEFINE2(sched_setparam, pid_t, pid, struct sched_param __user *, param)
{
	return do_sched_setscheduler(pid, -1, param);
}

/**
 * sys_sched_getscheduler - get the policy (scheduling class) of a thread
 * @pid: the pid in question.
 */
SYSCALL_DEFINE1(sched_getscheduler, pid_t, pid)
{
	struct task_struct *p;
	int retval;

	if (pid < 0)
		return -EINVAL;

	retval = -ESRCH;
	rcu_read_lock();
	p = find_process_by_pid(pid);
	if (p) {
		retval = security_task_getscheduler(p);
		if (!retval)
			retval = p->policy
				| (p->sched_reset_on_fork ? SCHED_RESET_ON_FORK : 0);
	}
	rcu_read_unlock();
	return retval;
}

/**
 * sys_sched_getparam - get the RT priority of a thread
 * @pid: the pid in question.
 * @param: structure containing the RT priority.
 */
SYSCALL_DEFINE2(sched_getparam, pid_t, pid, struct sched_param __user *, param)
{
	struct sched_param lp;
	struct task_struct *p;
	int retval;

	if (!param || pid < 0)
		return -EINVAL;

	rcu_read_lock();
	p = find_process_by_pid(pid);
	retval = -ESRCH;
	if (!p)
		goto out_unlock;

	retval = security_task_getscheduler(p);
	if (retval)
		goto out_unlock;

	lp.sched_priority = p->rt_priority;
	rcu_read_unlock();

	/*
	 * This one might sleep, we cannot do it with a spinlock held ...
	 */
	retval = copy_to_user(param, &lp, sizeof(*param)) ? -EFAULT : 0;

	return retval;

out_unlock:
	rcu_read_unlock();
	return retval;
}

long sched_setaffinity(pid_t pid, const struct cpumask *in_mask)
{
	cpumask_var_t cpus_allowed, new_mask;
	struct task_struct *p;
	int retval;

	get_online_cpus();
	rcu_read_lock();

	p = find_process_by_pid(pid);
	if (!p) {
		rcu_read_unlock();
		put_online_cpus();
		return -ESRCH;
	}

	/* Prevent p going away */
	get_task_struct(p);
	rcu_read_unlock();

	if (!alloc_cpumask_var(&cpus_allowed, GFP_KERNEL)) {
		retval = -ENOMEM;
		goto out_put_task;
	}
	if (!alloc_cpumask_var(&new_mask, GFP_KERNEL)) {
		retval = -ENOMEM;
		goto out_free_cpus_allowed;
	}
	retval = -EPERM;
	if (!check_same_owner(p) && !capable(CAP_SYS_NICE))
		goto out_unlock;

	retval = security_task_setscheduler(p);
	if (retval)
		goto out_unlock;

	cpuset_cpus_allowed(p, cpus_allowed);
	cpumask_and(new_mask, in_mask, cpus_allowed);
again:
	retval = set_cpus_allowed_ptr(p, new_mask);

	if (!retval) {
		cpuset_cpus_allowed(p, cpus_allowed);
		if (!cpumask_subset(new_mask, cpus_allowed)) {
			/*
			 * We must have raced with a concurrent cpuset
			 * update. Just reset the cpus_allowed to the
			 * cpuset's cpus_allowed
			 */
			cpumask_copy(new_mask, cpus_allowed);
			goto again;
		}
	}
out_unlock:
	free_cpumask_var(new_mask);
out_free_cpus_allowed:
	free_cpumask_var(cpus_allowed);
out_put_task:
	put_task_struct(p);
	put_online_cpus();
	return retval;
}

static int get_user_cpu_mask(unsigned long __user *user_mask_ptr, unsigned len,
			     struct cpumask *new_mask)
{
	if (len < cpumask_size())
		cpumask_clear(new_mask);
	else if (len > cpumask_size())
		len = cpumask_size();

	return copy_from_user(new_mask, user_mask_ptr, len) ? -EFAULT : 0;
}

/**
 * sys_sched_setaffinity - set the cpu affinity of a process
 * @pid: pid of the process
 * @len: length in bytes of the bitmask pointed to by user_mask_ptr
 * @user_mask_ptr: user-space pointer to the new cpu mask
 */
SYSCALL_DEFINE3(sched_setaffinity, pid_t, pid, unsigned int, len,
		unsigned long __user *, user_mask_ptr)
{
	cpumask_var_t new_mask;
	int retval;

	if (!alloc_cpumask_var(&new_mask, GFP_KERNEL))
		return -ENOMEM;

	retval = get_user_cpu_mask(user_mask_ptr, len, new_mask);
	if (retval == 0)
		retval = sched_setaffinity(pid, new_mask);
	free_cpumask_var(new_mask);
	return retval;
}

long sched_getaffinity(pid_t pid, struct cpumask *mask)
{
	struct task_struct *p;
	unsigned long flags;
	struct rq *rq;
	int retval;

	get_online_cpus();
	rcu_read_lock();

	retval = -ESRCH;
	p = find_process_by_pid(pid);
	if (!p)
		goto out_unlock;

	retval = security_task_getscheduler(p);
	if (retval)
		goto out_unlock;

	rq = task_rq_lock(p, &flags);
	cpumask_and(mask, &p->cpus_allowed, cpu_online_mask);
	task_rq_unlock(rq, &flags);

out_unlock:
	rcu_read_unlock();
	put_online_cpus();

	return retval;
}

/**
 * sys_sched_getaffinity - get the cpu affinity of a process
 * @pid: pid of the process
 * @len: length in bytes of the bitmask pointed to by user_mask_ptr
 * @user_mask_ptr: user-space pointer to hold the current cpu mask
 */
SYSCALL_DEFINE3(sched_getaffinity, pid_t, pid, unsigned int, len,
		unsigned long __user *, user_mask_ptr)
{
	int ret;
	cpumask_var_t mask;

	if ((len * BITS_PER_BYTE) < nr_cpu_ids)
		return -EINVAL;
	if (len & (sizeof(unsigned long)-1))
		return -EINVAL;

	if (!alloc_cpumask_var(&mask, GFP_KERNEL))
		return -ENOMEM;

	ret = sched_getaffinity(pid, mask);
	if (ret == 0) {
		size_t retlen = min_t(size_t, len, cpumask_size());

		if (copy_to_user(user_mask_ptr, mask, retlen))
			ret = -EFAULT;
		else
			ret = retlen;
	}
	free_cpumask_var(mask);

	return ret;
}

/**
 * sys_sched_yield - yield the current processor to other threads.
 *
 * This function yields the current CPU to other tasks. If there are no
 * other threads running on this CPU then this function will return.
 */
SYSCALL_DEFINE0(sched_yield)
{
	struct rq *rq = this_rq_lock();

	schedstat_inc(rq, yld_count);
	current->sched_class->yield_task(rq);

	/*
	 * Since we are going to call schedule() anyway, there's
	 * no need to preempt or enable interrupts:
	 */
	__release(rq->lock);
	spin_release(&rq->lock.dep_map, 1, _THIS_IP_);
	do_raw_spin_unlock(&rq->lock);
	preempt_enable_no_resched();

	schedule();

	return 0;
}

static inline int should_resched(void)
{
	return need_resched() && !(preempt_count() & PREEMPT_ACTIVE);
}

static void __cond_resched(void)
{
	add_preempt_count(PREEMPT_ACTIVE);
	schedule();
	sub_preempt_count(PREEMPT_ACTIVE);
}

int __sched _cond_resched(void)
{
	if (should_resched()) {
		__cond_resched();
		return 1;
	}
	return 0;
}
EXPORT_SYMBOL(_cond_resched);

/*
 * __cond_resched_lock() - if a reschedule is pending, drop the given lock,
 * call schedule, and on return reacquire the lock.
 *
 * This works OK both with and without CONFIG_PREEMPT. We do strange low-level
 * operations here to prevent schedule() from being called twice (once via
 * spin_unlock(), once by hand).
 */
int __cond_resched_lock(spinlock_t *lock)
{
	int resched = should_resched();
	int ret = 0;

	lockdep_assert_held(lock);

	if (spin_needbreak(lock) || resched) {
		spin_unlock(lock);
		if (resched)
			__cond_resched();
		else
			cpu_relax();
		ret = 1;
		spin_lock(lock);
	}
	return ret;
}
EXPORT_SYMBOL(__cond_resched_lock);

int __sched __cond_resched_softirq(void)
{
	BUG_ON(!in_softirq());

	if (should_resched()) {
		local_bh_enable();
		__cond_resched();
		local_bh_disable();
		return 1;
	}
	return 0;
}
EXPORT_SYMBOL(__cond_resched_softirq);

/**
 * yield - yield the current processor to other threads.
 *
 * This is a shortcut for kernel-space yielding - it marks the
 * thread runnable and calls sys_sched_yield().
 */
void __sched yield(void)
{
	set_current_state(TASK_RUNNING);
	sys_sched_yield();
}
EXPORT_SYMBOL(yield);

/**
 * yield_to - yield the current processor to another thread in
 * your thread group, or accelerate that thread toward the
 * processor it's on.
 *
 * It's the caller's job to ensure that the target task struct
 * can't go away on us before we can do any checks.
 *
 * Returns true if we indeed boosted the target task.
 */
bool __sched yield_to(struct task_struct *p, bool preempt)
{
	struct task_struct *curr = current;
	struct rq *rq, *p_rq;
	unsigned long flags;
	bool yielded = 0;

	local_irq_save(flags);
	rq = this_rq();

again:
	p_rq = task_rq(p);
	double_rq_lock(rq, p_rq);
	while (task_rq(p) != p_rq) {
		double_rq_unlock(rq, p_rq);
		goto again;
	}

	if (!curr->sched_class->yield_to_task)
		goto out;

	if (curr->sched_class != p->sched_class)
		goto out;

	if (task_running(p_rq, p) || p->state)
		goto out;

	yielded = curr->sched_class->yield_to_task(rq, p, preempt);
<<<<<<< HEAD
	if (yielded)
		schedstat_inc(rq, yld_count);
=======
	if (yielded) {
		schedstat_inc(rq, yld_count);
		/*
		 * Make p's CPU reschedule; pick_next_entity takes care of
		 * fairness.
		 */
		if (preempt && rq != p_rq)
			resched_task(p_rq->curr);
	}
>>>>>>> 6d1cafd8

out:
	double_rq_unlock(rq, p_rq);
	local_irq_restore(flags);

	if (yielded)
		schedule();

	return yielded;
}
EXPORT_SYMBOL_GPL(yield_to);

/*
 * This task is about to go to sleep on IO. Increment rq->nr_iowait so
 * that process accounting knows that this is a task in IO wait state.
 */
void __sched io_schedule(void)
{
	struct rq *rq = raw_rq();

	delayacct_blkio_start();
	atomic_inc(&rq->nr_iowait);
	current->in_iowait = 1;
	schedule();
	current->in_iowait = 0;
	atomic_dec(&rq->nr_iowait);
	delayacct_blkio_end();
}
EXPORT_SYMBOL(io_schedule);

long __sched io_schedule_timeout(long timeout)
{
	struct rq *rq = raw_rq();
	long ret;

	delayacct_blkio_start();
	atomic_inc(&rq->nr_iowait);
	current->in_iowait = 1;
	ret = schedule_timeout(timeout);
	current->in_iowait = 0;
	atomic_dec(&rq->nr_iowait);
	delayacct_blkio_end();
	return ret;
}

/**
 * sys_sched_get_priority_max - return maximum RT priority.
 * @policy: scheduling class.
 *
 * this syscall returns the maximum rt_priority that can be used
 * by a given scheduling class.
 */
SYSCALL_DEFINE1(sched_get_priority_max, int, policy)
{
	int ret = -EINVAL;

	switch (policy) {
	case SCHED_FIFO:
	case SCHED_RR:
		ret = MAX_USER_RT_PRIO-1;
		break;
	case SCHED_NORMAL:
	case SCHED_BATCH:
	case SCHED_IDLE:
		ret = 0;
		break;
	}
	return ret;
}

/**
 * sys_sched_get_priority_min - return minimum RT priority.
 * @policy: scheduling class.
 *
 * this syscall returns the minimum rt_priority that can be used
 * by a given scheduling class.
 */
SYSCALL_DEFINE1(sched_get_priority_min, int, policy)
{
	int ret = -EINVAL;

	switch (policy) {
	case SCHED_FIFO:
	case SCHED_RR:
		ret = 1;
		break;
	case SCHED_NORMAL:
	case SCHED_BATCH:
	case SCHED_IDLE:
		ret = 0;
	}
	return ret;
}

/**
 * sys_sched_rr_get_interval - return the default timeslice of a process.
 * @pid: pid of the process.
 * @interval: userspace pointer to the timeslice value.
 *
 * this syscall writes the default timeslice value of a given process
 * into the user-space timespec buffer. A value of '0' means infinity.
 */
SYSCALL_DEFINE2(sched_rr_get_interval, pid_t, pid,
		struct timespec __user *, interval)
{
	struct task_struct *p;
	unsigned int time_slice;
	unsigned long flags;
	struct rq *rq;
	int retval;
	struct timespec t;

	if (pid < 0)
		return -EINVAL;

	retval = -ESRCH;
	rcu_read_lock();
	p = find_process_by_pid(pid);
	if (!p)
		goto out_unlock;

	retval = security_task_getscheduler(p);
	if (retval)
		goto out_unlock;

	rq = task_rq_lock(p, &flags);
	time_slice = p->sched_class->get_rr_interval(rq, p);
	task_rq_unlock(rq, &flags);

	rcu_read_unlock();
	jiffies_to_timespec(time_slice, &t);
	retval = copy_to_user(interval, &t, sizeof(t)) ? -EFAULT : 0;
	return retval;

out_unlock:
	rcu_read_unlock();
	return retval;
}

static const char stat_nam[] = TASK_STATE_TO_CHAR_STR;

void sched_show_task(struct task_struct *p)
{
	unsigned long free = 0;
	unsigned state;

	state = p->state ? __ffs(p->state) + 1 : 0;
	printk(KERN_INFO "%-15.15s %c", p->comm,
		state < sizeof(stat_nam) - 1 ? stat_nam[state] : '?');
#if BITS_PER_LONG == 32
	if (state == TASK_RUNNING)
		printk(KERN_CONT " running  ");
	else
		printk(KERN_CONT " %08lx ", thread_saved_pc(p));
#else
	if (state == TASK_RUNNING)
		printk(KERN_CONT "  running task    ");
	else
		printk(KERN_CONT " %016lx ", thread_saved_pc(p));
#endif
#ifdef CONFIG_DEBUG_STACK_USAGE
	free = stack_not_used(p);
#endif
	printk(KERN_CONT "%5lu %5d %6d 0x%08lx\n", free,
		task_pid_nr(p), task_pid_nr(p->real_parent),
		(unsigned long)task_thread_info(p)->flags);

	show_stack(p, NULL);
}

void show_state_filter(unsigned long state_filter)
{
	struct task_struct *g, *p;

#if BITS_PER_LONG == 32
	printk(KERN_INFO
		"  task                PC stack   pid father\n");
#else
	printk(KERN_INFO
		"  task                        PC stack   pid father\n");
#endif
	read_lock(&tasklist_lock);
	do_each_thread(g, p) {
		/*
		 * reset the NMI-timeout, listing all files on a slow
		 * console might take alot of time:
		 */
		touch_nmi_watchdog();
		if (!state_filter || (p->state & state_filter))
			sched_show_task(p);
	} while_each_thread(g, p);

	touch_all_softlockup_watchdogs();

#ifdef CONFIG_SCHED_DEBUG
	sysrq_sched_debug_show();
#endif
	read_unlock(&tasklist_lock);
	/*
	 * Only show locks if all tasks are dumped:
	 */
	if (!state_filter)
		debug_show_all_locks();
}

void __cpuinit init_idle_bootup_task(struct task_struct *idle)
{
	idle->sched_class = &idle_sched_class;
}

/**
 * init_idle - set up an idle thread for a given CPU
 * @idle: task in question
 * @cpu: cpu the idle task belongs to
 *
 * NOTE: this function does not set the idle thread's NEED_RESCHED
 * flag, to make booting more robust.
 */
void __cpuinit init_idle(struct task_struct *idle, int cpu)
{
	struct rq *rq = cpu_rq(cpu);
	unsigned long flags;

	raw_spin_lock_irqsave(&rq->lock, flags);

	__sched_fork(idle);
	idle->state = TASK_RUNNING;
	idle->se.exec_start = sched_clock();

	cpumask_copy(&idle->cpus_allowed, cpumask_of(cpu));
	/*
	 * We're having a chicken and egg problem, even though we are
	 * holding rq->lock, the cpu isn't yet set to this cpu so the
	 * lockdep check in task_group() will fail.
	 *
	 * Similar case to sched_fork(). / Alternatively we could
	 * use task_rq_lock() here and obtain the other rq->lock.
	 *
	 * Silence PROVE_RCU
	 */
	rcu_read_lock();
	__set_task_cpu(idle, cpu);
	rcu_read_unlock();

	rq->curr = rq->idle = idle;
#if defined(CONFIG_SMP) && defined(__ARCH_WANT_UNLOCKED_CTXSW)
	idle->oncpu = 1;
#endif
	raw_spin_unlock_irqrestore(&rq->lock, flags);

	/* Set the preempt count _outside_ the spinlocks! */
#if defined(CONFIG_PREEMPT)
	task_thread_info(idle)->preempt_count = (idle->lock_depth >= 0);
#else
	task_thread_info(idle)->preempt_count = 0;
#endif
	/*
	 * The idle tasks have their own, simple scheduling class:
	 */
	idle->sched_class = &idle_sched_class;
	ftrace_graph_init_idle_task(idle, cpu);
}

/*
 * In a system that switches off the HZ timer nohz_cpu_mask
 * indicates which cpus entered this state. This is used
 * in the rcu update to wait only for active cpus. For system
 * which do not switch off the HZ timer nohz_cpu_mask should
 * always be CPU_BITS_NONE.
 */
cpumask_var_t nohz_cpu_mask;

/*
 * Increase the granularity value when there are more CPUs,
 * because with more CPUs the 'effective latency' as visible
 * to users decreases. But the relationship is not linear,
 * so pick a second-best guess by going with the log2 of the
 * number of CPUs.
 *
 * This idea comes from the SD scheduler of Con Kolivas:
 */
static int get_update_sysctl_factor(void)
{
	unsigned int cpus = min_t(int, num_online_cpus(), 8);
	unsigned int factor;

	switch (sysctl_sched_tunable_scaling) {
	case SCHED_TUNABLESCALING_NONE:
		factor = 1;
		break;
	case SCHED_TUNABLESCALING_LINEAR:
		factor = cpus;
		break;
	case SCHED_TUNABLESCALING_LOG:
	default:
		factor = 1 + ilog2(cpus);
		break;
	}

	return factor;
}

static void update_sysctl(void)
{
	unsigned int factor = get_update_sysctl_factor();

#define SET_SYSCTL(name) \
	(sysctl_##name = (factor) * normalized_sysctl_##name)
	SET_SYSCTL(sched_min_granularity);
	SET_SYSCTL(sched_latency);
	SET_SYSCTL(sched_wakeup_granularity);
#undef SET_SYSCTL
}

static inline void sched_init_granularity(void)
{
	update_sysctl();
}

#ifdef CONFIG_SMP
/*
 * This is how migration works:
 *
 * 1) we invoke migration_cpu_stop() on the target CPU using
 *    stop_one_cpu().
 * 2) stopper starts to run (implicitly forcing the migrated thread
 *    off the CPU)
 * 3) it checks whether the migrated task is still in the wrong runqueue.
 * 4) if it's in the wrong runqueue then the migration thread removes
 *    it and puts it into the right queue.
 * 5) stopper completes and stop_one_cpu() returns and the migration
 *    is done.
 */

/*
 * Change a given task's CPU affinity. Migrate the thread to a
 * proper CPU and schedule it away if the CPU it's executing on
 * is removed from the allowed bitmask.
 *
 * NOTE: the caller must have a valid reference to the task, the
 * task must not exit() & deallocate itself prematurely. The
 * call is not atomic; no spinlocks may be held.
 */
int set_cpus_allowed_ptr(struct task_struct *p, const struct cpumask *new_mask)
{
	unsigned long flags;
	struct rq *rq;
	unsigned int dest_cpu;
	int ret = 0;

	/*
	 * Serialize against TASK_WAKING so that ttwu() and wunt() can
	 * drop the rq->lock and still rely on ->cpus_allowed.
	 */
again:
	while (task_is_waking(p))
		cpu_relax();
	rq = task_rq_lock(p, &flags);
	if (task_is_waking(p)) {
		task_rq_unlock(rq, &flags);
		goto again;
	}

	if (!cpumask_intersects(new_mask, cpu_active_mask)) {
		ret = -EINVAL;
		goto out;
	}

	if (unlikely((p->flags & PF_THREAD_BOUND) && p != current &&
		     !cpumask_equal(&p->cpus_allowed, new_mask))) {
		ret = -EINVAL;
		goto out;
	}

	if (p->sched_class->set_cpus_allowed)
		p->sched_class->set_cpus_allowed(p, new_mask);
	else {
		cpumask_copy(&p->cpus_allowed, new_mask);
		p->rt.nr_cpus_allowed = cpumask_weight(new_mask);
	}

	/* Can the task run on the task's current CPU? If so, we're done */
	if (cpumask_test_cpu(task_cpu(p), new_mask))
		goto out;

	dest_cpu = cpumask_any_and(cpu_active_mask, new_mask);
	if (migrate_task(p, rq)) {
		struct migration_arg arg = { p, dest_cpu };
		/* Need help from migration thread: drop lock and wait. */
		task_rq_unlock(rq, &flags);
		stop_one_cpu(cpu_of(rq), migration_cpu_stop, &arg);
		tlb_migrate_finish(p->mm);
		return 0;
	}
out:
	task_rq_unlock(rq, &flags);

	return ret;
}
EXPORT_SYMBOL_GPL(set_cpus_allowed_ptr);

/*
 * Move (not current) task off this cpu, onto dest cpu. We're doing
 * this because either it can't run here any more (set_cpus_allowed()
 * away from this CPU, or CPU going down), or because we're
 * attempting to rebalance this task on exec (sched_exec).
 *
 * So we race with normal scheduler movements, but that's OK, as long
 * as the task is no longer on this CPU.
 *
 * Returns non-zero if task was successfully migrated.
 */
static int __migrate_task(struct task_struct *p, int src_cpu, int dest_cpu)
{
	struct rq *rq_dest, *rq_src;
	int ret = 0;

	if (unlikely(!cpu_active(dest_cpu)))
		return ret;

	rq_src = cpu_rq(src_cpu);
	rq_dest = cpu_rq(dest_cpu);

	double_rq_lock(rq_src, rq_dest);
	/* Already moved. */
	if (task_cpu(p) != src_cpu)
		goto done;
	/* Affinity changed (again). */
	if (!cpumask_test_cpu(dest_cpu, &p->cpus_allowed))
		goto fail;

	/*
	 * If we're not on a rq, the next wake-up will ensure we're
	 * placed properly.
	 */
	if (p->se.on_rq) {
		deactivate_task(rq_src, p, 0);
		set_task_cpu(p, dest_cpu);
		activate_task(rq_dest, p, 0);
		check_preempt_curr(rq_dest, p, 0);
	}
done:
	ret = 1;
fail:
	double_rq_unlock(rq_src, rq_dest);
	return ret;
}

/*
 * migration_cpu_stop - this will be executed by a highprio stopper thread
 * and performs thread migration by bumping thread off CPU then
 * 'pushing' onto another runqueue.
 */
static int migration_cpu_stop(void *data)
{
	struct migration_arg *arg = data;

	/*
	 * The original target cpu might have gone down and we might
	 * be on another cpu but it doesn't matter.
	 */
	local_irq_disable();
	__migrate_task(arg->task, raw_smp_processor_id(), arg->dest_cpu);
	local_irq_enable();
	return 0;
}

#ifdef CONFIG_HOTPLUG_CPU

/*
 * Ensures that the idle task is using init_mm right before its cpu goes
 * offline.
 */
void idle_task_exit(void)
{
	struct mm_struct *mm = current->active_mm;

	BUG_ON(cpu_online(smp_processor_id()));

	if (mm != &init_mm)
		switch_mm(mm, &init_mm, current);
	mmdrop(mm);
}

/*
 * While a dead CPU has no uninterruptible tasks queued at this point,
 * it might still have a nonzero ->nr_uninterruptible counter, because
 * for performance reasons the counter is not stricly tracking tasks to
 * their home CPUs. So we just add the counter to another CPU's counter,
 * to keep the global sum constant after CPU-down:
 */
static void migrate_nr_uninterruptible(struct rq *rq_src)
{
	struct rq *rq_dest = cpu_rq(cpumask_any(cpu_active_mask));

	rq_dest->nr_uninterruptible += rq_src->nr_uninterruptible;
	rq_src->nr_uninterruptible = 0;
}

/*
 * remove the tasks which were accounted by rq from calc_load_tasks.
 */
static void calc_global_load_remove(struct rq *rq)
{
	atomic_long_sub(rq->calc_load_active, &calc_load_tasks);
	rq->calc_load_active = 0;
}

/*
 * Migrate all tasks from the rq, sleeping tasks will be migrated by
 * try_to_wake_up()->select_task_rq().
 *
 * Called with rq->lock held even though we'er in stop_machine() and
 * there's no concurrency possible, we hold the required locks anyway
 * because of lock validation efforts.
 */
static void migrate_tasks(unsigned int dead_cpu)
{
	struct rq *rq = cpu_rq(dead_cpu);
	struct task_struct *next, *stop = rq->stop;
	int dest_cpu;

	/*
	 * Fudge the rq selection such that the below task selection loop
	 * doesn't get stuck on the currently eligible stop task.
	 *
	 * We're currently inside stop_machine() and the rq is either stuck
	 * in the stop_machine_cpu_stop() loop, or we're executing this code,
	 * either way we should never end up calling schedule() until we're
	 * done here.
	 */
	rq->stop = NULL;

	for ( ; ; ) {
		/*
		 * There's this thread running, bail when that's the only
		 * remaining thread.
		 */
		if (rq->nr_running == 1)
			break;

		next = pick_next_task(rq);
		BUG_ON(!next);
		next->sched_class->put_prev_task(rq, next);

		/* Find suitable destination for @next, with force if needed. */
		dest_cpu = select_fallback_rq(dead_cpu, next);
		raw_spin_unlock(&rq->lock);

		__migrate_task(next, dead_cpu, dest_cpu);

		raw_spin_lock(&rq->lock);
	}

	rq->stop = stop;
}

#endif /* CONFIG_HOTPLUG_CPU */

#if defined(CONFIG_SCHED_DEBUG) && defined(CONFIG_SYSCTL)

static struct ctl_table sd_ctl_dir[] = {
	{
		.procname	= "sched_domain",
		.mode		= 0555,
	},
	{}
};

static struct ctl_table sd_ctl_root[] = {
	{
		.procname	= "kernel",
		.mode		= 0555,
		.child		= sd_ctl_dir,
	},
	{}
};

static struct ctl_table *sd_alloc_ctl_entry(int n)
{
	struct ctl_table *entry =
		kcalloc(n, sizeof(struct ctl_table), GFP_KERNEL);

	return entry;
}

static void sd_free_ctl_entry(struct ctl_table **tablep)
{
	struct ctl_table *entry;

	/*
	 * In the intermediate directories, both the child directory and
	 * procname are dynamically allocated and could fail but the mode
	 * will always be set. In the lowest directory the names are
	 * static strings and all have proc handlers.
	 */
	for (entry = *tablep; entry->mode; entry++) {
		if (entry->child)
			sd_free_ctl_entry(&entry->child);
		if (entry->proc_handler == NULL)
			kfree(entry->procname);
	}

	kfree(*tablep);
	*tablep = NULL;
}

static void
set_table_entry(struct ctl_table *entry,
		const char *procname, void *data, int maxlen,
		mode_t mode, proc_handler *proc_handler)
{
	entry->procname = procname;
	entry->data = data;
	entry->maxlen = maxlen;
	entry->mode = mode;
	entry->proc_handler = proc_handler;
}

static struct ctl_table *
sd_alloc_ctl_domain_table(struct sched_domain *sd)
{
	struct ctl_table *table = sd_alloc_ctl_entry(13);

	if (table == NULL)
		return NULL;

	set_table_entry(&table[0], "min_interval", &sd->min_interval,
		sizeof(long), 0644, proc_doulongvec_minmax);
	set_table_entry(&table[1], "max_interval", &sd->max_interval,
		sizeof(long), 0644, proc_doulongvec_minmax);
	set_table_entry(&table[2], "busy_idx", &sd->busy_idx,
		sizeof(int), 0644, proc_dointvec_minmax);
	set_table_entry(&table[3], "idle_idx", &sd->idle_idx,
		sizeof(int), 0644, proc_dointvec_minmax);
	set_table_entry(&table[4], "newidle_idx", &sd->newidle_idx,
		sizeof(int), 0644, proc_dointvec_minmax);
	set_table_entry(&table[5], "wake_idx", &sd->wake_idx,
		sizeof(int), 0644, proc_dointvec_minmax);
	set_table_entry(&table[6], "forkexec_idx", &sd->forkexec_idx,
		sizeof(int), 0644, proc_dointvec_minmax);
	set_table_entry(&table[7], "busy_factor", &sd->busy_factor,
		sizeof(int), 0644, proc_dointvec_minmax);
	set_table_entry(&table[8], "imbalance_pct", &sd->imbalance_pct,
		sizeof(int), 0644, proc_dointvec_minmax);
	set_table_entry(&table[9], "cache_nice_tries",
		&sd->cache_nice_tries,
		sizeof(int), 0644, proc_dointvec_minmax);
	set_table_entry(&table[10], "flags", &sd->flags,
		sizeof(int), 0644, proc_dointvec_minmax);
	set_table_entry(&table[11], "name", sd->name,
		CORENAME_MAX_SIZE, 0444, proc_dostring);
	/* &table[12] is terminator */

	return table;
}

static ctl_table *sd_alloc_ctl_cpu_table(int cpu)
{
	struct ctl_table *entry, *table;
	struct sched_domain *sd;
	int domain_num = 0, i;
	char buf[32];

	for_each_domain(cpu, sd)
		domain_num++;
	entry = table = sd_alloc_ctl_entry(domain_num + 1);
	if (table == NULL)
		return NULL;

	i = 0;
	for_each_domain(cpu, sd) {
		snprintf(buf, 32, "domain%d", i);
		entry->procname = kstrdup(buf, GFP_KERNEL);
		entry->mode = 0555;
		entry->child = sd_alloc_ctl_domain_table(sd);
		entry++;
		i++;
	}
	return table;
}

static struct ctl_table_header *sd_sysctl_header;
static void register_sched_domain_sysctl(void)
{
	int i, cpu_num = num_possible_cpus();
	struct ctl_table *entry = sd_alloc_ctl_entry(cpu_num + 1);
	char buf[32];

	WARN_ON(sd_ctl_dir[0].child);
	sd_ctl_dir[0].child = entry;

	if (entry == NULL)
		return;

	for_each_possible_cpu(i) {
		snprintf(buf, 32, "cpu%d", i);
		entry->procname = kstrdup(buf, GFP_KERNEL);
		entry->mode = 0555;
		entry->child = sd_alloc_ctl_cpu_table(i);
		entry++;
	}

	WARN_ON(sd_sysctl_header);
	sd_sysctl_header = register_sysctl_table(sd_ctl_root);
}

/* may be called multiple times per register */
static void unregister_sched_domain_sysctl(void)
{
	if (sd_sysctl_header)
		unregister_sysctl_table(sd_sysctl_header);
	sd_sysctl_header = NULL;
	if (sd_ctl_dir[0].child)
		sd_free_ctl_entry(&sd_ctl_dir[0].child);
}
#else
static void register_sched_domain_sysctl(void)
{
}
static void unregister_sched_domain_sysctl(void)
{
}
#endif

static void set_rq_online(struct rq *rq)
{
	if (!rq->online) {
		const struct sched_class *class;

		cpumask_set_cpu(rq->cpu, rq->rd->online);
		rq->online = 1;

		for_each_class(class) {
			if (class->rq_online)
				class->rq_online(rq);
		}
	}
}

static void set_rq_offline(struct rq *rq)
{
	if (rq->online) {
		const struct sched_class *class;

		for_each_class(class) {
			if (class->rq_offline)
				class->rq_offline(rq);
		}

		cpumask_clear_cpu(rq->cpu, rq->rd->online);
		rq->online = 0;
	}
}

/*
 * migration_call - callback that gets triggered when a CPU is added.
 * Here we can start up the necessary migration thread for the new CPU.
 */
static int __cpuinit
migration_call(struct notifier_block *nfb, unsigned long action, void *hcpu)
{
	int cpu = (long)hcpu;
	unsigned long flags;
	struct rq *rq = cpu_rq(cpu);

	switch (action & ~CPU_TASKS_FROZEN) {

	case CPU_UP_PREPARE:
		rq->calc_load_update = calc_load_update;
		break;

	case CPU_ONLINE:
		/* Update our root-domain */
		raw_spin_lock_irqsave(&rq->lock, flags);
		if (rq->rd) {
			BUG_ON(!cpumask_test_cpu(cpu, rq->rd->span));

			set_rq_online(rq);
		}
		raw_spin_unlock_irqrestore(&rq->lock, flags);
		break;

#ifdef CONFIG_HOTPLUG_CPU
	case CPU_DYING:
		/* Update our root-domain */
		raw_spin_lock_irqsave(&rq->lock, flags);
		if (rq->rd) {
			BUG_ON(!cpumask_test_cpu(cpu, rq->rd->span));
			set_rq_offline(rq);
		}
		migrate_tasks(cpu);
		BUG_ON(rq->nr_running != 1); /* the migration thread */
		raw_spin_unlock_irqrestore(&rq->lock, flags);

		migrate_nr_uninterruptible(rq);
		calc_global_load_remove(rq);
		break;
#endif
	}
	return NOTIFY_OK;
}

/*
 * Register at high priority so that task migration (migrate_all_tasks)
 * happens before everything else.  This has to be lower priority than
 * the notifier in the perf_event subsystem, though.
 */
static struct notifier_block __cpuinitdata migration_notifier = {
	.notifier_call = migration_call,
	.priority = CPU_PRI_MIGRATION,
};

static int __cpuinit sched_cpu_active(struct notifier_block *nfb,
				      unsigned long action, void *hcpu)
{
	switch (action & ~CPU_TASKS_FROZEN) {
	case CPU_ONLINE:
	case CPU_DOWN_FAILED:
		set_cpu_active((long)hcpu, true);
		return NOTIFY_OK;
	default:
		return NOTIFY_DONE;
	}
}

static int __cpuinit sched_cpu_inactive(struct notifier_block *nfb,
					unsigned long action, void *hcpu)
{
	switch (action & ~CPU_TASKS_FROZEN) {
	case CPU_DOWN_PREPARE:
		set_cpu_active((long)hcpu, false);
		return NOTIFY_OK;
	default:
		return NOTIFY_DONE;
	}
}

static int __init migration_init(void)
{
	void *cpu = (void *)(long)smp_processor_id();
	int err;

	/* Initialize migration for the boot CPU */
	err = migration_call(&migration_notifier, CPU_UP_PREPARE, cpu);
	BUG_ON(err == NOTIFY_BAD);
	migration_call(&migration_notifier, CPU_ONLINE, cpu);
	register_cpu_notifier(&migration_notifier);

	/* Register cpu active notifiers */
	cpu_notifier(sched_cpu_active, CPU_PRI_SCHED_ACTIVE);
	cpu_notifier(sched_cpu_inactive, CPU_PRI_SCHED_INACTIVE);

	return 0;
}
early_initcall(migration_init);
#endif

#ifdef CONFIG_SMP

#ifdef CONFIG_SCHED_DEBUG

static __read_mostly int sched_domain_debug_enabled;

static int __init sched_domain_debug_setup(char *str)
{
	sched_domain_debug_enabled = 1;

	return 0;
}
early_param("sched_debug", sched_domain_debug_setup);

static int sched_domain_debug_one(struct sched_domain *sd, int cpu, int level,
				  struct cpumask *groupmask)
{
	struct sched_group *group = sd->groups;
	char str[256];

	cpulist_scnprintf(str, sizeof(str), sched_domain_span(sd));
	cpumask_clear(groupmask);

	printk(KERN_DEBUG "%*s domain %d: ", level, "", level);

	if (!(sd->flags & SD_LOAD_BALANCE)) {
		printk("does not load-balance\n");
		if (sd->parent)
			printk(KERN_ERR "ERROR: !SD_LOAD_BALANCE domain"
					" has parent");
		return -1;
	}

	printk(KERN_CONT "span %s level %s\n", str, sd->name);

	if (!cpumask_test_cpu(cpu, sched_domain_span(sd))) {
		printk(KERN_ERR "ERROR: domain->span does not contain "
				"CPU%d\n", cpu);
	}
	if (!cpumask_test_cpu(cpu, sched_group_cpus(group))) {
		printk(KERN_ERR "ERROR: domain->groups does not contain"
				" CPU%d\n", cpu);
	}

	printk(KERN_DEBUG "%*s groups:", level + 1, "");
	do {
		if (!group) {
			printk("\n");
			printk(KERN_ERR "ERROR: group is NULL\n");
			break;
		}

		if (!group->cpu_power) {
			printk(KERN_CONT "\n");
			printk(KERN_ERR "ERROR: domain->cpu_power not "
					"set\n");
			break;
		}

		if (!cpumask_weight(sched_group_cpus(group))) {
			printk(KERN_CONT "\n");
			printk(KERN_ERR "ERROR: empty group\n");
			break;
		}

		if (cpumask_intersects(groupmask, sched_group_cpus(group))) {
			printk(KERN_CONT "\n");
			printk(KERN_ERR "ERROR: repeated CPUs\n");
			break;
		}

		cpumask_or(groupmask, groupmask, sched_group_cpus(group));

		cpulist_scnprintf(str, sizeof(str), sched_group_cpus(group));

		printk(KERN_CONT " %s", str);
		if (group->cpu_power != SCHED_LOAD_SCALE) {
			printk(KERN_CONT " (cpu_power = %d)",
				group->cpu_power);
		}

		group = group->next;
	} while (group != sd->groups);
	printk(KERN_CONT "\n");

	if (!cpumask_equal(sched_domain_span(sd), groupmask))
		printk(KERN_ERR "ERROR: groups don't span domain->span\n");

	if (sd->parent &&
	    !cpumask_subset(groupmask, sched_domain_span(sd->parent)))
		printk(KERN_ERR "ERROR: parent span is not a superset "
			"of domain->span\n");
	return 0;
}

static void sched_domain_debug(struct sched_domain *sd, int cpu)
{
	cpumask_var_t groupmask;
	int level = 0;

	if (!sched_domain_debug_enabled)
		return;

	if (!sd) {
		printk(KERN_DEBUG "CPU%d attaching NULL sched-domain.\n", cpu);
		return;
	}

	printk(KERN_DEBUG "CPU%d attaching sched-domain:\n", cpu);

	if (!alloc_cpumask_var(&groupmask, GFP_KERNEL)) {
		printk(KERN_DEBUG "Cannot load-balance (out of memory)\n");
		return;
	}

	for (;;) {
		if (sched_domain_debug_one(sd, cpu, level, groupmask))
			break;
		level++;
		sd = sd->parent;
		if (!sd)
			break;
	}
	free_cpumask_var(groupmask);
}
#else /* !CONFIG_SCHED_DEBUG */
# define sched_domain_debug(sd, cpu) do { } while (0)
#endif /* CONFIG_SCHED_DEBUG */

static int sd_degenerate(struct sched_domain *sd)
{
	if (cpumask_weight(sched_domain_span(sd)) == 1)
		return 1;

	/* Following flags need at least 2 groups */
	if (sd->flags & (SD_LOAD_BALANCE |
			 SD_BALANCE_NEWIDLE |
			 SD_BALANCE_FORK |
			 SD_BALANCE_EXEC |
			 SD_SHARE_CPUPOWER |
			 SD_SHARE_PKG_RESOURCES)) {
		if (sd->groups != sd->groups->next)
			return 0;
	}

	/* Following flags don't use groups */
	if (sd->flags & (SD_WAKE_AFFINE))
		return 0;

	return 1;
}

static int
sd_parent_degenerate(struct sched_domain *sd, struct sched_domain *parent)
{
	unsigned long cflags = sd->flags, pflags = parent->flags;

	if (sd_degenerate(parent))
		return 1;

	if (!cpumask_equal(sched_domain_span(sd), sched_domain_span(parent)))
		return 0;

	/* Flags needing groups don't count if only 1 group in parent */
	if (parent->groups == parent->groups->next) {
		pflags &= ~(SD_LOAD_BALANCE |
				SD_BALANCE_NEWIDLE |
				SD_BALANCE_FORK |
				SD_BALANCE_EXEC |
				SD_SHARE_CPUPOWER |
				SD_SHARE_PKG_RESOURCES);
		if (nr_node_ids == 1)
			pflags &= ~SD_SERIALIZE;
	}
	if (~cflags & pflags)
		return 0;

	return 1;
}

static void free_rootdomain(struct root_domain *rd)
{
	synchronize_sched();

	cpupri_cleanup(&rd->cpupri);

	free_cpumask_var(rd->rto_mask);
	free_cpumask_var(rd->online);
	free_cpumask_var(rd->span);
	kfree(rd);
}

static void rq_attach_root(struct rq *rq, struct root_domain *rd)
{
	struct root_domain *old_rd = NULL;
	unsigned long flags;

	raw_spin_lock_irqsave(&rq->lock, flags);

	if (rq->rd) {
		old_rd = rq->rd;

		if (cpumask_test_cpu(rq->cpu, old_rd->online))
			set_rq_offline(rq);

		cpumask_clear_cpu(rq->cpu, old_rd->span);

		/*
		 * If we dont want to free the old_rt yet then
		 * set old_rd to NULL to skip the freeing later
		 * in this function:
		 */
		if (!atomic_dec_and_test(&old_rd->refcount))
			old_rd = NULL;
	}

	atomic_inc(&rd->refcount);
	rq->rd = rd;

	cpumask_set_cpu(rq->cpu, rd->span);
	if (cpumask_test_cpu(rq->cpu, cpu_active_mask))
		set_rq_online(rq);

	raw_spin_unlock_irqrestore(&rq->lock, flags);

	if (old_rd)
		free_rootdomain(old_rd);
}

static int init_rootdomain(struct root_domain *rd)
{
	memset(rd, 0, sizeof(*rd));

	if (!alloc_cpumask_var(&rd->span, GFP_KERNEL))
		goto out;
	if (!alloc_cpumask_var(&rd->online, GFP_KERNEL))
		goto free_span;
	if (!alloc_cpumask_var(&rd->rto_mask, GFP_KERNEL))
		goto free_online;

	if (cpupri_init(&rd->cpupri) != 0)
		goto free_rto_mask;
	return 0;

free_rto_mask:
	free_cpumask_var(rd->rto_mask);
free_online:
	free_cpumask_var(rd->online);
free_span:
	free_cpumask_var(rd->span);
out:
	return -ENOMEM;
}

static void init_defrootdomain(void)
{
	init_rootdomain(&def_root_domain);

	atomic_set(&def_root_domain.refcount, 1);
}

static struct root_domain *alloc_rootdomain(void)
{
	struct root_domain *rd;

	rd = kmalloc(sizeof(*rd), GFP_KERNEL);
	if (!rd)
		return NULL;

	if (init_rootdomain(rd) != 0) {
		kfree(rd);
		return NULL;
	}

	return rd;
}

/*
 * Attach the domain 'sd' to 'cpu' as its base domain. Callers must
 * hold the hotplug lock.
 */
static void
cpu_attach_domain(struct sched_domain *sd, struct root_domain *rd, int cpu)
{
	struct rq *rq = cpu_rq(cpu);
	struct sched_domain *tmp;

	for (tmp = sd; tmp; tmp = tmp->parent)
		tmp->span_weight = cpumask_weight(sched_domain_span(tmp));

	/* Remove the sched domains which do not contribute to scheduling. */
	for (tmp = sd; tmp; ) {
		struct sched_domain *parent = tmp->parent;
		if (!parent)
			break;

		if (sd_parent_degenerate(tmp, parent)) {
			tmp->parent = parent->parent;
			if (parent->parent)
				parent->parent->child = tmp;
		} else
			tmp = tmp->parent;
	}

	if (sd && sd_degenerate(sd)) {
		sd = sd->parent;
		if (sd)
			sd->child = NULL;
	}

	sched_domain_debug(sd, cpu);

	rq_attach_root(rq, rd);
	rcu_assign_pointer(rq->sd, sd);
}

/* cpus with isolated domains */
static cpumask_var_t cpu_isolated_map;

/* Setup the mask of cpus configured for isolated domains */
static int __init isolated_cpu_setup(char *str)
{
	alloc_bootmem_cpumask_var(&cpu_isolated_map);
	cpulist_parse(str, cpu_isolated_map);
	return 1;
}

__setup("isolcpus=", isolated_cpu_setup);

/*
 * init_sched_build_groups takes the cpumask we wish to span, and a pointer
 * to a function which identifies what group(along with sched group) a CPU
 * belongs to. The return value of group_fn must be a >= 0 and < nr_cpu_ids
 * (due to the fact that we keep track of groups covered with a struct cpumask).
 *
 * init_sched_build_groups will build a circular linked list of the groups
 * covered by the given span, and will set each group's ->cpumask correctly,
 * and ->cpu_power to 0.
 */
static void
init_sched_build_groups(const struct cpumask *span,
			const struct cpumask *cpu_map,
			int (*group_fn)(int cpu, const struct cpumask *cpu_map,
					struct sched_group **sg,
					struct cpumask *tmpmask),
			struct cpumask *covered, struct cpumask *tmpmask)
{
	struct sched_group *first = NULL, *last = NULL;
	int i;

	cpumask_clear(covered);

	for_each_cpu(i, span) {
		struct sched_group *sg;
		int group = group_fn(i, cpu_map, &sg, tmpmask);
		int j;

		if (cpumask_test_cpu(i, covered))
			continue;

		cpumask_clear(sched_group_cpus(sg));
		sg->cpu_power = 0;

		for_each_cpu(j, span) {
			if (group_fn(j, cpu_map, NULL, tmpmask) != group)
				continue;

			cpumask_set_cpu(j, covered);
			cpumask_set_cpu(j, sched_group_cpus(sg));
		}
		if (!first)
			first = sg;
		if (last)
			last->next = sg;
		last = sg;
	}
	last->next = first;
}

#define SD_NODES_PER_DOMAIN 16

#ifdef CONFIG_NUMA

/**
 * find_next_best_node - find the next node to include in a sched_domain
 * @node: node whose sched_domain we're building
 * @used_nodes: nodes already in the sched_domain
 *
 * Find the next node to include in a given scheduling domain. Simply
 * finds the closest node not already in the @used_nodes map.
 *
 * Should use nodemask_t.
 */
static int find_next_best_node(int node, nodemask_t *used_nodes)
{
	int i, n, val, min_val, best_node = 0;

	min_val = INT_MAX;

	for (i = 0; i < nr_node_ids; i++) {
		/* Start at @node */
		n = (node + i) % nr_node_ids;

		if (!nr_cpus_node(n))
			continue;

		/* Skip already used nodes */
		if (node_isset(n, *used_nodes))
			continue;

		/* Simple min distance search */
		val = node_distance(node, n);

		if (val < min_val) {
			min_val = val;
			best_node = n;
		}
	}

	node_set(best_node, *used_nodes);
	return best_node;
}

/**
 * sched_domain_node_span - get a cpumask for a node's sched_domain
 * @node: node whose cpumask we're constructing
 * @span: resulting cpumask
 *
 * Given a node, construct a good cpumask for its sched_domain to span. It
 * should be one that prevents unnecessary balancing, but also spreads tasks
 * out optimally.
 */
static void sched_domain_node_span(int node, struct cpumask *span)
{
	nodemask_t used_nodes;
	int i;

	cpumask_clear(span);
	nodes_clear(used_nodes);

	cpumask_or(span, span, cpumask_of_node(node));
	node_set(node, used_nodes);

	for (i = 1; i < SD_NODES_PER_DOMAIN; i++) {
		int next_node = find_next_best_node(node, &used_nodes);

		cpumask_or(span, span, cpumask_of_node(next_node));
	}
}
#endif /* CONFIG_NUMA */

int sched_smt_power_savings = 0, sched_mc_power_savings = 0;

/*
 * The cpus mask in sched_group and sched_domain hangs off the end.
 *
 * ( See the the comments in include/linux/sched.h:struct sched_group
 *   and struct sched_domain. )
 */
struct static_sched_group {
	struct sched_group sg;
	DECLARE_BITMAP(cpus, CONFIG_NR_CPUS);
};

struct static_sched_domain {
	struct sched_domain sd;
	DECLARE_BITMAP(span, CONFIG_NR_CPUS);
};

struct s_data {
#ifdef CONFIG_NUMA
	int			sd_allnodes;
	cpumask_var_t		domainspan;
	cpumask_var_t		covered;
	cpumask_var_t		notcovered;
#endif
	cpumask_var_t		nodemask;
	cpumask_var_t		this_sibling_map;
	cpumask_var_t		this_core_map;
	cpumask_var_t		this_book_map;
	cpumask_var_t		send_covered;
	cpumask_var_t		tmpmask;
	struct sched_group	**sched_group_nodes;
	struct root_domain	*rd;
};

enum s_alloc {
	sa_sched_groups = 0,
	sa_rootdomain,
	sa_tmpmask,
	sa_send_covered,
	sa_this_book_map,
	sa_this_core_map,
	sa_this_sibling_map,
	sa_nodemask,
	sa_sched_group_nodes,
#ifdef CONFIG_NUMA
	sa_notcovered,
	sa_covered,
	sa_domainspan,
#endif
	sa_none,
};

/*
 * SMT sched-domains:
 */
#ifdef CONFIG_SCHED_SMT
static DEFINE_PER_CPU(struct static_sched_domain, cpu_domains);
static DEFINE_PER_CPU(struct static_sched_group, sched_groups);

static int
cpu_to_cpu_group(int cpu, const struct cpumask *cpu_map,
		 struct sched_group **sg, struct cpumask *unused)
{
	if (sg)
		*sg = &per_cpu(sched_groups, cpu).sg;
	return cpu;
}
#endif /* CONFIG_SCHED_SMT */

/*
 * multi-core sched-domains:
 */
#ifdef CONFIG_SCHED_MC
static DEFINE_PER_CPU(struct static_sched_domain, core_domains);
static DEFINE_PER_CPU(struct static_sched_group, sched_group_core);

static int
cpu_to_core_group(int cpu, const struct cpumask *cpu_map,
		  struct sched_group **sg, struct cpumask *mask)
{
	int group;
#ifdef CONFIG_SCHED_SMT
	cpumask_and(mask, topology_thread_cpumask(cpu), cpu_map);
	group = cpumask_first(mask);
#else
	group = cpu;
#endif
	if (sg)
		*sg = &per_cpu(sched_group_core, group).sg;
	return group;
}
#endif /* CONFIG_SCHED_MC */

/*
 * book sched-domains:
 */
#ifdef CONFIG_SCHED_BOOK
static DEFINE_PER_CPU(struct static_sched_domain, book_domains);
static DEFINE_PER_CPU(struct static_sched_group, sched_group_book);

static int
cpu_to_book_group(int cpu, const struct cpumask *cpu_map,
		  struct sched_group **sg, struct cpumask *mask)
{
	int group = cpu;
#ifdef CONFIG_SCHED_MC
	cpumask_and(mask, cpu_coregroup_mask(cpu), cpu_map);
	group = cpumask_first(mask);
#elif defined(CONFIG_SCHED_SMT)
	cpumask_and(mask, topology_thread_cpumask(cpu), cpu_map);
	group = cpumask_first(mask);
#endif
	if (sg)
		*sg = &per_cpu(sched_group_book, group).sg;
	return group;
}
#endif /* CONFIG_SCHED_BOOK */

static DEFINE_PER_CPU(struct static_sched_domain, phys_domains);
static DEFINE_PER_CPU(struct static_sched_group, sched_group_phys);

static int
cpu_to_phys_group(int cpu, const struct cpumask *cpu_map,
		  struct sched_group **sg, struct cpumask *mask)
{
	int group;
#ifdef CONFIG_SCHED_BOOK
	cpumask_and(mask, cpu_book_mask(cpu), cpu_map);
	group = cpumask_first(mask);
#elif defined(CONFIG_SCHED_MC)
	cpumask_and(mask, cpu_coregroup_mask(cpu), cpu_map);
	group = cpumask_first(mask);
#elif defined(CONFIG_SCHED_SMT)
	cpumask_and(mask, topology_thread_cpumask(cpu), cpu_map);
	group = cpumask_first(mask);
#else
	group = cpu;
#endif
	if (sg)
		*sg = &per_cpu(sched_group_phys, group).sg;
	return group;
}

#ifdef CONFIG_NUMA
/*
 * The init_sched_build_groups can't handle what we want to do with node
 * groups, so roll our own. Now each node has its own list of groups which
 * gets dynamically allocated.
 */
static DEFINE_PER_CPU(struct static_sched_domain, node_domains);
static struct sched_group ***sched_group_nodes_bycpu;

static DEFINE_PER_CPU(struct static_sched_domain, allnodes_domains);
static DEFINE_PER_CPU(struct static_sched_group, sched_group_allnodes);

static int cpu_to_allnodes_group(int cpu, const struct cpumask *cpu_map,
				 struct sched_group **sg,
				 struct cpumask *nodemask)
{
	int group;

	cpumask_and(nodemask, cpumask_of_node(cpu_to_node(cpu)), cpu_map);
	group = cpumask_first(nodemask);

	if (sg)
		*sg = &per_cpu(sched_group_allnodes, group).sg;
	return group;
}

static void init_numa_sched_groups_power(struct sched_group *group_head)
{
	struct sched_group *sg = group_head;
	int j;

	if (!sg)
		return;
	do {
		for_each_cpu(j, sched_group_cpus(sg)) {
			struct sched_domain *sd;

			sd = &per_cpu(phys_domains, j).sd;
			if (j != group_first_cpu(sd->groups)) {
				/*
				 * Only add "power" once for each
				 * physical package.
				 */
				continue;
			}

			sg->cpu_power += sd->groups->cpu_power;
		}
		sg = sg->next;
	} while (sg != group_head);
}

static int build_numa_sched_groups(struct s_data *d,
				   const struct cpumask *cpu_map, int num)
{
	struct sched_domain *sd;
	struct sched_group *sg, *prev;
	int n, j;

	cpumask_clear(d->covered);
	cpumask_and(d->nodemask, cpumask_of_node(num), cpu_map);
	if (cpumask_empty(d->nodemask)) {
		d->sched_group_nodes[num] = NULL;
		goto out;
	}

	sched_domain_node_span(num, d->domainspan);
	cpumask_and(d->domainspan, d->domainspan, cpu_map);

	sg = kmalloc_node(sizeof(struct sched_group) + cpumask_size(),
			  GFP_KERNEL, num);
	if (!sg) {
		printk(KERN_WARNING "Can not alloc domain group for node %d\n",
		       num);
		return -ENOMEM;
	}
	d->sched_group_nodes[num] = sg;

	for_each_cpu(j, d->nodemask) {
		sd = &per_cpu(node_domains, j).sd;
		sd->groups = sg;
	}

	sg->cpu_power = 0;
	cpumask_copy(sched_group_cpus(sg), d->nodemask);
	sg->next = sg;
	cpumask_or(d->covered, d->covered, d->nodemask);

	prev = sg;
	for (j = 0; j < nr_node_ids; j++) {
		n = (num + j) % nr_node_ids;
		cpumask_complement(d->notcovered, d->covered);
		cpumask_and(d->tmpmask, d->notcovered, cpu_map);
		cpumask_and(d->tmpmask, d->tmpmask, d->domainspan);
		if (cpumask_empty(d->tmpmask))
			break;
		cpumask_and(d->tmpmask, d->tmpmask, cpumask_of_node(n));
		if (cpumask_empty(d->tmpmask))
			continue;
		sg = kmalloc_node(sizeof(struct sched_group) + cpumask_size(),
				  GFP_KERNEL, num);
		if (!sg) {
			printk(KERN_WARNING
			       "Can not alloc domain group for node %d\n", j);
			return -ENOMEM;
		}
		sg->cpu_power = 0;
		cpumask_copy(sched_group_cpus(sg), d->tmpmask);
		sg->next = prev->next;
		cpumask_or(d->covered, d->covered, d->tmpmask);
		prev->next = sg;
		prev = sg;
	}
out:
	return 0;
}
#endif /* CONFIG_NUMA */

#ifdef CONFIG_NUMA
/* Free memory allocated for various sched_group structures */
static void free_sched_groups(const struct cpumask *cpu_map,
			      struct cpumask *nodemask)
{
	int cpu, i;

	for_each_cpu(cpu, cpu_map) {
		struct sched_group **sched_group_nodes
			= sched_group_nodes_bycpu[cpu];

		if (!sched_group_nodes)
			continue;

		for (i = 0; i < nr_node_ids; i++) {
			struct sched_group *oldsg, *sg = sched_group_nodes[i];

			cpumask_and(nodemask, cpumask_of_node(i), cpu_map);
			if (cpumask_empty(nodemask))
				continue;

			if (sg == NULL)
				continue;
			sg = sg->next;
next_sg:
			oldsg = sg;
			sg = sg->next;
			kfree(oldsg);
			if (oldsg != sched_group_nodes[i])
				goto next_sg;
		}
		kfree(sched_group_nodes);
		sched_group_nodes_bycpu[cpu] = NULL;
	}
}
#else /* !CONFIG_NUMA */
static void free_sched_groups(const struct cpumask *cpu_map,
			      struct cpumask *nodemask)
{
}
#endif /* CONFIG_NUMA */

/*
 * Initialize sched groups cpu_power.
 *
 * cpu_power indicates the capacity of sched group, which is used while
 * distributing the load between different sched groups in a sched domain.
 * Typically cpu_power for all the groups in a sched domain will be same unless
 * there are asymmetries in the topology. If there are asymmetries, group
 * having more cpu_power will pickup more load compared to the group having
 * less cpu_power.
 */
static void init_sched_groups_power(int cpu, struct sched_domain *sd)
{
	struct sched_domain *child;
	struct sched_group *group;
	long power;
	int weight;

	WARN_ON(!sd || !sd->groups);

	if (cpu != group_first_cpu(sd->groups))
		return;

	sd->groups->group_weight = cpumask_weight(sched_group_cpus(sd->groups));

	child = sd->child;

	sd->groups->cpu_power = 0;

	if (!child) {
		power = SCHED_LOAD_SCALE;
		weight = cpumask_weight(sched_domain_span(sd));
		/*
		 * SMT siblings share the power of a single core.
		 * Usually multiple threads get a better yield out of
		 * that one core than a single thread would have,
		 * reflect that in sd->smt_gain.
		 */
		if ((sd->flags & SD_SHARE_CPUPOWER) && weight > 1) {
			power *= sd->smt_gain;
			power /= weight;
			power >>= SCHED_LOAD_SHIFT;
		}
		sd->groups->cpu_power += power;
		return;
	}

	/*
	 * Add cpu_power of each child group to this groups cpu_power.
	 */
	group = child->groups;
	do {
		sd->groups->cpu_power += group->cpu_power;
		group = group->next;
	} while (group != child->groups);
}

/*
 * Initializers for schedule domains
 * Non-inlined to reduce accumulated stack pressure in build_sched_domains()
 */

#ifdef CONFIG_SCHED_DEBUG
# define SD_INIT_NAME(sd, type)		sd->name = #type
#else
# define SD_INIT_NAME(sd, type)		do { } while (0)
#endif

#define	SD_INIT(sd, type)	sd_init_##type(sd)

#define SD_INIT_FUNC(type)	\
static noinline void sd_init_##type(struct sched_domain *sd)	\
{								\
	memset(sd, 0, sizeof(*sd));				\
	*sd = SD_##type##_INIT;					\
	sd->level = SD_LV_##type;				\
	SD_INIT_NAME(sd, type);					\
}

SD_INIT_FUNC(CPU)
#ifdef CONFIG_NUMA
 SD_INIT_FUNC(ALLNODES)
 SD_INIT_FUNC(NODE)
#endif
#ifdef CONFIG_SCHED_SMT
 SD_INIT_FUNC(SIBLING)
#endif
#ifdef CONFIG_SCHED_MC
 SD_INIT_FUNC(MC)
#endif
#ifdef CONFIG_SCHED_BOOK
 SD_INIT_FUNC(BOOK)
#endif

static int default_relax_domain_level = -1;

static int __init setup_relax_domain_level(char *str)
{
	unsigned long val;

	val = simple_strtoul(str, NULL, 0);
	if (val < SD_LV_MAX)
		default_relax_domain_level = val;

	return 1;
}
__setup("relax_domain_level=", setup_relax_domain_level);

static void set_domain_attribute(struct sched_domain *sd,
				 struct sched_domain_attr *attr)
{
	int request;

	if (!attr || attr->relax_domain_level < 0) {
		if (default_relax_domain_level < 0)
			return;
		else
			request = default_relax_domain_level;
	} else
		request = attr->relax_domain_level;
	if (request < sd->level) {
		/* turn off idle balance on this domain */
		sd->flags &= ~(SD_BALANCE_WAKE|SD_BALANCE_NEWIDLE);
	} else {
		/* turn on idle balance on this domain */
		sd->flags |= (SD_BALANCE_WAKE|SD_BALANCE_NEWIDLE);
	}
}

static void __free_domain_allocs(struct s_data *d, enum s_alloc what,
				 const struct cpumask *cpu_map)
{
	switch (what) {
	case sa_sched_groups:
		free_sched_groups(cpu_map, d->tmpmask); /* fall through */
		d->sched_group_nodes = NULL;
	case sa_rootdomain:
		free_rootdomain(d->rd); /* fall through */
	case sa_tmpmask:
		free_cpumask_var(d->tmpmask); /* fall through */
	case sa_send_covered:
		free_cpumask_var(d->send_covered); /* fall through */
	case sa_this_book_map:
		free_cpumask_var(d->this_book_map); /* fall through */
	case sa_this_core_map:
		free_cpumask_var(d->this_core_map); /* fall through */
	case sa_this_sibling_map:
		free_cpumask_var(d->this_sibling_map); /* fall through */
	case sa_nodemask:
		free_cpumask_var(d->nodemask); /* fall through */
	case sa_sched_group_nodes:
#ifdef CONFIG_NUMA
		kfree(d->sched_group_nodes); /* fall through */
	case sa_notcovered:
		free_cpumask_var(d->notcovered); /* fall through */
	case sa_covered:
		free_cpumask_var(d->covered); /* fall through */
	case sa_domainspan:
		free_cpumask_var(d->domainspan); /* fall through */
#endif
	case sa_none:
		break;
	}
}

static enum s_alloc __visit_domain_allocation_hell(struct s_data *d,
						   const struct cpumask *cpu_map)
{
#ifdef CONFIG_NUMA
	if (!alloc_cpumask_var(&d->domainspan, GFP_KERNEL))
		return sa_none;
	if (!alloc_cpumask_var(&d->covered, GFP_KERNEL))
		return sa_domainspan;
	if (!alloc_cpumask_var(&d->notcovered, GFP_KERNEL))
		return sa_covered;
	/* Allocate the per-node list of sched groups */
	d->sched_group_nodes = kcalloc(nr_node_ids,
				      sizeof(struct sched_group *), GFP_KERNEL);
	if (!d->sched_group_nodes) {
		printk(KERN_WARNING "Can not alloc sched group node list\n");
		return sa_notcovered;
	}
	sched_group_nodes_bycpu[cpumask_first(cpu_map)] = d->sched_group_nodes;
#endif
	if (!alloc_cpumask_var(&d->nodemask, GFP_KERNEL))
		return sa_sched_group_nodes;
	if (!alloc_cpumask_var(&d->this_sibling_map, GFP_KERNEL))
		return sa_nodemask;
	if (!alloc_cpumask_var(&d->this_core_map, GFP_KERNEL))
		return sa_this_sibling_map;
	if (!alloc_cpumask_var(&d->this_book_map, GFP_KERNEL))
		return sa_this_core_map;
	if (!alloc_cpumask_var(&d->send_covered, GFP_KERNEL))
		return sa_this_book_map;
	if (!alloc_cpumask_var(&d->tmpmask, GFP_KERNEL))
		return sa_send_covered;
	d->rd = alloc_rootdomain();
	if (!d->rd) {
		printk(KERN_WARNING "Cannot alloc root domain\n");
		return sa_tmpmask;
	}
	return sa_rootdomain;
}

static struct sched_domain *__build_numa_sched_domains(struct s_data *d,
	const struct cpumask *cpu_map, struct sched_domain_attr *attr, int i)
{
	struct sched_domain *sd = NULL;
#ifdef CONFIG_NUMA
	struct sched_domain *parent;

	d->sd_allnodes = 0;
	if (cpumask_weight(cpu_map) >
	    SD_NODES_PER_DOMAIN * cpumask_weight(d->nodemask)) {
		sd = &per_cpu(allnodes_domains, i).sd;
		SD_INIT(sd, ALLNODES);
		set_domain_attribute(sd, attr);
		cpumask_copy(sched_domain_span(sd), cpu_map);
		cpu_to_allnodes_group(i, cpu_map, &sd->groups, d->tmpmask);
		d->sd_allnodes = 1;
	}
	parent = sd;

	sd = &per_cpu(node_domains, i).sd;
	SD_INIT(sd, NODE);
	set_domain_attribute(sd, attr);
	sched_domain_node_span(cpu_to_node(i), sched_domain_span(sd));
	sd->parent = parent;
	if (parent)
		parent->child = sd;
	cpumask_and(sched_domain_span(sd), sched_domain_span(sd), cpu_map);
#endif
	return sd;
}

static struct sched_domain *__build_cpu_sched_domain(struct s_data *d,
	const struct cpumask *cpu_map, struct sched_domain_attr *attr,
	struct sched_domain *parent, int i)
{
	struct sched_domain *sd;
	sd = &per_cpu(phys_domains, i).sd;
	SD_INIT(sd, CPU);
	set_domain_attribute(sd, attr);
	cpumask_copy(sched_domain_span(sd), d->nodemask);
	sd->parent = parent;
	if (parent)
		parent->child = sd;
	cpu_to_phys_group(i, cpu_map, &sd->groups, d->tmpmask);
	return sd;
}

static struct sched_domain *__build_book_sched_domain(struct s_data *d,
	const struct cpumask *cpu_map, struct sched_domain_attr *attr,
	struct sched_domain *parent, int i)
{
	struct sched_domain *sd = parent;
#ifdef CONFIG_SCHED_BOOK
	sd = &per_cpu(book_domains, i).sd;
	SD_INIT(sd, BOOK);
	set_domain_attribute(sd, attr);
	cpumask_and(sched_domain_span(sd), cpu_map, cpu_book_mask(i));
	sd->parent = parent;
	parent->child = sd;
	cpu_to_book_group(i, cpu_map, &sd->groups, d->tmpmask);
#endif
	return sd;
}

static struct sched_domain *__build_mc_sched_domain(struct s_data *d,
	const struct cpumask *cpu_map, struct sched_domain_attr *attr,
	struct sched_domain *parent, int i)
{
	struct sched_domain *sd = parent;
#ifdef CONFIG_SCHED_MC
	sd = &per_cpu(core_domains, i).sd;
	SD_INIT(sd, MC);
	set_domain_attribute(sd, attr);
	cpumask_and(sched_domain_span(sd), cpu_map, cpu_coregroup_mask(i));
	sd->parent = parent;
	parent->child = sd;
	cpu_to_core_group(i, cpu_map, &sd->groups, d->tmpmask);
#endif
	return sd;
}

static struct sched_domain *__build_smt_sched_domain(struct s_data *d,
	const struct cpumask *cpu_map, struct sched_domain_attr *attr,
	struct sched_domain *parent, int i)
{
	struct sched_domain *sd = parent;
#ifdef CONFIG_SCHED_SMT
	sd = &per_cpu(cpu_domains, i).sd;
	SD_INIT(sd, SIBLING);
	set_domain_attribute(sd, attr);
	cpumask_and(sched_domain_span(sd), cpu_map, topology_thread_cpumask(i));
	sd->parent = parent;
	parent->child = sd;
	cpu_to_cpu_group(i, cpu_map, &sd->groups, d->tmpmask);
#endif
	return sd;
}

static void build_sched_groups(struct s_data *d, enum sched_domain_level l,
			       const struct cpumask *cpu_map, int cpu)
{
	switch (l) {
#ifdef CONFIG_SCHED_SMT
	case SD_LV_SIBLING: /* set up CPU (sibling) groups */
		cpumask_and(d->this_sibling_map, cpu_map,
			    topology_thread_cpumask(cpu));
		if (cpu == cpumask_first(d->this_sibling_map))
			init_sched_build_groups(d->this_sibling_map, cpu_map,
						&cpu_to_cpu_group,
						d->send_covered, d->tmpmask);
		break;
#endif
#ifdef CONFIG_SCHED_MC
	case SD_LV_MC: /* set up multi-core groups */
		cpumask_and(d->this_core_map, cpu_map, cpu_coregroup_mask(cpu));
		if (cpu == cpumask_first(d->this_core_map))
			init_sched_build_groups(d->this_core_map, cpu_map,
						&cpu_to_core_group,
						d->send_covered, d->tmpmask);
		break;
#endif
#ifdef CONFIG_SCHED_BOOK
	case SD_LV_BOOK: /* set up book groups */
		cpumask_and(d->this_book_map, cpu_map, cpu_book_mask(cpu));
		if (cpu == cpumask_first(d->this_book_map))
			init_sched_build_groups(d->this_book_map, cpu_map,
						&cpu_to_book_group,
						d->send_covered, d->tmpmask);
		break;
#endif
	case SD_LV_CPU: /* set up physical groups */
		cpumask_and(d->nodemask, cpumask_of_node(cpu), cpu_map);
		if (!cpumask_empty(d->nodemask))
			init_sched_build_groups(d->nodemask, cpu_map,
						&cpu_to_phys_group,
						d->send_covered, d->tmpmask);
		break;
#ifdef CONFIG_NUMA
	case SD_LV_ALLNODES:
		init_sched_build_groups(cpu_map, cpu_map, &cpu_to_allnodes_group,
					d->send_covered, d->tmpmask);
		break;
#endif
	default:
		break;
	}
}

/*
 * Build sched domains for a given set of cpus and attach the sched domains
 * to the individual cpus
 */
static int __build_sched_domains(const struct cpumask *cpu_map,
				 struct sched_domain_attr *attr)
{
	enum s_alloc alloc_state = sa_none;
	struct s_data d;
	struct sched_domain *sd;
	int i;
#ifdef CONFIG_NUMA
	d.sd_allnodes = 0;
#endif

	alloc_state = __visit_domain_allocation_hell(&d, cpu_map);
	if (alloc_state != sa_rootdomain)
		goto error;
	alloc_state = sa_sched_groups;

	/*
	 * Set up domains for cpus specified by the cpu_map.
	 */
	for_each_cpu(i, cpu_map) {
		cpumask_and(d.nodemask, cpumask_of_node(cpu_to_node(i)),
			    cpu_map);

		sd = __build_numa_sched_domains(&d, cpu_map, attr, i);
		sd = __build_cpu_sched_domain(&d, cpu_map, attr, sd, i);
		sd = __build_book_sched_domain(&d, cpu_map, attr, sd, i);
		sd = __build_mc_sched_domain(&d, cpu_map, attr, sd, i);
		sd = __build_smt_sched_domain(&d, cpu_map, attr, sd, i);
	}

	for_each_cpu(i, cpu_map) {
		build_sched_groups(&d, SD_LV_SIBLING, cpu_map, i);
		build_sched_groups(&d, SD_LV_BOOK, cpu_map, i);
		build_sched_groups(&d, SD_LV_MC, cpu_map, i);
	}

	/* Set up physical groups */
	for (i = 0; i < nr_node_ids; i++)
		build_sched_groups(&d, SD_LV_CPU, cpu_map, i);

#ifdef CONFIG_NUMA
	/* Set up node groups */
	if (d.sd_allnodes)
		build_sched_groups(&d, SD_LV_ALLNODES, cpu_map, 0);

	for (i = 0; i < nr_node_ids; i++)
		if (build_numa_sched_groups(&d, cpu_map, i))
			goto error;
#endif

	/* Calculate CPU power for physical packages and nodes */
#ifdef CONFIG_SCHED_SMT
	for_each_cpu(i, cpu_map) {
		sd = &per_cpu(cpu_domains, i).sd;
		init_sched_groups_power(i, sd);
	}
#endif
#ifdef CONFIG_SCHED_MC
	for_each_cpu(i, cpu_map) {
		sd = &per_cpu(core_domains, i).sd;
		init_sched_groups_power(i, sd);
	}
#endif
#ifdef CONFIG_SCHED_BOOK
	for_each_cpu(i, cpu_map) {
		sd = &per_cpu(book_domains, i).sd;
		init_sched_groups_power(i, sd);
	}
#endif

	for_each_cpu(i, cpu_map) {
		sd = &per_cpu(phys_domains, i).sd;
		init_sched_groups_power(i, sd);
	}

#ifdef CONFIG_NUMA
	for (i = 0; i < nr_node_ids; i++)
		init_numa_sched_groups_power(d.sched_group_nodes[i]);

	if (d.sd_allnodes) {
		struct sched_group *sg;

		cpu_to_allnodes_group(cpumask_first(cpu_map), cpu_map, &sg,
								d.tmpmask);
		init_numa_sched_groups_power(sg);
	}
#endif

	/* Attach the domains */
	for_each_cpu(i, cpu_map) {
#ifdef CONFIG_SCHED_SMT
		sd = &per_cpu(cpu_domains, i).sd;
#elif defined(CONFIG_SCHED_MC)
		sd = &per_cpu(core_domains, i).sd;
#elif defined(CONFIG_SCHED_BOOK)
		sd = &per_cpu(book_domains, i).sd;
#else
		sd = &per_cpu(phys_domains, i).sd;
#endif
		cpu_attach_domain(sd, d.rd, i);
	}

	d.sched_group_nodes = NULL; /* don't free this we still need it */
	__free_domain_allocs(&d, sa_tmpmask, cpu_map);
	return 0;

error:
	__free_domain_allocs(&d, alloc_state, cpu_map);
	return -ENOMEM;
}

static int build_sched_domains(const struct cpumask *cpu_map)
{
	return __build_sched_domains(cpu_map, NULL);
}

static cpumask_var_t *doms_cur;	/* current sched domains */
static int ndoms_cur;		/* number of sched domains in 'doms_cur' */
static struct sched_domain_attr *dattr_cur;
				/* attribues of custom domains in 'doms_cur' */

/*
 * Special case: If a kmalloc of a doms_cur partition (array of
 * cpumask) fails, then fallback to a single sched domain,
 * as determined by the single cpumask fallback_doms.
 */
static cpumask_var_t fallback_doms;

/*
 * arch_update_cpu_topology lets virtualized architectures update the
 * cpu core maps. It is supposed to return 1 if the topology changed
 * or 0 if it stayed the same.
 */
int __attribute__((weak)) arch_update_cpu_topology(void)
{
	return 0;
}

cpumask_var_t *alloc_sched_domains(unsigned int ndoms)
{
	int i;
	cpumask_var_t *doms;

	doms = kmalloc(sizeof(*doms) * ndoms, GFP_KERNEL);
	if (!doms)
		return NULL;
	for (i = 0; i < ndoms; i++) {
		if (!alloc_cpumask_var(&doms[i], GFP_KERNEL)) {
			free_sched_domains(doms, i);
			return NULL;
		}
	}
	return doms;
}

void free_sched_domains(cpumask_var_t doms[], unsigned int ndoms)
{
	unsigned int i;
	for (i = 0; i < ndoms; i++)
		free_cpumask_var(doms[i]);
	kfree(doms);
}

/*
 * Set up scheduler domains and groups. Callers must hold the hotplug lock.
 * For now this just excludes isolated cpus, but could be used to
 * exclude other special cases in the future.
 */
static int arch_init_sched_domains(const struct cpumask *cpu_map)
{
	int err;

	arch_update_cpu_topology();
	ndoms_cur = 1;
	doms_cur = alloc_sched_domains(ndoms_cur);
	if (!doms_cur)
		doms_cur = &fallback_doms;
	cpumask_andnot(doms_cur[0], cpu_map, cpu_isolated_map);
	dattr_cur = NULL;
	err = build_sched_domains(doms_cur[0]);
	register_sched_domain_sysctl();

	return err;
}

static void arch_destroy_sched_domains(const struct cpumask *cpu_map,
				       struct cpumask *tmpmask)
{
	free_sched_groups(cpu_map, tmpmask);
}

/*
 * Detach sched domains from a group of cpus specified in cpu_map
 * These cpus will now be attached to the NULL domain
 */
static void detach_destroy_domains(const struct cpumask *cpu_map)
{
	/* Save because hotplug lock held. */
	static DECLARE_BITMAP(tmpmask, CONFIG_NR_CPUS);
	int i;

	for_each_cpu(i, cpu_map)
		cpu_attach_domain(NULL, &def_root_domain, i);
	synchronize_sched();
	arch_destroy_sched_domains(cpu_map, to_cpumask(tmpmask));
}

/* handle null as "default" */
static int dattrs_equal(struct sched_domain_attr *cur, int idx_cur,
			struct sched_domain_attr *new, int idx_new)
{
	struct sched_domain_attr tmp;

	/* fast path */
	if (!new && !cur)
		return 1;

	tmp = SD_ATTR_INIT;
	return !memcmp(cur ? (cur + idx_cur) : &tmp,
			new ? (new + idx_new) : &tmp,
			sizeof(struct sched_domain_attr));
}

/*
 * Partition sched domains as specified by the 'ndoms_new'
 * cpumasks in the array doms_new[] of cpumasks. This compares
 * doms_new[] to the current sched domain partitioning, doms_cur[].
 * It destroys each deleted domain and builds each new domain.
 *
 * 'doms_new' is an array of cpumask_var_t's of length 'ndoms_new'.
 * The masks don't intersect (don't overlap.) We should setup one
 * sched domain for each mask. CPUs not in any of the cpumasks will
 * not be load balanced. If the same cpumask appears both in the
 * current 'doms_cur' domains and in the new 'doms_new', we can leave
 * it as it is.
 *
 * The passed in 'doms_new' should be allocated using
 * alloc_sched_domains.  This routine takes ownership of it and will
 * free_sched_domains it when done with it. If the caller failed the
 * alloc call, then it can pass in doms_new == NULL && ndoms_new == 1,
 * and partition_sched_domains() will fallback to the single partition
 * 'fallback_doms', it also forces the domains to be rebuilt.
 *
 * If doms_new == NULL it will be replaced with cpu_online_mask.
 * ndoms_new == 0 is a special case for destroying existing domains,
 * and it will not create the default domain.
 *
 * Call with hotplug lock held
 */
void partition_sched_domains(int ndoms_new, cpumask_var_t doms_new[],
			     struct sched_domain_attr *dattr_new)
{
	int i, j, n;
	int new_topology;

	mutex_lock(&sched_domains_mutex);

	/* always unregister in case we don't destroy any domains */
	unregister_sched_domain_sysctl();

	/* Let architecture update cpu core mappings. */
	new_topology = arch_update_cpu_topology();

	n = doms_new ? ndoms_new : 0;

	/* Destroy deleted domains */
	for (i = 0; i < ndoms_cur; i++) {
		for (j = 0; j < n && !new_topology; j++) {
			if (cpumask_equal(doms_cur[i], doms_new[j])
			    && dattrs_equal(dattr_cur, i, dattr_new, j))
				goto match1;
		}
		/* no match - a current sched domain not in new doms_new[] */
		detach_destroy_domains(doms_cur[i]);
match1:
		;
	}

	if (doms_new == NULL) {
		ndoms_cur = 0;
		doms_new = &fallback_doms;
		cpumask_andnot(doms_new[0], cpu_active_mask, cpu_isolated_map);
		WARN_ON_ONCE(dattr_new);
	}

	/* Build new domains */
	for (i = 0; i < ndoms_new; i++) {
		for (j = 0; j < ndoms_cur && !new_topology; j++) {
			if (cpumask_equal(doms_new[i], doms_cur[j])
			    && dattrs_equal(dattr_new, i, dattr_cur, j))
				goto match2;
		}
		/* no match - add a new doms_new */
		__build_sched_domains(doms_new[i],
					dattr_new ? dattr_new + i : NULL);
match2:
		;
	}

	/* Remember the new sched domains */
	if (doms_cur != &fallback_doms)
		free_sched_domains(doms_cur, ndoms_cur);
	kfree(dattr_cur);	/* kfree(NULL) is safe */
	doms_cur = doms_new;
	dattr_cur = dattr_new;
	ndoms_cur = ndoms_new;

	register_sched_domain_sysctl();

	mutex_unlock(&sched_domains_mutex);
}

#if defined(CONFIG_SCHED_MC) || defined(CONFIG_SCHED_SMT)
static void arch_reinit_sched_domains(void)
{
	get_online_cpus();

	/* Destroy domains first to force the rebuild */
	partition_sched_domains(0, NULL, NULL);

	rebuild_sched_domains();
	put_online_cpus();
}

static ssize_t sched_power_savings_store(const char *buf, size_t count, int smt)
{
	unsigned int level = 0;

	if (sscanf(buf, "%u", &level) != 1)
		return -EINVAL;

	/*
	 * level is always be positive so don't check for
	 * level < POWERSAVINGS_BALANCE_NONE which is 0
	 * What happens on 0 or 1 byte write,
	 * need to check for count as well?
	 */

	if (level >= MAX_POWERSAVINGS_BALANCE_LEVELS)
		return -EINVAL;

	if (smt)
		sched_smt_power_savings = level;
	else
		sched_mc_power_savings = level;

	arch_reinit_sched_domains();

	return count;
}

#ifdef CONFIG_SCHED_MC
static ssize_t sched_mc_power_savings_show(struct sysdev_class *class,
					   struct sysdev_class_attribute *attr,
					   char *page)
{
	return sprintf(page, "%u\n", sched_mc_power_savings);
}
static ssize_t sched_mc_power_savings_store(struct sysdev_class *class,
					    struct sysdev_class_attribute *attr,
					    const char *buf, size_t count)
{
	return sched_power_savings_store(buf, count, 0);
}
static SYSDEV_CLASS_ATTR(sched_mc_power_savings, 0644,
			 sched_mc_power_savings_show,
			 sched_mc_power_savings_store);
#endif

#ifdef CONFIG_SCHED_SMT
static ssize_t sched_smt_power_savings_show(struct sysdev_class *dev,
					    struct sysdev_class_attribute *attr,
					    char *page)
{
	return sprintf(page, "%u\n", sched_smt_power_savings);
}
static ssize_t sched_smt_power_savings_store(struct sysdev_class *dev,
					     struct sysdev_class_attribute *attr,
					     const char *buf, size_t count)
{
	return sched_power_savings_store(buf, count, 1);
}
static SYSDEV_CLASS_ATTR(sched_smt_power_savings, 0644,
		   sched_smt_power_savings_show,
		   sched_smt_power_savings_store);
#endif

int __init sched_create_sysfs_power_savings_entries(struct sysdev_class *cls)
{
	int err = 0;

#ifdef CONFIG_SCHED_SMT
	if (smt_capable())
		err = sysfs_create_file(&cls->kset.kobj,
					&attr_sched_smt_power_savings.attr);
#endif
#ifdef CONFIG_SCHED_MC
	if (!err && mc_capable())
		err = sysfs_create_file(&cls->kset.kobj,
					&attr_sched_mc_power_savings.attr);
#endif
	return err;
}
#endif /* CONFIG_SCHED_MC || CONFIG_SCHED_SMT */

/*
 * Update cpusets according to cpu_active mask.  If cpusets are
 * disabled, cpuset_update_active_cpus() becomes a simple wrapper
 * around partition_sched_domains().
 */
static int cpuset_cpu_active(struct notifier_block *nfb, unsigned long action,
			     void *hcpu)
{
	switch (action & ~CPU_TASKS_FROZEN) {
	case CPU_ONLINE:
	case CPU_DOWN_FAILED:
		cpuset_update_active_cpus();
		return NOTIFY_OK;
	default:
		return NOTIFY_DONE;
	}
}

static int cpuset_cpu_inactive(struct notifier_block *nfb, unsigned long action,
			       void *hcpu)
{
	switch (action & ~CPU_TASKS_FROZEN) {
	case CPU_DOWN_PREPARE:
		cpuset_update_active_cpus();
		return NOTIFY_OK;
	default:
		return NOTIFY_DONE;
	}
}

static int update_runtime(struct notifier_block *nfb,
				unsigned long action, void *hcpu)
{
	int cpu = (int)(long)hcpu;

	switch (action) {
	case CPU_DOWN_PREPARE:
	case CPU_DOWN_PREPARE_FROZEN:
		disable_runtime(cpu_rq(cpu));
		return NOTIFY_OK;

	case CPU_DOWN_FAILED:
	case CPU_DOWN_FAILED_FROZEN:
	case CPU_ONLINE:
	case CPU_ONLINE_FROZEN:
		enable_runtime(cpu_rq(cpu));
		return NOTIFY_OK;

	default:
		return NOTIFY_DONE;
	}
}

void __init sched_init_smp(void)
{
	cpumask_var_t non_isolated_cpus;

	alloc_cpumask_var(&non_isolated_cpus, GFP_KERNEL);
	alloc_cpumask_var(&fallback_doms, GFP_KERNEL);

#if defined(CONFIG_NUMA)
	sched_group_nodes_bycpu = kzalloc(nr_cpu_ids * sizeof(void **),
								GFP_KERNEL);
	BUG_ON(sched_group_nodes_bycpu == NULL);
#endif
	get_online_cpus();
	mutex_lock(&sched_domains_mutex);
	arch_init_sched_domains(cpu_active_mask);
	cpumask_andnot(non_isolated_cpus, cpu_possible_mask, cpu_isolated_map);
	if (cpumask_empty(non_isolated_cpus))
		cpumask_set_cpu(smp_processor_id(), non_isolated_cpus);
	mutex_unlock(&sched_domains_mutex);
	put_online_cpus();

	hotcpu_notifier(cpuset_cpu_active, CPU_PRI_CPUSET_ACTIVE);
	hotcpu_notifier(cpuset_cpu_inactive, CPU_PRI_CPUSET_INACTIVE);

	/* RT runtime code needs to handle some hotplug events */
	hotcpu_notifier(update_runtime, 0);

	init_hrtick();

	/* Move init over to a non-isolated CPU */
	if (set_cpus_allowed_ptr(current, non_isolated_cpus) < 0)
		BUG();
	sched_init_granularity();
	free_cpumask_var(non_isolated_cpus);

	init_sched_rt_class();
}
#else
void __init sched_init_smp(void)
{
	sched_init_granularity();
}
#endif /* CONFIG_SMP */

const_debug unsigned int sysctl_timer_migration = 1;

int in_sched_functions(unsigned long addr)
{
	return in_lock_functions(addr) ||
		(addr >= (unsigned long)__sched_text_start
		&& addr < (unsigned long)__sched_text_end);
}

static void init_cfs_rq(struct cfs_rq *cfs_rq, struct rq *rq)
{
	cfs_rq->tasks_timeline = RB_ROOT;
	INIT_LIST_HEAD(&cfs_rq->tasks);
#ifdef CONFIG_FAIR_GROUP_SCHED
	cfs_rq->rq = rq;
	/* allow initial update_cfs_load() to truncate */
#ifdef CONFIG_SMP
	cfs_rq->load_stamp = 1;
#endif
#endif
	cfs_rq->min_vruntime = (u64)(-(1LL << 20));
}

static void init_rt_rq(struct rt_rq *rt_rq, struct rq *rq)
{
	struct rt_prio_array *array;
	int i;

	array = &rt_rq->active;
	for (i = 0; i < MAX_RT_PRIO; i++) {
		INIT_LIST_HEAD(array->queue + i);
		__clear_bit(i, array->bitmap);
	}
	/* delimiter for bitsearch: */
	__set_bit(MAX_RT_PRIO, array->bitmap);

#if defined CONFIG_SMP || defined CONFIG_RT_GROUP_SCHED
	rt_rq->highest_prio.curr = MAX_RT_PRIO;
#ifdef CONFIG_SMP
	rt_rq->highest_prio.next = MAX_RT_PRIO;
#endif
#endif
#ifdef CONFIG_SMP
	rt_rq->rt_nr_migratory = 0;
	rt_rq->overloaded = 0;
	plist_head_init_raw(&rt_rq->pushable_tasks, &rq->lock);
#endif

	rt_rq->rt_time = 0;
	rt_rq->rt_throttled = 0;
	rt_rq->rt_runtime = 0;
	raw_spin_lock_init(&rt_rq->rt_runtime_lock);

#ifdef CONFIG_RT_GROUP_SCHED
	rt_rq->rt_nr_boosted = 0;
	rt_rq->rq = rq;
#endif
}

#ifdef CONFIG_FAIR_GROUP_SCHED
static void init_tg_cfs_entry(struct task_group *tg, struct cfs_rq *cfs_rq,
				struct sched_entity *se, int cpu,
				struct sched_entity *parent)
{
	struct rq *rq = cpu_rq(cpu);
	tg->cfs_rq[cpu] = cfs_rq;
	init_cfs_rq(cfs_rq, rq);
	cfs_rq->tg = tg;

	tg->se[cpu] = se;
	/* se could be NULL for root_task_group */
	if (!se)
		return;

	if (!parent)
		se->cfs_rq = &rq->cfs;
	else
		se->cfs_rq = parent->my_q;

	se->my_q = cfs_rq;
	update_load_set(&se->load, 0);
	se->parent = parent;
}
#endif

#ifdef CONFIG_RT_GROUP_SCHED
static void init_tg_rt_entry(struct task_group *tg, struct rt_rq *rt_rq,
		struct sched_rt_entity *rt_se, int cpu,
		struct sched_rt_entity *parent)
{
	struct rq *rq = cpu_rq(cpu);

	tg->rt_rq[cpu] = rt_rq;
	init_rt_rq(rt_rq, rq);
	rt_rq->tg = tg;
	rt_rq->rt_runtime = tg->rt_bandwidth.rt_runtime;

	tg->rt_se[cpu] = rt_se;
	if (!rt_se)
		return;

	if (!parent)
		rt_se->rt_rq = &rq->rt;
	else
		rt_se->rt_rq = parent->my_q;

	rt_se->my_q = rt_rq;
	rt_se->parent = parent;
	INIT_LIST_HEAD(&rt_se->run_list);
}
#endif

void __init sched_init(void)
{
	int i, j;
	unsigned long alloc_size = 0, ptr;

#ifdef CONFIG_FAIR_GROUP_SCHED
	alloc_size += 2 * nr_cpu_ids * sizeof(void **);
#endif
#ifdef CONFIG_RT_GROUP_SCHED
	alloc_size += 2 * nr_cpu_ids * sizeof(void **);
#endif
#ifdef CONFIG_CPUMASK_OFFSTACK
	alloc_size += num_possible_cpus() * cpumask_size();
#endif
	if (alloc_size) {
		ptr = (unsigned long)kzalloc(alloc_size, GFP_NOWAIT);

#ifdef CONFIG_FAIR_GROUP_SCHED
		root_task_group.se = (struct sched_entity **)ptr;
		ptr += nr_cpu_ids * sizeof(void **);

		root_task_group.cfs_rq = (struct cfs_rq **)ptr;
		ptr += nr_cpu_ids * sizeof(void **);

#endif /* CONFIG_FAIR_GROUP_SCHED */
#ifdef CONFIG_RT_GROUP_SCHED
		root_task_group.rt_se = (struct sched_rt_entity **)ptr;
		ptr += nr_cpu_ids * sizeof(void **);

		root_task_group.rt_rq = (struct rt_rq **)ptr;
		ptr += nr_cpu_ids * sizeof(void **);

#endif /* CONFIG_RT_GROUP_SCHED */
#ifdef CONFIG_CPUMASK_OFFSTACK
		for_each_possible_cpu(i) {
			per_cpu(load_balance_tmpmask, i) = (void *)ptr;
			ptr += cpumask_size();
		}
#endif /* CONFIG_CPUMASK_OFFSTACK */
	}

#ifdef CONFIG_SMP
	init_defrootdomain();
#endif

	init_rt_bandwidth(&def_rt_bandwidth,
			global_rt_period(), global_rt_runtime());

#ifdef CONFIG_RT_GROUP_SCHED
	init_rt_bandwidth(&root_task_group.rt_bandwidth,
			global_rt_period(), global_rt_runtime());
#endif /* CONFIG_RT_GROUP_SCHED */

#ifdef CONFIG_CGROUP_SCHED
	list_add(&root_task_group.list, &task_groups);
	INIT_LIST_HEAD(&root_task_group.children);
	autogroup_init(&init_task);
#endif /* CONFIG_CGROUP_SCHED */

	for_each_possible_cpu(i) {
		struct rq *rq;

		rq = cpu_rq(i);
		raw_spin_lock_init(&rq->lock);
		rq->nr_running = 0;
		rq->calc_load_active = 0;
		rq->calc_load_update = jiffies + LOAD_FREQ;
		init_cfs_rq(&rq->cfs, rq);
		init_rt_rq(&rq->rt, rq);
#ifdef CONFIG_FAIR_GROUP_SCHED
		root_task_group.shares = root_task_group_load;
		INIT_LIST_HEAD(&rq->leaf_cfs_rq_list);
		/*
		 * How much cpu bandwidth does root_task_group get?
		 *
		 * In case of task-groups formed thr' the cgroup filesystem, it
		 * gets 100% of the cpu resources in the system. This overall
		 * system cpu resource is divided among the tasks of
		 * root_task_group and its child task-groups in a fair manner,
		 * based on each entity's (task or task-group's) weight
		 * (se->load.weight).
		 *
		 * In other words, if root_task_group has 10 tasks of weight
		 * 1024) and two child groups A0 and A1 (of weight 1024 each),
		 * then A0's share of the cpu resource is:
		 *
		 *	A0's bandwidth = 1024 / (10*1024 + 1024 + 1024) = 8.33%
		 *
		 * We achieve this by letting root_task_group's tasks sit
		 * directly in rq->cfs (i.e root_task_group->se[] = NULL).
		 */
		init_tg_cfs_entry(&root_task_group, &rq->cfs, NULL, i, NULL);
#endif /* CONFIG_FAIR_GROUP_SCHED */

		rq->rt.rt_runtime = def_rt_bandwidth.rt_runtime;
#ifdef CONFIG_RT_GROUP_SCHED
		INIT_LIST_HEAD(&rq->leaf_rt_rq_list);
		init_tg_rt_entry(&root_task_group, &rq->rt, NULL, i, NULL);
#endif

		for (j = 0; j < CPU_LOAD_IDX_MAX; j++)
			rq->cpu_load[j] = 0;

		rq->last_load_update_tick = jiffies;

#ifdef CONFIG_SMP
		rq->sd = NULL;
		rq->rd = NULL;
		rq->cpu_power = SCHED_LOAD_SCALE;
		rq->post_schedule = 0;
		rq->active_balance = 0;
		rq->next_balance = jiffies;
		rq->push_cpu = 0;
		rq->cpu = i;
		rq->online = 0;
		rq->idle_stamp = 0;
		rq->avg_idle = 2*sysctl_sched_migration_cost;
		rq_attach_root(rq, &def_root_domain);
#ifdef CONFIG_NO_HZ
		rq->nohz_balance_kick = 0;
		init_sched_softirq_csd(&per_cpu(remote_sched_softirq_cb, i));
#endif
#endif
		init_rq_hrtick(rq);
		atomic_set(&rq->nr_iowait, 0);
	}

	set_load_weight(&init_task);

#ifdef CONFIG_PREEMPT_NOTIFIERS
	INIT_HLIST_HEAD(&init_task.preempt_notifiers);
#endif

#ifdef CONFIG_SMP
	open_softirq(SCHED_SOFTIRQ, run_rebalance_domains);
#endif

#ifdef CONFIG_RT_MUTEXES
	plist_head_init_raw(&init_task.pi_waiters, &init_task.pi_lock);
#endif

	/*
	 * The boot idle thread does lazy MMU switching as well:
	 */
	atomic_inc(&init_mm.mm_count);
	enter_lazy_tlb(&init_mm, current);

	/*
	 * Make us the idle thread. Technically, schedule() should not be
	 * called from this thread, however somewhere below it might be,
	 * but because we are the idle thread, we just pick up running again
	 * when this runqueue becomes "idle".
	 */
	init_idle(current, smp_processor_id());

	calc_load_update = jiffies + LOAD_FREQ;

	/*
	 * During early bootup we pretend to be a normal task:
	 */
	current->sched_class = &fair_sched_class;

	/* Allocate the nohz_cpu_mask if CONFIG_CPUMASK_OFFSTACK */
	zalloc_cpumask_var(&nohz_cpu_mask, GFP_NOWAIT);
#ifdef CONFIG_SMP
#ifdef CONFIG_NO_HZ
	zalloc_cpumask_var(&nohz.idle_cpus_mask, GFP_NOWAIT);
	alloc_cpumask_var(&nohz.grp_idle_mask, GFP_NOWAIT);
	atomic_set(&nohz.load_balancer, nr_cpu_ids);
	atomic_set(&nohz.first_pick_cpu, nr_cpu_ids);
	atomic_set(&nohz.second_pick_cpu, nr_cpu_ids);
#endif
	/* May be allocated at isolcpus cmdline parse time */
	if (cpu_isolated_map == NULL)
		zalloc_cpumask_var(&cpu_isolated_map, GFP_NOWAIT);
#endif /* SMP */

	scheduler_running = 1;
}

#ifdef CONFIG_DEBUG_SPINLOCK_SLEEP
static inline int preempt_count_equals(int preempt_offset)
{
	int nested = (preempt_count() & ~PREEMPT_ACTIVE) + rcu_preempt_depth();

	return (nested == PREEMPT_INATOMIC_BASE + preempt_offset);
}

void __might_sleep(const char *file, int line, int preempt_offset)
{
#ifdef in_atomic
	static unsigned long prev_jiffy;	/* ratelimiting */

	if ((preempt_count_equals(preempt_offset) && !irqs_disabled()) ||
	    system_state != SYSTEM_RUNNING || oops_in_progress)
		return;
	if (time_before(jiffies, prev_jiffy + HZ) && prev_jiffy)
		return;
	prev_jiffy = jiffies;

	printk(KERN_ERR
		"BUG: sleeping function called from invalid context at %s:%d\n",
			file, line);
	printk(KERN_ERR
		"in_atomic(): %d, irqs_disabled(): %d, pid: %d, name: %s\n",
			in_atomic(), irqs_disabled(),
			current->pid, current->comm);

	debug_show_held_locks(current);
	if (irqs_disabled())
		print_irqtrace_events(current);
	dump_stack();
#endif
}
EXPORT_SYMBOL(__might_sleep);
#endif

#ifdef CONFIG_MAGIC_SYSRQ
static void normalize_task(struct rq *rq, struct task_struct *p)
{
	const struct sched_class *prev_class = p->sched_class;
	int old_prio = p->prio;
	int on_rq;

	on_rq = p->se.on_rq;
	if (on_rq)
		deactivate_task(rq, p, 0);
	__setscheduler(rq, p, SCHED_NORMAL, 0);
	if (on_rq) {
		activate_task(rq, p, 0);
		resched_task(rq->curr);
	}

	check_class_changed(rq, p, prev_class, old_prio);
}

void normalize_rt_tasks(void)
{
	struct task_struct *g, *p;
	unsigned long flags;
	struct rq *rq;

	read_lock_irqsave(&tasklist_lock, flags);
	do_each_thread(g, p) {
		/*
		 * Only normalize user tasks:
		 */
		if (!p->mm)
			continue;

		p->se.exec_start		= 0;
#ifdef CONFIG_SCHEDSTATS
		p->se.statistics.wait_start	= 0;
		p->se.statistics.sleep_start	= 0;
		p->se.statistics.block_start	= 0;
#endif

		if (!rt_task(p)) {
			/*
			 * Renice negative nice level userspace
			 * tasks back to 0:
			 */
			if (TASK_NICE(p) < 0 && p->mm)
				set_user_nice(p, 0);
			continue;
		}

		raw_spin_lock(&p->pi_lock);
		rq = __task_rq_lock(p);

		normalize_task(rq, p);

		__task_rq_unlock(rq);
		raw_spin_unlock(&p->pi_lock);
	} while_each_thread(g, p);

	read_unlock_irqrestore(&tasklist_lock, flags);
}

#endif /* CONFIG_MAGIC_SYSRQ */

#if defined(CONFIG_IA64) || defined(CONFIG_KGDB_KDB)
/*
 * These functions are only useful for the IA64 MCA handling, or kdb.
 *
 * They can only be called when the whole system has been
 * stopped - every CPU needs to be quiescent, and no scheduling
 * activity can take place. Using them for anything else would
 * be a serious bug, and as a result, they aren't even visible
 * under any other configuration.
 */

/**
 * curr_task - return the current task for a given cpu.
 * @cpu: the processor in question.
 *
 * ONLY VALID WHEN THE WHOLE SYSTEM IS STOPPED!
 */
struct task_struct *curr_task(int cpu)
{
	return cpu_curr(cpu);
}

#endif /* defined(CONFIG_IA64) || defined(CONFIG_KGDB_KDB) */

#ifdef CONFIG_IA64
/**
 * set_curr_task - set the current task for a given cpu.
 * @cpu: the processor in question.
 * @p: the task pointer to set.
 *
 * Description: This function must only be used when non-maskable interrupts
 * are serviced on a separate stack. It allows the architecture to switch the
 * notion of the current task on a cpu in a non-blocking manner. This function
 * must be called with all CPU's synchronized, and interrupts disabled, the
 * and caller must save the original value of the current task (see
 * curr_task() above) and restore that value before reenabling interrupts and
 * re-starting the system.
 *
 * ONLY VALID WHEN THE WHOLE SYSTEM IS STOPPED!
 */
void set_curr_task(int cpu, struct task_struct *p)
{
	cpu_curr(cpu) = p;
}

#endif

#ifdef CONFIG_FAIR_GROUP_SCHED
static void free_fair_sched_group(struct task_group *tg)
{
	int i;

	for_each_possible_cpu(i) {
		if (tg->cfs_rq)
			kfree(tg->cfs_rq[i]);
		if (tg->se)
			kfree(tg->se[i]);
	}

	kfree(tg->cfs_rq);
	kfree(tg->se);
}

static
int alloc_fair_sched_group(struct task_group *tg, struct task_group *parent)
{
	struct cfs_rq *cfs_rq;
	struct sched_entity *se;
	struct rq *rq;
	int i;

	tg->cfs_rq = kzalloc(sizeof(cfs_rq) * nr_cpu_ids, GFP_KERNEL);
	if (!tg->cfs_rq)
		goto err;
	tg->se = kzalloc(sizeof(se) * nr_cpu_ids, GFP_KERNEL);
	if (!tg->se)
		goto err;

	tg->shares = NICE_0_LOAD;

	for_each_possible_cpu(i) {
		rq = cpu_rq(i);

		cfs_rq = kzalloc_node(sizeof(struct cfs_rq),
				      GFP_KERNEL, cpu_to_node(i));
		if (!cfs_rq)
			goto err;

		se = kzalloc_node(sizeof(struct sched_entity),
				  GFP_KERNEL, cpu_to_node(i));
		if (!se)
			goto err_free_rq;

		init_tg_cfs_entry(tg, cfs_rq, se, i, parent->se[i]);
	}

	return 1;

err_free_rq:
	kfree(cfs_rq);
err:
	return 0;
}

static inline void unregister_fair_sched_group(struct task_group *tg, int cpu)
{
	struct rq *rq = cpu_rq(cpu);
	unsigned long flags;

	/*
	* Only empty task groups can be destroyed; so we can speculatively
	* check on_list without danger of it being re-added.
	*/
	if (!tg->cfs_rq[cpu]->on_list)
		return;

	raw_spin_lock_irqsave(&rq->lock, flags);
	list_del_leaf_cfs_rq(tg->cfs_rq[cpu]);
	raw_spin_unlock_irqrestore(&rq->lock, flags);
}
#else /* !CONFG_FAIR_GROUP_SCHED */
static inline void free_fair_sched_group(struct task_group *tg)
{
}

static inline
int alloc_fair_sched_group(struct task_group *tg, struct task_group *parent)
{
	return 1;
}

static inline void unregister_fair_sched_group(struct task_group *tg, int cpu)
{
}
#endif /* CONFIG_FAIR_GROUP_SCHED */

#ifdef CONFIG_RT_GROUP_SCHED
static void free_rt_sched_group(struct task_group *tg)
{
	int i;

	destroy_rt_bandwidth(&tg->rt_bandwidth);

	for_each_possible_cpu(i) {
		if (tg->rt_rq)
			kfree(tg->rt_rq[i]);
		if (tg->rt_se)
			kfree(tg->rt_se[i]);
	}

	kfree(tg->rt_rq);
	kfree(tg->rt_se);
}

static
int alloc_rt_sched_group(struct task_group *tg, struct task_group *parent)
{
	struct rt_rq *rt_rq;
	struct sched_rt_entity *rt_se;
	struct rq *rq;
	int i;

	tg->rt_rq = kzalloc(sizeof(rt_rq) * nr_cpu_ids, GFP_KERNEL);
	if (!tg->rt_rq)
		goto err;
	tg->rt_se = kzalloc(sizeof(rt_se) * nr_cpu_ids, GFP_KERNEL);
	if (!tg->rt_se)
		goto err;

	init_rt_bandwidth(&tg->rt_bandwidth,
			ktime_to_ns(def_rt_bandwidth.rt_period), 0);

	for_each_possible_cpu(i) {
		rq = cpu_rq(i);

		rt_rq = kzalloc_node(sizeof(struct rt_rq),
				     GFP_KERNEL, cpu_to_node(i));
		if (!rt_rq)
			goto err;

		rt_se = kzalloc_node(sizeof(struct sched_rt_entity),
				     GFP_KERNEL, cpu_to_node(i));
		if (!rt_se)
			goto err_free_rq;

		init_tg_rt_entry(tg, rt_rq, rt_se, i, parent->rt_se[i]);
	}

	return 1;

err_free_rq:
	kfree(rt_rq);
err:
	return 0;
}
#else /* !CONFIG_RT_GROUP_SCHED */
static inline void free_rt_sched_group(struct task_group *tg)
{
}

static inline
int alloc_rt_sched_group(struct task_group *tg, struct task_group *parent)
{
	return 1;
}
#endif /* CONFIG_RT_GROUP_SCHED */

#ifdef CONFIG_CGROUP_SCHED
static void free_sched_group(struct task_group *tg)
{
	free_fair_sched_group(tg);
	free_rt_sched_group(tg);
	autogroup_free(tg);
	kfree(tg);
}

/* allocate runqueue etc for a new task group */
struct task_group *sched_create_group(struct task_group *parent)
{
	struct task_group *tg;
	unsigned long flags;

	tg = kzalloc(sizeof(*tg), GFP_KERNEL);
	if (!tg)
		return ERR_PTR(-ENOMEM);

	if (!alloc_fair_sched_group(tg, parent))
		goto err;

	if (!alloc_rt_sched_group(tg, parent))
		goto err;

	spin_lock_irqsave(&task_group_lock, flags);
	list_add_rcu(&tg->list, &task_groups);

	WARN_ON(!parent); /* root should already exist */

	tg->parent = parent;
	INIT_LIST_HEAD(&tg->children);
	list_add_rcu(&tg->siblings, &parent->children);
	spin_unlock_irqrestore(&task_group_lock, flags);

	return tg;

err:
	free_sched_group(tg);
	return ERR_PTR(-ENOMEM);
}

/* rcu callback to free various structures associated with a task group */
static void free_sched_group_rcu(struct rcu_head *rhp)
{
	/* now it should be safe to free those cfs_rqs */
	free_sched_group(container_of(rhp, struct task_group, rcu));
}

/* Destroy runqueue etc associated with a task group */
void sched_destroy_group(struct task_group *tg)
{
	unsigned long flags;
	int i;

	/* end participation in shares distribution */
	for_each_possible_cpu(i)
		unregister_fair_sched_group(tg, i);

	spin_lock_irqsave(&task_group_lock, flags);
	list_del_rcu(&tg->list);
	list_del_rcu(&tg->siblings);
	spin_unlock_irqrestore(&task_group_lock, flags);

	/* wait for possible concurrent references to cfs_rqs complete */
	call_rcu(&tg->rcu, free_sched_group_rcu);
}

/* change task's runqueue when it moves between groups.
 *	The caller of this function should have put the task in its new group
 *	by now. This function just updates tsk->se.cfs_rq and tsk->se.parent to
 *	reflect its new group.
 */
void sched_move_task(struct task_struct *tsk)
{
	int on_rq, running;
	unsigned long flags;
	struct rq *rq;

	rq = task_rq_lock(tsk, &flags);

	running = task_current(rq, tsk);
	on_rq = tsk->se.on_rq;

	if (on_rq)
		dequeue_task(rq, tsk, 0);
	if (unlikely(running))
		tsk->sched_class->put_prev_task(rq, tsk);

#ifdef CONFIG_FAIR_GROUP_SCHED
	if (tsk->sched_class->task_move_group)
		tsk->sched_class->task_move_group(tsk, on_rq);
	else
#endif
		set_task_rq(tsk, task_cpu(tsk));

	if (unlikely(running))
		tsk->sched_class->set_curr_task(rq);
	if (on_rq)
		enqueue_task(rq, tsk, 0);

	task_rq_unlock(rq, &flags);
}
#endif /* CONFIG_CGROUP_SCHED */

#ifdef CONFIG_FAIR_GROUP_SCHED
static DEFINE_MUTEX(shares_mutex);

int sched_group_set_shares(struct task_group *tg, unsigned long shares)
{
	int i;
	unsigned long flags;

	/*
	 * We can't change the weight of the root cgroup.
	 */
	if (!tg->se[0])
		return -EINVAL;

	if (shares < MIN_SHARES)
		shares = MIN_SHARES;
	else if (shares > MAX_SHARES)
		shares = MAX_SHARES;

	mutex_lock(&shares_mutex);
	if (tg->shares == shares)
		goto done;

	tg->shares = shares;
	for_each_possible_cpu(i) {
		struct rq *rq = cpu_rq(i);
		struct sched_entity *se;

		se = tg->se[i];
		/* Propagate contribution to hierarchy */
		raw_spin_lock_irqsave(&rq->lock, flags);
		for_each_sched_entity(se)
			update_cfs_shares(group_cfs_rq(se));
		raw_spin_unlock_irqrestore(&rq->lock, flags);
	}

done:
	mutex_unlock(&shares_mutex);
	return 0;
}

unsigned long sched_group_shares(struct task_group *tg)
{
	return tg->shares;
}
#endif

#ifdef CONFIG_RT_GROUP_SCHED
/*
 * Ensure that the real time constraints are schedulable.
 */
static DEFINE_MUTEX(rt_constraints_mutex);

static unsigned long to_ratio(u64 period, u64 runtime)
{
	if (runtime == RUNTIME_INF)
		return 1ULL << 20;

	return div64_u64(runtime << 20, period);
}

/* Must be called with tasklist_lock held */
static inline int tg_has_rt_tasks(struct task_group *tg)
{
	struct task_struct *g, *p;

	do_each_thread(g, p) {
		if (rt_task(p) && rt_rq_of_se(&p->rt)->tg == tg)
			return 1;
	} while_each_thread(g, p);

	return 0;
}

struct rt_schedulable_data {
	struct task_group *tg;
	u64 rt_period;
	u64 rt_runtime;
};

static int tg_schedulable(struct task_group *tg, void *data)
{
	struct rt_schedulable_data *d = data;
	struct task_group *child;
	unsigned long total, sum = 0;
	u64 period, runtime;

	period = ktime_to_ns(tg->rt_bandwidth.rt_period);
	runtime = tg->rt_bandwidth.rt_runtime;

	if (tg == d->tg) {
		period = d->rt_period;
		runtime = d->rt_runtime;
	}

	/*
	 * Cannot have more runtime than the period.
	 */
	if (runtime > period && runtime != RUNTIME_INF)
		return -EINVAL;

	/*
	 * Ensure we don't starve existing RT tasks.
	 */
	if (rt_bandwidth_enabled() && !runtime && tg_has_rt_tasks(tg))
		return -EBUSY;

	total = to_ratio(period, runtime);

	/*
	 * Nobody can have more than the global setting allows.
	 */
	if (total > to_ratio(global_rt_period(), global_rt_runtime()))
		return -EINVAL;

	/*
	 * The sum of our children's runtime should not exceed our own.
	 */
	list_for_each_entry_rcu(child, &tg->children, siblings) {
		period = ktime_to_ns(child->rt_bandwidth.rt_period);
		runtime = child->rt_bandwidth.rt_runtime;

		if (child == d->tg) {
			period = d->rt_period;
			runtime = d->rt_runtime;
		}

		sum += to_ratio(period, runtime);
	}

	if (sum > total)
		return -EINVAL;

	return 0;
}

static int __rt_schedulable(struct task_group *tg, u64 period, u64 runtime)
{
	struct rt_schedulable_data data = {
		.tg = tg,
		.rt_period = period,
		.rt_runtime = runtime,
	};

	return walk_tg_tree(tg_schedulable, tg_nop, &data);
}

static int tg_set_bandwidth(struct task_group *tg,
		u64 rt_period, u64 rt_runtime)
{
	int i, err = 0;

	mutex_lock(&rt_constraints_mutex);
	read_lock(&tasklist_lock);
	err = __rt_schedulable(tg, rt_period, rt_runtime);
	if (err)
		goto unlock;

	raw_spin_lock_irq(&tg->rt_bandwidth.rt_runtime_lock);
	tg->rt_bandwidth.rt_period = ns_to_ktime(rt_period);
	tg->rt_bandwidth.rt_runtime = rt_runtime;

	for_each_possible_cpu(i) {
		struct rt_rq *rt_rq = tg->rt_rq[i];

		raw_spin_lock(&rt_rq->rt_runtime_lock);
		rt_rq->rt_runtime = rt_runtime;
		raw_spin_unlock(&rt_rq->rt_runtime_lock);
	}
	raw_spin_unlock_irq(&tg->rt_bandwidth.rt_runtime_lock);
unlock:
	read_unlock(&tasklist_lock);
	mutex_unlock(&rt_constraints_mutex);

	return err;
}

int sched_group_set_rt_runtime(struct task_group *tg, long rt_runtime_us)
{
	u64 rt_runtime, rt_period;

	rt_period = ktime_to_ns(tg->rt_bandwidth.rt_period);
	rt_runtime = (u64)rt_runtime_us * NSEC_PER_USEC;
	if (rt_runtime_us < 0)
		rt_runtime = RUNTIME_INF;

	return tg_set_bandwidth(tg, rt_period, rt_runtime);
}

long sched_group_rt_runtime(struct task_group *tg)
{
	u64 rt_runtime_us;

	if (tg->rt_bandwidth.rt_runtime == RUNTIME_INF)
		return -1;

	rt_runtime_us = tg->rt_bandwidth.rt_runtime;
	do_div(rt_runtime_us, NSEC_PER_USEC);
	return rt_runtime_us;
}

int sched_group_set_rt_period(struct task_group *tg, long rt_period_us)
{
	u64 rt_runtime, rt_period;

	rt_period = (u64)rt_period_us * NSEC_PER_USEC;
	rt_runtime = tg->rt_bandwidth.rt_runtime;

	if (rt_period == 0)
		return -EINVAL;

	return tg_set_bandwidth(tg, rt_period, rt_runtime);
}

long sched_group_rt_period(struct task_group *tg)
{
	u64 rt_period_us;

	rt_period_us = ktime_to_ns(tg->rt_bandwidth.rt_period);
	do_div(rt_period_us, NSEC_PER_USEC);
	return rt_period_us;
}

static int sched_rt_global_constraints(void)
{
	u64 runtime, period;
	int ret = 0;

	if (sysctl_sched_rt_period <= 0)
		return -EINVAL;

	runtime = global_rt_runtime();
	period = global_rt_period();

	/*
	 * Sanity check on the sysctl variables.
	 */
	if (runtime > period && runtime != RUNTIME_INF)
		return -EINVAL;

	mutex_lock(&rt_constraints_mutex);
	read_lock(&tasklist_lock);
	ret = __rt_schedulable(NULL, 0, 0);
	read_unlock(&tasklist_lock);
	mutex_unlock(&rt_constraints_mutex);

	return ret;
}

int sched_rt_can_attach(struct task_group *tg, struct task_struct *tsk)
{
	/* Don't accept realtime tasks when there is no way for them to run */
	if (rt_task(tsk) && tg->rt_bandwidth.rt_runtime == 0)
		return 0;

	return 1;
}

#else /* !CONFIG_RT_GROUP_SCHED */
static int sched_rt_global_constraints(void)
{
	unsigned long flags;
	int i;

	if (sysctl_sched_rt_period <= 0)
		return -EINVAL;

	/*
	 * There's always some RT tasks in the root group
	 * -- migration, kstopmachine etc..
	 */
	if (sysctl_sched_rt_runtime == 0)
		return -EBUSY;

	raw_spin_lock_irqsave(&def_rt_bandwidth.rt_runtime_lock, flags);
	for_each_possible_cpu(i) {
		struct rt_rq *rt_rq = &cpu_rq(i)->rt;

		raw_spin_lock(&rt_rq->rt_runtime_lock);
		rt_rq->rt_runtime = global_rt_runtime();
		raw_spin_unlock(&rt_rq->rt_runtime_lock);
	}
	raw_spin_unlock_irqrestore(&def_rt_bandwidth.rt_runtime_lock, flags);

	return 0;
}
#endif /* CONFIG_RT_GROUP_SCHED */

int sched_rt_handler(struct ctl_table *table, int write,
		void __user *buffer, size_t *lenp,
		loff_t *ppos)
{
	int ret;
	int old_period, old_runtime;
	static DEFINE_MUTEX(mutex);

	mutex_lock(&mutex);
	old_period = sysctl_sched_rt_period;
	old_runtime = sysctl_sched_rt_runtime;

	ret = proc_dointvec(table, write, buffer, lenp, ppos);

	if (!ret && write) {
		ret = sched_rt_global_constraints();
		if (ret) {
			sysctl_sched_rt_period = old_period;
			sysctl_sched_rt_runtime = old_runtime;
		} else {
			def_rt_bandwidth.rt_runtime = global_rt_runtime();
			def_rt_bandwidth.rt_period =
				ns_to_ktime(global_rt_period());
		}
	}
	mutex_unlock(&mutex);

	return ret;
}

#ifdef CONFIG_CGROUP_SCHED

/* return corresponding task_group object of a cgroup */
static inline struct task_group *cgroup_tg(struct cgroup *cgrp)
{
	return container_of(cgroup_subsys_state(cgrp, cpu_cgroup_subsys_id),
			    struct task_group, css);
}

static struct cgroup_subsys_state *
cpu_cgroup_create(struct cgroup_subsys *ss, struct cgroup *cgrp)
{
	struct task_group *tg, *parent;

	if (!cgrp->parent) {
		/* This is early initialization for the top cgroup */
		return &root_task_group.css;
	}

	parent = cgroup_tg(cgrp->parent);
	tg = sched_create_group(parent);
	if (IS_ERR(tg))
		return ERR_PTR(-ENOMEM);

	return &tg->css;
}

static void
cpu_cgroup_destroy(struct cgroup_subsys *ss, struct cgroup *cgrp)
{
	struct task_group *tg = cgroup_tg(cgrp);

	sched_destroy_group(tg);
}

static int
cpu_cgroup_can_attach_task(struct cgroup *cgrp, struct task_struct *tsk)
{
#ifdef CONFIG_RT_GROUP_SCHED
	if (!sched_rt_can_attach(cgroup_tg(cgrp), tsk))
		return -EINVAL;
#else
	/* We don't support RT-tasks being in separate groups */
	if (tsk->sched_class != &fair_sched_class)
		return -EINVAL;
#endif
	return 0;
}

static int
cpu_cgroup_can_attach(struct cgroup_subsys *ss, struct cgroup *cgrp,
		      struct task_struct *tsk, bool threadgroup)
{
	int retval = cpu_cgroup_can_attach_task(cgrp, tsk);
	if (retval)
		return retval;
	if (threadgroup) {
		struct task_struct *c;
		rcu_read_lock();
		list_for_each_entry_rcu(c, &tsk->thread_group, thread_group) {
			retval = cpu_cgroup_can_attach_task(cgrp, c);
			if (retval) {
				rcu_read_unlock();
				return retval;
			}
		}
		rcu_read_unlock();
	}
	return 0;
}

static void
cpu_cgroup_attach(struct cgroup_subsys *ss, struct cgroup *cgrp,
		  struct cgroup *old_cont, struct task_struct *tsk,
		  bool threadgroup)
{
	sched_move_task(tsk);
	if (threadgroup) {
		struct task_struct *c;
		rcu_read_lock();
		list_for_each_entry_rcu(c, &tsk->thread_group, thread_group) {
			sched_move_task(c);
		}
		rcu_read_unlock();
	}
}

static void
cpu_cgroup_exit(struct cgroup_subsys *ss, struct cgroup *cgrp,
		struct cgroup *old_cgrp, struct task_struct *task)
{
	/*
	 * cgroup_exit() is called in the copy_process() failure path.
	 * Ignore this case since the task hasn't ran yet, this avoids
	 * trying to poke a half freed task state from generic code.
	 */
	if (!(task->flags & PF_EXITING))
		return;

	sched_move_task(task);
}

#ifdef CONFIG_FAIR_GROUP_SCHED
static int cpu_shares_write_u64(struct cgroup *cgrp, struct cftype *cftype,
				u64 shareval)
{
	return sched_group_set_shares(cgroup_tg(cgrp), shareval);
}

static u64 cpu_shares_read_u64(struct cgroup *cgrp, struct cftype *cft)
{
	struct task_group *tg = cgroup_tg(cgrp);

	return (u64) tg->shares;
}
#endif /* CONFIG_FAIR_GROUP_SCHED */

#ifdef CONFIG_RT_GROUP_SCHED
static int cpu_rt_runtime_write(struct cgroup *cgrp, struct cftype *cft,
				s64 val)
{
	return sched_group_set_rt_runtime(cgroup_tg(cgrp), val);
}

static s64 cpu_rt_runtime_read(struct cgroup *cgrp, struct cftype *cft)
{
	return sched_group_rt_runtime(cgroup_tg(cgrp));
}

static int cpu_rt_period_write_uint(struct cgroup *cgrp, struct cftype *cftype,
		u64 rt_period_us)
{
	return sched_group_set_rt_period(cgroup_tg(cgrp), rt_period_us);
}

static u64 cpu_rt_period_read_uint(struct cgroup *cgrp, struct cftype *cft)
{
	return sched_group_rt_period(cgroup_tg(cgrp));
}
#endif /* CONFIG_RT_GROUP_SCHED */

static struct cftype cpu_files[] = {
#ifdef CONFIG_FAIR_GROUP_SCHED
	{
		.name = "shares",
		.read_u64 = cpu_shares_read_u64,
		.write_u64 = cpu_shares_write_u64,
	},
#endif
#ifdef CONFIG_RT_GROUP_SCHED
	{
		.name = "rt_runtime_us",
		.read_s64 = cpu_rt_runtime_read,
		.write_s64 = cpu_rt_runtime_write,
	},
	{
		.name = "rt_period_us",
		.read_u64 = cpu_rt_period_read_uint,
		.write_u64 = cpu_rt_period_write_uint,
	},
#endif
};

static int cpu_cgroup_populate(struct cgroup_subsys *ss, struct cgroup *cont)
{
	return cgroup_add_files(cont, ss, cpu_files, ARRAY_SIZE(cpu_files));
}

struct cgroup_subsys cpu_cgroup_subsys = {
	.name		= "cpu",
	.create		= cpu_cgroup_create,
	.destroy	= cpu_cgroup_destroy,
	.can_attach	= cpu_cgroup_can_attach,
	.attach		= cpu_cgroup_attach,
	.exit		= cpu_cgroup_exit,
	.populate	= cpu_cgroup_populate,
	.subsys_id	= cpu_cgroup_subsys_id,
	.early_init	= 1,
};

#endif	/* CONFIG_CGROUP_SCHED */

#ifdef CONFIG_CGROUP_CPUACCT

/*
 * CPU accounting code for task groups.
 *
 * Based on the work by Paul Menage (menage@google.com) and Balbir Singh
 * (balbir@in.ibm.com).
 */

/* track cpu usage of a group of tasks and its child groups */
struct cpuacct {
	struct cgroup_subsys_state css;
	/* cpuusage holds pointer to a u64-type object on every cpu */
	u64 __percpu *cpuusage;
	struct percpu_counter cpustat[CPUACCT_STAT_NSTATS];
	struct cpuacct *parent;
};

struct cgroup_subsys cpuacct_subsys;

/* return cpu accounting group corresponding to this container */
static inline struct cpuacct *cgroup_ca(struct cgroup *cgrp)
{
	return container_of(cgroup_subsys_state(cgrp, cpuacct_subsys_id),
			    struct cpuacct, css);
}

/* return cpu accounting group to which this task belongs */
static inline struct cpuacct *task_ca(struct task_struct *tsk)
{
	return container_of(task_subsys_state(tsk, cpuacct_subsys_id),
			    struct cpuacct, css);
}

/* create a new cpu accounting group */
static struct cgroup_subsys_state *cpuacct_create(
	struct cgroup_subsys *ss, struct cgroup *cgrp)
{
	struct cpuacct *ca = kzalloc(sizeof(*ca), GFP_KERNEL);
	int i;

	if (!ca)
		goto out;

	ca->cpuusage = alloc_percpu(u64);
	if (!ca->cpuusage)
		goto out_free_ca;

	for (i = 0; i < CPUACCT_STAT_NSTATS; i++)
		if (percpu_counter_init(&ca->cpustat[i], 0))
			goto out_free_counters;

	if (cgrp->parent)
		ca->parent = cgroup_ca(cgrp->parent);

	return &ca->css;

out_free_counters:
	while (--i >= 0)
		percpu_counter_destroy(&ca->cpustat[i]);
	free_percpu(ca->cpuusage);
out_free_ca:
	kfree(ca);
out:
	return ERR_PTR(-ENOMEM);
}

/* destroy an existing cpu accounting group */
static void
cpuacct_destroy(struct cgroup_subsys *ss, struct cgroup *cgrp)
{
	struct cpuacct *ca = cgroup_ca(cgrp);
	int i;

	for (i = 0; i < CPUACCT_STAT_NSTATS; i++)
		percpu_counter_destroy(&ca->cpustat[i]);
	free_percpu(ca->cpuusage);
	kfree(ca);
}

static u64 cpuacct_cpuusage_read(struct cpuacct *ca, int cpu)
{
	u64 *cpuusage = per_cpu_ptr(ca->cpuusage, cpu);
	u64 data;

#ifndef CONFIG_64BIT
	/*
	 * Take rq->lock to make 64-bit read safe on 32-bit platforms.
	 */
	raw_spin_lock_irq(&cpu_rq(cpu)->lock);
	data = *cpuusage;
	raw_spin_unlock_irq(&cpu_rq(cpu)->lock);
#else
	data = *cpuusage;
#endif

	return data;
}

static void cpuacct_cpuusage_write(struct cpuacct *ca, int cpu, u64 val)
{
	u64 *cpuusage = per_cpu_ptr(ca->cpuusage, cpu);

#ifndef CONFIG_64BIT
	/*
	 * Take rq->lock to make 64-bit write safe on 32-bit platforms.
	 */
	raw_spin_lock_irq(&cpu_rq(cpu)->lock);
	*cpuusage = val;
	raw_spin_unlock_irq(&cpu_rq(cpu)->lock);
#else
	*cpuusage = val;
#endif
}

/* return total cpu usage (in nanoseconds) of a group */
static u64 cpuusage_read(struct cgroup *cgrp, struct cftype *cft)
{
	struct cpuacct *ca = cgroup_ca(cgrp);
	u64 totalcpuusage = 0;
	int i;

	for_each_present_cpu(i)
		totalcpuusage += cpuacct_cpuusage_read(ca, i);

	return totalcpuusage;
}

static int cpuusage_write(struct cgroup *cgrp, struct cftype *cftype,
								u64 reset)
{
	struct cpuacct *ca = cgroup_ca(cgrp);
	int err = 0;
	int i;

	if (reset) {
		err = -EINVAL;
		goto out;
	}

	for_each_present_cpu(i)
		cpuacct_cpuusage_write(ca, i, 0);

out:
	return err;
}

static int cpuacct_percpu_seq_read(struct cgroup *cgroup, struct cftype *cft,
				   struct seq_file *m)
{
	struct cpuacct *ca = cgroup_ca(cgroup);
	u64 percpu;
	int i;

	for_each_present_cpu(i) {
		percpu = cpuacct_cpuusage_read(ca, i);
		seq_printf(m, "%llu ", (unsigned long long) percpu);
	}
	seq_printf(m, "\n");
	return 0;
}

static const char *cpuacct_stat_desc[] = {
	[CPUACCT_STAT_USER] = "user",
	[CPUACCT_STAT_SYSTEM] = "system",
};

static int cpuacct_stats_show(struct cgroup *cgrp, struct cftype *cft,
		struct cgroup_map_cb *cb)
{
	struct cpuacct *ca = cgroup_ca(cgrp);
	int i;

	for (i = 0; i < CPUACCT_STAT_NSTATS; i++) {
		s64 val = percpu_counter_read(&ca->cpustat[i]);
		val = cputime64_to_clock_t(val);
		cb->fill(cb, cpuacct_stat_desc[i], val);
	}
	return 0;
}

static struct cftype files[] = {
	{
		.name = "usage",
		.read_u64 = cpuusage_read,
		.write_u64 = cpuusage_write,
	},
	{
		.name = "usage_percpu",
		.read_seq_string = cpuacct_percpu_seq_read,
	},
	{
		.name = "stat",
		.read_map = cpuacct_stats_show,
	},
};

static int cpuacct_populate(struct cgroup_subsys *ss, struct cgroup *cgrp)
{
	return cgroup_add_files(cgrp, ss, files, ARRAY_SIZE(files));
}

/*
 * charge this task's execution time to its accounting group.
 *
 * called with rq->lock held.
 */
static void cpuacct_charge(struct task_struct *tsk, u64 cputime)
{
	struct cpuacct *ca;
	int cpu;

	if (unlikely(!cpuacct_subsys.active))
		return;

	cpu = task_cpu(tsk);

	rcu_read_lock();

	ca = task_ca(tsk);

	for (; ca; ca = ca->parent) {
		u64 *cpuusage = per_cpu_ptr(ca->cpuusage, cpu);
		*cpuusage += cputime;
	}

	rcu_read_unlock();
}

/*
 * When CONFIG_VIRT_CPU_ACCOUNTING is enabled one jiffy can be very large
 * in cputime_t units. As a result, cpuacct_update_stats calls
 * percpu_counter_add with values large enough to always overflow the
 * per cpu batch limit causing bad SMP scalability.
 *
 * To fix this we scale percpu_counter_batch by cputime_one_jiffy so we
 * batch the same amount of time with CONFIG_VIRT_CPU_ACCOUNTING disabled
 * and enabled. We cap it at INT_MAX which is the largest allowed batch value.
 */
#ifdef CONFIG_SMP
#define CPUACCT_BATCH	\
	min_t(long, percpu_counter_batch * cputime_one_jiffy, INT_MAX)
#else
#define CPUACCT_BATCH	0
#endif

/*
 * Charge the system/user time to the task's accounting group.
 */
static void cpuacct_update_stats(struct task_struct *tsk,
		enum cpuacct_stat_index idx, cputime_t val)
{
	struct cpuacct *ca;
	int batch = CPUACCT_BATCH;

	if (unlikely(!cpuacct_subsys.active))
		return;

	rcu_read_lock();
	ca = task_ca(tsk);

	do {
		__percpu_counter_add(&ca->cpustat[idx], val, batch);
		ca = ca->parent;
	} while (ca);
	rcu_read_unlock();
}

struct cgroup_subsys cpuacct_subsys = {
	.name = "cpuacct",
	.create = cpuacct_create,
	.destroy = cpuacct_destroy,
	.populate = cpuacct_populate,
	.subsys_id = cpuacct_subsys_id,
};
#endif	/* CONFIG_CGROUP_CPUACCT */
<|MERGE_RESOLUTION|>--- conflicted
+++ resolved
@@ -5501,10 +5501,6 @@
 		goto out;
 
 	yielded = curr->sched_class->yield_to_task(rq, p, preempt);
-<<<<<<< HEAD
-	if (yielded)
-		schedstat_inc(rq, yld_count);
-=======
 	if (yielded) {
 		schedstat_inc(rq, yld_count);
 		/*
@@ -5514,7 +5510,6 @@
 		if (preempt && rq != p_rq)
 			resched_task(p_rq->curr);
 	}
->>>>>>> 6d1cafd8
 
 out:
 	double_rq_unlock(rq, p_rq);
