--- conflicted
+++ resolved
@@ -148,11 +148,7 @@
 	if (!chip || !chip->irq_set_affinity)
 		return -EINVAL;
 
-<<<<<<< HEAD
-	if (irqd_can_move_in_process_context(data)) {
-=======
 	if (irq_can_move_pcntxt(data)) {
->>>>>>> 89078d57
 		ret = chip->irq_set_affinity(data, mask, false);
 		switch (ret) {
 		case IRQ_SET_MASK_OK:
@@ -179,11 +175,7 @@
 /**
  *	irq_set_affinity - Set the irq affinity of a given irq
  *	@irq:		Interrupt to set affinity
-<<<<<<< HEAD
- *	@cpumask:	cpumask
-=======
  *	@mask:		cpumask
->>>>>>> 89078d57
  *
  */
 int irq_set_affinity(unsigned int irq, const struct cpumask *mask)
