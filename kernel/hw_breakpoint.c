--- conflicted
+++ resolved
@@ -433,12 +433,7 @@
 			    perf_overflow_handler_t triggered,
 			    struct task_struct *tsk)
 {
-<<<<<<< HEAD
-	return perf_event_create_kernel_counter(attr, -1, tsk, triggered);
-=======
-	return perf_event_create_kernel_counter(attr, -1, task_pid_vnr(tsk),
-						triggered);
->>>>>>> 068e35ee
+	return perf_event_create_kernel_counter(attr, -1, task_pid_vnr(tsk), triggered);
 }
 EXPORT_SYMBOL_GPL(register_user_hw_breakpoint);
 
