/*
 * Completely Fair Scheduling (CFS) Class (SCHED_NORMAL/SCHED_BATCH)
 *
 *  Copyright (C) 2007 Red Hat, Inc., Ingo Molnar <mingo@redhat.com>
 *
 *  Interactivity improvements by Mike Galbraith
 *  (C) 2007 Mike Galbraith <efault@gmx.de>
 *
 *  Various enhancements by Dmitry Adamushko.
 *  (C) 2007 Dmitry Adamushko <dmitry.adamushko@gmail.com>
 *
 *  Group scheduling enhancements by Srivatsa Vaddagiri
 *  Copyright IBM Corporation, 2007
 *  Author: Srivatsa Vaddagiri <vatsa@linux.vnet.ibm.com>
 *
 *  Scaled math optimizations by Thomas Gleixner
 *  Copyright (C) 2007, Thomas Gleixner <tglx@linutronix.de>
 *
 *  Adaptive scheduling granularity, math enhancements by Peter Zijlstra
 *  Copyright (C) 2007 Red Hat, Inc., Peter Zijlstra <pzijlstr@redhat.com>
 */

#include <linux/latencytop.h>
#include <linux/sched.h>

/*
 * Targeted preemption latency for CPU-bound tasks:
 * (default: 6ms * (1 + ilog(ncpus)), units: nanoseconds)
 *
 * NOTE: this latency value is not the same as the concept of
 * 'timeslice length' - timeslices in CFS are of variable length
 * and have no persistent notion like in traditional, time-slice
 * based scheduling concepts.
 *
 * (to see the precise effective timeslice length of your workload,
 *  run vmstat and monitor the context-switches (cs) field)
 */
unsigned int sysctl_sched_latency = 6000000ULL;
unsigned int normalized_sysctl_sched_latency = 6000000ULL;

/*
 * The initial- and re-scaling of tunables is configurable
 * (default SCHED_TUNABLESCALING_LOG = *(1+ilog(ncpus))
 *
 * Options are:
 * SCHED_TUNABLESCALING_NONE - unscaled, always *1
 * SCHED_TUNABLESCALING_LOG - scaled logarithmical, *1+ilog(ncpus)
 * SCHED_TUNABLESCALING_LINEAR - scaled linear, *ncpus
 */
enum sched_tunable_scaling sysctl_sched_tunable_scaling
	= SCHED_TUNABLESCALING_LOG;

/*
 * Minimal preemption granularity for CPU-bound tasks:
 * (default: 0.75 msec * (1 + ilog(ncpus)), units: nanoseconds)
 */
unsigned int sysctl_sched_min_granularity = 750000ULL;
unsigned int normalized_sysctl_sched_min_granularity = 750000ULL;

/*
 * is kept at sysctl_sched_latency / sysctl_sched_min_granularity
 */
static unsigned int sched_nr_latency = 8;

/*
 * After fork, child runs first. If set to 0 (default) then
 * parent will (try to) run first.
 */
unsigned int sysctl_sched_child_runs_first __read_mostly;

/*
 * SCHED_OTHER wake-up granularity.
 * (default: 1 msec * (1 + ilog(ncpus)), units: nanoseconds)
 *
 * This option delays the preemption effects of decoupled workloads
 * and reduces their over-scheduling. Synchronous workloads will still
 * have immediate wakeup/sleep latencies.
 */
unsigned int sysctl_sched_wakeup_granularity = 1000000UL;
unsigned int normalized_sysctl_sched_wakeup_granularity = 1000000UL;

const_debug unsigned int sysctl_sched_migration_cost = 500000UL;

/*
 * The exponential sliding  window over which load is averaged for shares
 * distribution.
 * (default: 10msec)
 */
unsigned int __read_mostly sysctl_sched_shares_window = 10000000UL;

static const struct sched_class fair_sched_class;

/**************************************************************
 * CFS operations on generic schedulable entities:
 */

#ifdef CONFIG_FAIR_GROUP_SCHED

/* cpu runqueue to which this cfs_rq is attached */
static inline struct rq *rq_of(struct cfs_rq *cfs_rq)
{
	return cfs_rq->rq;
}

/* An entity is a task if it doesn't "own" a runqueue */
#define entity_is_task(se)	(!se->my_q)

static inline struct task_struct *task_of(struct sched_entity *se)
{
#ifdef CONFIG_SCHED_DEBUG
	WARN_ON_ONCE(!entity_is_task(se));
#endif
	return container_of(se, struct task_struct, se);
}

/* Walk up scheduling entities hierarchy */
#define for_each_sched_entity(se) \
		for (; se; se = se->parent)

static inline struct cfs_rq *task_cfs_rq(struct task_struct *p)
{
	return p->se.cfs_rq;
}

/* runqueue on which this entity is (to be) queued */
static inline struct cfs_rq *cfs_rq_of(struct sched_entity *se)
{
	return se->cfs_rq;
}

/* runqueue "owned" by this group */
static inline struct cfs_rq *group_cfs_rq(struct sched_entity *grp)
{
	return grp->my_q;
}

/* Given a group's cfs_rq on one cpu, return its corresponding cfs_rq on
 * another cpu ('this_cpu')
 */
static inline struct cfs_rq *cpu_cfs_rq(struct cfs_rq *cfs_rq, int this_cpu)
{
	return cfs_rq->tg->cfs_rq[this_cpu];
}

static inline void list_add_leaf_cfs_rq(struct cfs_rq *cfs_rq)
{
	if (!cfs_rq->on_list) {
		/*
		 * Ensure we either appear before our parent (if already
		 * enqueued) or force our parent to appear after us when it is
		 * enqueued.  The fact that we always enqueue bottom-up
		 * reduces this to two cases.
		 */
		if (cfs_rq->tg->parent &&
		    cfs_rq->tg->parent->cfs_rq[cpu_of(rq_of(cfs_rq))]->on_list) {
			list_add_rcu(&cfs_rq->leaf_cfs_rq_list,
				&rq_of(cfs_rq)->leaf_cfs_rq_list);
		} else {
			list_add_tail_rcu(&cfs_rq->leaf_cfs_rq_list,
				&rq_of(cfs_rq)->leaf_cfs_rq_list);
		}

		cfs_rq->on_list = 1;
	}
}

static inline void list_del_leaf_cfs_rq(struct cfs_rq *cfs_rq)
{
	if (cfs_rq->on_list) {
		list_del_rcu(&cfs_rq->leaf_cfs_rq_list);
		cfs_rq->on_list = 0;
	}
}

/* Iterate thr' all leaf cfs_rq's on a runqueue */
#define for_each_leaf_cfs_rq(rq, cfs_rq) \
	list_for_each_entry_rcu(cfs_rq, &rq->leaf_cfs_rq_list, leaf_cfs_rq_list)

/* Do the two (enqueued) entities belong to the same group ? */
static inline int
is_same_group(struct sched_entity *se, struct sched_entity *pse)
{
	if (se->cfs_rq == pse->cfs_rq)
		return 1;

	return 0;
}

static inline struct sched_entity *parent_entity(struct sched_entity *se)
{
	return se->parent;
}

/* return depth at which a sched entity is present in the hierarchy */
static inline int depth_se(struct sched_entity *se)
{
	int depth = 0;

	for_each_sched_entity(se)
		depth++;

	return depth;
}

static void
find_matching_se(struct sched_entity **se, struct sched_entity **pse)
{
	int se_depth, pse_depth;

	/*
	 * preemption test can be made between sibling entities who are in the
	 * same cfs_rq i.e who have a common parent. Walk up the hierarchy of
	 * both tasks until we find their ancestors who are siblings of common
	 * parent.
	 */

	/* First walk up until both entities are at same depth */
	se_depth = depth_se(*se);
	pse_depth = depth_se(*pse);

	while (se_depth > pse_depth) {
		se_depth--;
		*se = parent_entity(*se);
	}

	while (pse_depth > se_depth) {
		pse_depth--;
		*pse = parent_entity(*pse);
	}

	while (!is_same_group(*se, *pse)) {
		*se = parent_entity(*se);
		*pse = parent_entity(*pse);
	}
}

#else	/* !CONFIG_FAIR_GROUP_SCHED */

static inline struct task_struct *task_of(struct sched_entity *se)
{
	return container_of(se, struct task_struct, se);
}

static inline struct rq *rq_of(struct cfs_rq *cfs_rq)
{
	return container_of(cfs_rq, struct rq, cfs);
}

#define entity_is_task(se)	1

#define for_each_sched_entity(se) \
		for (; se; se = NULL)

static inline struct cfs_rq *task_cfs_rq(struct task_struct *p)
{
	return &task_rq(p)->cfs;
}

static inline struct cfs_rq *cfs_rq_of(struct sched_entity *se)
{
	struct task_struct *p = task_of(se);
	struct rq *rq = task_rq(p);

	return &rq->cfs;
}

/* runqueue "owned" by this group */
static inline struct cfs_rq *group_cfs_rq(struct sched_entity *grp)
{
	return NULL;
}

static inline struct cfs_rq *cpu_cfs_rq(struct cfs_rq *cfs_rq, int this_cpu)
{
	return &cpu_rq(this_cpu)->cfs;
}

static inline void list_add_leaf_cfs_rq(struct cfs_rq *cfs_rq)
{
}

static inline void list_del_leaf_cfs_rq(struct cfs_rq *cfs_rq)
{
}

#define for_each_leaf_cfs_rq(rq, cfs_rq) \
		for (cfs_rq = &rq->cfs; cfs_rq; cfs_rq = NULL)

static inline int
is_same_group(struct sched_entity *se, struct sched_entity *pse)
{
	return 1;
}

static inline struct sched_entity *parent_entity(struct sched_entity *se)
{
	return NULL;
}

static inline void
find_matching_se(struct sched_entity **se, struct sched_entity **pse)
{
}

#endif	/* CONFIG_FAIR_GROUP_SCHED */


/**************************************************************
 * Scheduling class tree data structure manipulation methods:
 */

static inline u64 max_vruntime(u64 min_vruntime, u64 vruntime)
{
	s64 delta = (s64)(vruntime - min_vruntime);
	if (delta > 0)
		min_vruntime = vruntime;

	return min_vruntime;
}

static inline u64 min_vruntime(u64 min_vruntime, u64 vruntime)
{
	s64 delta = (s64)(vruntime - min_vruntime);
	if (delta < 0)
		min_vruntime = vruntime;

	return min_vruntime;
}

static inline int entity_before(struct sched_entity *a,
				struct sched_entity *b)
{
	return (s64)(a->vruntime - b->vruntime) < 0;
}

static inline s64 entity_key(struct cfs_rq *cfs_rq, struct sched_entity *se)
{
	return se->vruntime - cfs_rq->min_vruntime;
}

static void update_min_vruntime(struct cfs_rq *cfs_rq)
{
	u64 vruntime = cfs_rq->min_vruntime;

	if (cfs_rq->curr)
		vruntime = cfs_rq->curr->vruntime;

	if (cfs_rq->rb_leftmost) {
		struct sched_entity *se = rb_entry(cfs_rq->rb_leftmost,
						   struct sched_entity,
						   run_node);

		if (!cfs_rq->curr)
			vruntime = se->vruntime;
		else
			vruntime = min_vruntime(vruntime, se->vruntime);
	}

	cfs_rq->min_vruntime = max_vruntime(cfs_rq->min_vruntime, vruntime);
}

/*
 * Enqueue an entity into the rb-tree:
 */
static void __enqueue_entity(struct cfs_rq *cfs_rq, struct sched_entity *se)
{
	struct rb_node **link = &cfs_rq->tasks_timeline.rb_node;
	struct rb_node *parent = NULL;
	struct sched_entity *entry;
	s64 key = entity_key(cfs_rq, se);
	int leftmost = 1;

	/*
	 * Find the right place in the rbtree:
	 */
	while (*link) {
		parent = *link;
		entry = rb_entry(parent, struct sched_entity, run_node);
		/*
		 * We dont care about collisions. Nodes with
		 * the same key stay together.
		 */
		if (key < entity_key(cfs_rq, entry)) {
			link = &parent->rb_left;
		} else {
			link = &parent->rb_right;
			leftmost = 0;
		}
	}

	/*
	 * Maintain a cache of leftmost tree entries (it is frequently
	 * used):
	 */
	if (leftmost)
		cfs_rq->rb_leftmost = &se->run_node;

	rb_link_node(&se->run_node, parent, link);
	rb_insert_color(&se->run_node, &cfs_rq->tasks_timeline);
}

static void __dequeue_entity(struct cfs_rq *cfs_rq, struct sched_entity *se)
{
	if (cfs_rq->rb_leftmost == &se->run_node) {
		struct rb_node *next_node;

		next_node = rb_next(&se->run_node);
		cfs_rq->rb_leftmost = next_node;
	}

	rb_erase(&se->run_node, &cfs_rq->tasks_timeline);
}

static struct sched_entity *__pick_first_entity(struct cfs_rq *cfs_rq)
{
	struct rb_node *left = cfs_rq->rb_leftmost;

	if (!left)
		return NULL;

	return rb_entry(left, struct sched_entity, run_node);
}

static struct sched_entity *__pick_next_entity(struct sched_entity *se)
{
	struct rb_node *next = rb_next(&se->run_node);

	if (!next)
		return NULL;

	return rb_entry(next, struct sched_entity, run_node);
}

#ifdef CONFIG_SCHED_DEBUG
static struct sched_entity *__pick_last_entity(struct cfs_rq *cfs_rq)
{
	struct rb_node *last = rb_last(&cfs_rq->tasks_timeline);

	if (!last)
		return NULL;

	return rb_entry(last, struct sched_entity, run_node);
}

/**************************************************************
 * Scheduling class statistics methods:
 */

int sched_proc_update_handler(struct ctl_table *table, int write,
		void __user *buffer, size_t *lenp,
		loff_t *ppos)
{
	int ret = proc_dointvec_minmax(table, write, buffer, lenp, ppos);
	int factor = get_update_sysctl_factor();

	if (ret || !write)
		return ret;

	sched_nr_latency = DIV_ROUND_UP(sysctl_sched_latency,
					sysctl_sched_min_granularity);

#define WRT_SYSCTL(name) \
	(normalized_sysctl_##name = sysctl_##name / (factor))
	WRT_SYSCTL(sched_min_granularity);
	WRT_SYSCTL(sched_latency);
	WRT_SYSCTL(sched_wakeup_granularity);
#undef WRT_SYSCTL

	return 0;
}
#endif

/*
 * delta /= w
 */
static inline unsigned long
calc_delta_fair(unsigned long delta, struct sched_entity *se)
{
	if (unlikely(se->load.weight != NICE_0_LOAD))
		delta = calc_delta_mine(delta, NICE_0_LOAD, &se->load);

	return delta;
}

/*
 * The idea is to set a period in which each task runs once.
 *
 * When there are too many tasks (sysctl_sched_nr_latency) we have to stretch
 * this period because otherwise the slices get too small.
 *
 * p = (nr <= nl) ? l : l*nr/nl
 */
static u64 __sched_period(unsigned long nr_running)
{
	u64 period = sysctl_sched_latency;
	unsigned long nr_latency = sched_nr_latency;

	if (unlikely(nr_running > nr_latency)) {
		period = sysctl_sched_min_granularity;
		period *= nr_running;
	}

	return period;
}

/*
 * We calculate the wall-time slice from the period by taking a part
 * proportional to the weight.
 *
 * s = p*P[w/rw]
 */
static u64 sched_slice(struct cfs_rq *cfs_rq, struct sched_entity *se)
{
	u64 slice = __sched_period(cfs_rq->nr_running + !se->on_rq);

	for_each_sched_entity(se) {
		struct load_weight *load;
		struct load_weight lw;

		cfs_rq = cfs_rq_of(se);
		load = &cfs_rq->load;

		if (unlikely(!se->on_rq)) {
			lw = cfs_rq->load;

			update_load_add(&lw, se->load.weight);
			load = &lw;
		}
		slice = calc_delta_mine(slice, se->load.weight, load);
	}
	return slice;
}

/*
 * We calculate the vruntime slice of a to be inserted task
 *
 * vs = s/w
 */
static u64 sched_vslice(struct cfs_rq *cfs_rq, struct sched_entity *se)
{
	return calc_delta_fair(sched_slice(cfs_rq, se), se);
}

static void update_cfs_load(struct cfs_rq *cfs_rq, int global_update);
static void update_cfs_shares(struct cfs_rq *cfs_rq);

/*
 * Update the current task's runtime statistics. Skip current tasks that
 * are not in our scheduling class.
 */
static inline void
__update_curr(struct cfs_rq *cfs_rq, struct sched_entity *curr,
	      unsigned long delta_exec)
{
	unsigned long delta_exec_weighted;

	schedstat_set(curr->statistics.exec_max,
		      max((u64)delta_exec, curr->statistics.exec_max));

	curr->sum_exec_runtime += delta_exec;
	schedstat_add(cfs_rq, exec_clock, delta_exec);
	delta_exec_weighted = calc_delta_fair(delta_exec, curr);

	curr->vruntime += delta_exec_weighted;
	update_min_vruntime(cfs_rq);

#if defined CONFIG_SMP && defined CONFIG_FAIR_GROUP_SCHED
	cfs_rq->load_unacc_exec_time += delta_exec;
#endif
}

static void update_curr(struct cfs_rq *cfs_rq)
{
	struct sched_entity *curr = cfs_rq->curr;
	u64 now = rq_of(cfs_rq)->clock_task;
	unsigned long delta_exec;

	if (unlikely(!curr))
		return;

	/*
	 * Get the amount of time the current task was running
	 * since the last time we changed load (this cannot
	 * overflow on 32 bits):
	 */
	delta_exec = (unsigned long)(now - curr->exec_start);
	if (!delta_exec)
		return;

	__update_curr(cfs_rq, curr, delta_exec);
	curr->exec_start = now;

	if (entity_is_task(curr)) {
		struct task_struct *curtask = task_of(curr);

		trace_sched_stat_runtime(curtask, delta_exec, curr->vruntime);
		cpuacct_charge(curtask, delta_exec);
		account_group_exec_runtime(curtask, delta_exec);
	}
}

static inline void
update_stats_wait_start(struct cfs_rq *cfs_rq, struct sched_entity *se)
{
	schedstat_set(se->statistics.wait_start, rq_of(cfs_rq)->clock);
}

/*
 * Task is being enqueued - update stats:
 */
static void update_stats_enqueue(struct cfs_rq *cfs_rq, struct sched_entity *se)
{
	/*
	 * Are we enqueueing a waiting task? (for current tasks
	 * a dequeue/enqueue event is a NOP)
	 */
	if (se != cfs_rq->curr)
		update_stats_wait_start(cfs_rq, se);
}

static void
update_stats_wait_end(struct cfs_rq *cfs_rq, struct sched_entity *se)
{
	schedstat_set(se->statistics.wait_max, max(se->statistics.wait_max,
			rq_of(cfs_rq)->clock - se->statistics.wait_start));
	schedstat_set(se->statistics.wait_count, se->statistics.wait_count + 1);
	schedstat_set(se->statistics.wait_sum, se->statistics.wait_sum +
			rq_of(cfs_rq)->clock - se->statistics.wait_start);
#ifdef CONFIG_SCHEDSTATS
	if (entity_is_task(se)) {
		trace_sched_stat_wait(task_of(se),
			rq_of(cfs_rq)->clock - se->statistics.wait_start);
	}
#endif
	schedstat_set(se->statistics.wait_start, 0);
}

static inline void
update_stats_dequeue(struct cfs_rq *cfs_rq, struct sched_entity *se)
{
	/*
	 * Mark the end of the wait period if dequeueing a
	 * waiting task:
	 */
	if (se != cfs_rq->curr)
		update_stats_wait_end(cfs_rq, se);
}

/*
 * We are picking a new current task - update its stats:
 */
static inline void
update_stats_curr_start(struct cfs_rq *cfs_rq, struct sched_entity *se)
{
	/*
	 * We are starting a new run period:
	 */
	se->exec_start = rq_of(cfs_rq)->clock_task;
}

/**************************************************
 * Scheduling class queueing methods:
 */

#if defined CONFIG_SMP && defined CONFIG_FAIR_GROUP_SCHED
static void
add_cfs_task_weight(struct cfs_rq *cfs_rq, unsigned long weight)
{
	cfs_rq->task_weight += weight;
}
#else
static inline void
add_cfs_task_weight(struct cfs_rq *cfs_rq, unsigned long weight)
{
}
#endif

static void
account_entity_enqueue(struct cfs_rq *cfs_rq, struct sched_entity *se)
{
	update_load_add(&cfs_rq->load, se->load.weight);
	if (!parent_entity(se))
		inc_cpu_load(rq_of(cfs_rq), se->load.weight);
	if (entity_is_task(se)) {
		add_cfs_task_weight(cfs_rq, se->load.weight);
		list_add(&se->group_node, &cfs_rq->tasks);
	}
	cfs_rq->nr_running++;
}

static void
account_entity_dequeue(struct cfs_rq *cfs_rq, struct sched_entity *se)
{
	update_load_sub(&cfs_rq->load, se->load.weight);
	if (!parent_entity(se))
		dec_cpu_load(rq_of(cfs_rq), se->load.weight);
	if (entity_is_task(se)) {
		add_cfs_task_weight(cfs_rq, -se->load.weight);
		list_del_init(&se->group_node);
	}
	cfs_rq->nr_running--;
}

#ifdef CONFIG_FAIR_GROUP_SCHED
# ifdef CONFIG_SMP
static void update_cfs_rq_load_contribution(struct cfs_rq *cfs_rq,
					    int global_update)
{
	struct task_group *tg = cfs_rq->tg;
	long load_avg;

	load_avg = div64_u64(cfs_rq->load_avg, cfs_rq->load_period+1);
	load_avg -= cfs_rq->load_contribution;

	if (global_update || abs(load_avg) > cfs_rq->load_contribution / 8) {
		atomic_add(load_avg, &tg->load_weight);
		cfs_rq->load_contribution += load_avg;
	}
}

static void update_cfs_load(struct cfs_rq *cfs_rq, int global_update)
{
	u64 period = sysctl_sched_shares_window;
	u64 now, delta;
	unsigned long load = cfs_rq->load.weight;

	if (cfs_rq->tg == &root_task_group)
		return;

	now = rq_of(cfs_rq)->clock_task;
	delta = now - cfs_rq->load_stamp;

	/* truncate load history at 4 idle periods */
	if (cfs_rq->load_stamp > cfs_rq->load_last &&
	    now - cfs_rq->load_last > 4 * period) {
		cfs_rq->load_period = 0;
		cfs_rq->load_avg = 0;
		delta = period - 1;
	}

	cfs_rq->load_stamp = now;
	cfs_rq->load_unacc_exec_time = 0;
	cfs_rq->load_period += delta;
	if (load) {
		cfs_rq->load_last = now;
		cfs_rq->load_avg += delta * load;
	}

	/* consider updating load contribution on each fold or truncate */
	if (global_update || cfs_rq->load_period > period
	    || !cfs_rq->load_period)
		update_cfs_rq_load_contribution(cfs_rq, global_update);

	while (cfs_rq->load_period > period) {
		/*
		 * Inline assembly required to prevent the compiler
		 * optimising this loop into a divmod call.
		 * See __iter_div_u64_rem() for another example of this.
		 */
		asm("" : "+rm" (cfs_rq->load_period));
		cfs_rq->load_period /= 2;
		cfs_rq->load_avg /= 2;
	}

	if (!cfs_rq->curr && !cfs_rq->nr_running && !cfs_rq->load_avg)
		list_del_leaf_cfs_rq(cfs_rq);
}

static long calc_cfs_shares(struct cfs_rq *cfs_rq, struct task_group *tg)
{
	long load_weight, load, shares;

	load = cfs_rq->load.weight;

	load_weight = atomic_read(&tg->load_weight);
	load_weight += load;
	load_weight -= cfs_rq->load_contribution;

	shares = (tg->shares * load);
	if (load_weight)
		shares /= load_weight;

	if (shares < MIN_SHARES)
		shares = MIN_SHARES;
	if (shares > tg->shares)
		shares = tg->shares;

	return shares;
}

static void update_entity_shares_tick(struct cfs_rq *cfs_rq)
{
	if (cfs_rq->load_unacc_exec_time > sysctl_sched_shares_window) {
		update_cfs_load(cfs_rq, 0);
		update_cfs_shares(cfs_rq);
	}
}
# else /* CONFIG_SMP */
static void update_cfs_load(struct cfs_rq *cfs_rq, int global_update)
{
}

static inline long calc_cfs_shares(struct cfs_rq *cfs_rq, struct task_group *tg)
{
	return tg->shares;
}

static inline void update_entity_shares_tick(struct cfs_rq *cfs_rq)
{
}
# endif /* CONFIG_SMP */
static void reweight_entity(struct cfs_rq *cfs_rq, struct sched_entity *se,
			    unsigned long weight)
{
	if (se->on_rq) {
		/* commit outstanding execution time */
		if (cfs_rq->curr == se)
			update_curr(cfs_rq);
		account_entity_dequeue(cfs_rq, se);
	}

	update_load_set(&se->load, weight);

	if (se->on_rq)
		account_entity_enqueue(cfs_rq, se);
}

static void update_cfs_shares(struct cfs_rq *cfs_rq)
{
	struct task_group *tg;
	struct sched_entity *se;
	long shares;

	tg = cfs_rq->tg;
	se = tg->se[cpu_of(rq_of(cfs_rq))];
	if (!se)
		return;
#ifndef CONFIG_SMP
	if (likely(se->load.weight == tg->shares))
		return;
#endif
	shares = calc_cfs_shares(cfs_rq, tg);

	reweight_entity(cfs_rq_of(se), se, shares);
}
#else /* CONFIG_FAIR_GROUP_SCHED */
static void update_cfs_load(struct cfs_rq *cfs_rq, int global_update)
{
}

static inline void update_cfs_shares(struct cfs_rq *cfs_rq)
{
}

static inline void update_entity_shares_tick(struct cfs_rq *cfs_rq)
{
}
#endif /* CONFIG_FAIR_GROUP_SCHED */

static void enqueue_sleeper(struct cfs_rq *cfs_rq, struct sched_entity *se)
{
#ifdef CONFIG_SCHEDSTATS
	struct task_struct *tsk = NULL;

	if (entity_is_task(se))
		tsk = task_of(se);

	if (se->statistics.sleep_start) {
		u64 delta = rq_of(cfs_rq)->clock - se->statistics.sleep_start;

		if ((s64)delta < 0)
			delta = 0;

		if (unlikely(delta > se->statistics.sleep_max))
			se->statistics.sleep_max = delta;

		se->statistics.sleep_start = 0;
		se->statistics.sum_sleep_runtime += delta;

		if (tsk) {
			account_scheduler_latency(tsk, delta >> 10, 1);
			trace_sched_stat_sleep(tsk, delta);
		}
	}
	if (se->statistics.block_start) {
		u64 delta = rq_of(cfs_rq)->clock - se->statistics.block_start;

		if ((s64)delta < 0)
			delta = 0;

		if (unlikely(delta > se->statistics.block_max))
			se->statistics.block_max = delta;

		se->statistics.block_start = 0;
		se->statistics.sum_sleep_runtime += delta;

		if (tsk) {
			if (tsk->in_iowait) {
				se->statistics.iowait_sum += delta;
				se->statistics.iowait_count++;
				trace_sched_stat_iowait(tsk, delta);
			}

			/*
			 * Blocking time is in units of nanosecs, so shift by
			 * 20 to get a milliseconds-range estimation of the
			 * amount of time that the task spent sleeping:
			 */
			if (unlikely(prof_on == SLEEP_PROFILING)) {
				profile_hits(SLEEP_PROFILING,
						(void *)get_wchan(tsk),
						delta >> 20);
			}
			account_scheduler_latency(tsk, delta >> 10, 0);
		}
	}
#endif
}

static void check_spread(struct cfs_rq *cfs_rq, struct sched_entity *se)
{
#ifdef CONFIG_SCHED_DEBUG
	s64 d = se->vruntime - cfs_rq->min_vruntime;

	if (d < 0)
		d = -d;

	if (d > 3*sysctl_sched_latency)
		schedstat_inc(cfs_rq, nr_spread_over);
#endif
}

static void
place_entity(struct cfs_rq *cfs_rq, struct sched_entity *se, int initial)
{
	u64 vruntime = cfs_rq->min_vruntime;

	/*
	 * The 'current' period is already promised to the current tasks,
	 * however the extra weight of the new task will slow them down a
	 * little, place the new task so that it fits in the slot that
	 * stays open at the end.
	 */
	if (initial && sched_feat(START_DEBIT))
		vruntime += sched_vslice(cfs_rq, se);

	/* sleeps up to a single latency don't count. */
	if (!initial) {
		unsigned long thresh = sysctl_sched_latency;

		/*
		 * Halve their sleep time's effect, to allow
		 * for a gentler effect of sleepers:
		 */
		if (sched_feat(GENTLE_FAIR_SLEEPERS))
			thresh >>= 1;

		vruntime -= thresh;
	}

	/* ensure we never gain time by being placed backwards. */
	vruntime = max_vruntime(se->vruntime, vruntime);

	se->vruntime = vruntime;
}

static void
enqueue_entity(struct cfs_rq *cfs_rq, struct sched_entity *se, int flags)
{
	/*
	 * Update the normalized vruntime before updating min_vruntime
	 * through callig update_curr().
	 */
	if (!(flags & ENQUEUE_WAKEUP) || (flags & ENQUEUE_WAKING))
		se->vruntime += cfs_rq->min_vruntime;

	/*
	 * Update run-time statistics of the 'current'.
	 */
	update_curr(cfs_rq);
	update_cfs_load(cfs_rq, 0);
	account_entity_enqueue(cfs_rq, se);
	update_cfs_shares(cfs_rq);

	if (flags & ENQUEUE_WAKEUP) {
		place_entity(cfs_rq, se, 0);
		enqueue_sleeper(cfs_rq, se);
	}

	update_stats_enqueue(cfs_rq, se);
	check_spread(cfs_rq, se);
	if (se != cfs_rq->curr)
		__enqueue_entity(cfs_rq, se);
	se->on_rq = 1;

	if (cfs_rq->nr_running == 1)
		list_add_leaf_cfs_rq(cfs_rq);
}

static void __clear_buddies_last(struct sched_entity *se)
{
	for_each_sched_entity(se) {
		struct cfs_rq *cfs_rq = cfs_rq_of(se);
		if (cfs_rq->last == se)
			cfs_rq->last = NULL;
		else
			break;
	}
}

static void __clear_buddies_next(struct sched_entity *se)
{
	for_each_sched_entity(se) {
		struct cfs_rq *cfs_rq = cfs_rq_of(se);
		if (cfs_rq->next == se)
			cfs_rq->next = NULL;
		else
			break;
	}
}

static void __clear_buddies_skip(struct sched_entity *se)
{
	for_each_sched_entity(se) {
		struct cfs_rq *cfs_rq = cfs_rq_of(se);
		if (cfs_rq->skip == se)
			cfs_rq->skip = NULL;
		else
			break;
	}
}

static void clear_buddies(struct cfs_rq *cfs_rq, struct sched_entity *se)
{
	if (cfs_rq->last == se)
		__clear_buddies_last(se);

	if (cfs_rq->next == se)
		__clear_buddies_next(se);

	if (cfs_rq->skip == se)
		__clear_buddies_skip(se);
}

static void
dequeue_entity(struct cfs_rq *cfs_rq, struct sched_entity *se, int flags)
{
	/*
	 * Update run-time statistics of the 'current'.
	 */
	update_curr(cfs_rq);

	update_stats_dequeue(cfs_rq, se);
	if (flags & DEQUEUE_SLEEP) {
#ifdef CONFIG_SCHEDSTATS
		if (entity_is_task(se)) {
			struct task_struct *tsk = task_of(se);

			if (tsk->state & TASK_INTERRUPTIBLE)
				se->statistics.sleep_start = rq_of(cfs_rq)->clock;
			if (tsk->state & TASK_UNINTERRUPTIBLE)
				se->statistics.block_start = rq_of(cfs_rq)->clock;
		}
#endif
	}

	clear_buddies(cfs_rq, se);

	if (se != cfs_rq->curr)
		__dequeue_entity(cfs_rq, se);
	se->on_rq = 0;
	update_cfs_load(cfs_rq, 0);
	account_entity_dequeue(cfs_rq, se);
	update_min_vruntime(cfs_rq);
	update_cfs_shares(cfs_rq);

	/*
	 * Normalize the entity after updating the min_vruntime because the
	 * update can refer to the ->curr item and we need to reflect this
	 * movement in our normalized position.
	 */
	if (!(flags & DEQUEUE_SLEEP))
		se->vruntime -= cfs_rq->min_vruntime;
}

/*
 * Preempt the current task with a newly woken task if needed:
 */
static void
check_preempt_tick(struct cfs_rq *cfs_rq, struct sched_entity *curr)
{
	unsigned long ideal_runtime, delta_exec;

	ideal_runtime = sched_slice(cfs_rq, curr);
	delta_exec = curr->sum_exec_runtime - curr->prev_sum_exec_runtime;
	if (delta_exec > ideal_runtime) {
		resched_task(rq_of(cfs_rq)->curr);
		/*
		 * The current task ran long enough, ensure it doesn't get
		 * re-elected due to buddy favours.
		 */
		clear_buddies(cfs_rq, curr);
		return;
	}

	/*
	 * Ensure that a task that missed wakeup preemption by a
	 * narrow margin doesn't have to wait for a full slice.
	 * This also mitigates buddy induced latencies under load.
	 */
	if (!sched_feat(WAKEUP_PREEMPT))
		return;

	if (delta_exec < sysctl_sched_min_granularity)
		return;

	if (cfs_rq->nr_running > 1) {
		struct sched_entity *se = __pick_first_entity(cfs_rq);
		s64 delta = curr->vruntime - se->vruntime;

		if (delta < 0)
			return;

		if (delta > ideal_runtime)
			resched_task(rq_of(cfs_rq)->curr);
	}
}

static void
set_next_entity(struct cfs_rq *cfs_rq, struct sched_entity *se)
{
	/* 'current' is not kept within the tree. */
	if (se->on_rq) {
		/*
		 * Any task has to be enqueued before it get to execute on
		 * a CPU. So account for the time it spent waiting on the
		 * runqueue.
		 */
		update_stats_wait_end(cfs_rq, se);
		__dequeue_entity(cfs_rq, se);
	}

	update_stats_curr_start(cfs_rq, se);
	cfs_rq->curr = se;
#ifdef CONFIG_SCHEDSTATS
	/*
	 * Track our maximum slice length, if the CPU's load is at
	 * least twice that of our own weight (i.e. dont track it
	 * when there are only lesser-weight tasks around):
	 */
	if (rq_of(cfs_rq)->load.weight >= 2*se->load.weight) {
		se->statistics.slice_max = max(se->statistics.slice_max,
			se->sum_exec_runtime - se->prev_sum_exec_runtime);
	}
#endif
	se->prev_sum_exec_runtime = se->sum_exec_runtime;
}

static int
wakeup_preempt_entity(struct sched_entity *curr, struct sched_entity *se);

/*
 * Pick the next process, keeping these things in mind, in this order:
 * 1) keep things fair between processes/task groups
 * 2) pick the "next" process, since someone really wants that to run
 * 3) pick the "last" process, for cache locality
 * 4) do not run the "skip" process, if something else is available
 */
static struct sched_entity *pick_next_entity(struct cfs_rq *cfs_rq)
{
	struct sched_entity *se = __pick_first_entity(cfs_rq);
	struct sched_entity *left = se;

	/*
	 * Avoid running the skip buddy, if running something else can
	 * be done without getting too unfair.
	 */
	if (cfs_rq->skip == se) {
		struct sched_entity *second = __pick_next_entity(se);
		if (second && wakeup_preempt_entity(second, left) < 1)
			se = second;
	}

	/*
	 * Prefer last buddy, try to return the CPU to a preempted task.
	 */
	if (cfs_rq->last && wakeup_preempt_entity(cfs_rq->last, left) < 1)
		se = cfs_rq->last;

	/*
	 * Someone really wants this to run. If it's not unfair, run it.
	 */
	if (cfs_rq->next && wakeup_preempt_entity(cfs_rq->next, left) < 1)
		se = cfs_rq->next;

	clear_buddies(cfs_rq, se);

	return se;
}

static void put_prev_entity(struct cfs_rq *cfs_rq, struct sched_entity *prev)
{
	/*
	 * If still on the runqueue then deactivate_task()
	 * was not called and update_curr() has to be done:
	 */
	if (prev->on_rq)
		update_curr(cfs_rq);

	check_spread(cfs_rq, prev);
	if (prev->on_rq) {
		update_stats_wait_start(cfs_rq, prev);
		/* Put 'current' back into the tree. */
		__enqueue_entity(cfs_rq, prev);
	}
	cfs_rq->curr = NULL;
}

static void
entity_tick(struct cfs_rq *cfs_rq, struct sched_entity *curr, int queued)
{
	/*
	 * Update run-time statistics of the 'current'.
	 */
	update_curr(cfs_rq);

	/*
	 * Update share accounting for long-running entities.
	 */
	update_entity_shares_tick(cfs_rq);

#ifdef CONFIG_SCHED_HRTICK
	/*
	 * queued ticks are scheduled to match the slice, so don't bother
	 * validating it and just reschedule.
	 */
	if (queued) {
		resched_task(rq_of(cfs_rq)->curr);
		return;
	}
	/*
	 * don't let the period tick interfere with the hrtick preemption
	 */
	if (!sched_feat(DOUBLE_TICK) &&
			hrtimer_active(&rq_of(cfs_rq)->hrtick_timer))
		return;
#endif

	if (cfs_rq->nr_running > 1 || !sched_feat(WAKEUP_PREEMPT))
		check_preempt_tick(cfs_rq, curr);
}

/**************************************************
 * CFS operations on tasks:
 */

#ifdef CONFIG_SCHED_HRTICK
static void hrtick_start_fair(struct rq *rq, struct task_struct *p)
{
	struct sched_entity *se = &p->se;
	struct cfs_rq *cfs_rq = cfs_rq_of(se);

	WARN_ON(task_rq(p) != rq);

	if (hrtick_enabled(rq) && cfs_rq->nr_running > 1) {
		u64 slice = sched_slice(cfs_rq, se);
		u64 ran = se->sum_exec_runtime - se->prev_sum_exec_runtime;
		s64 delta = slice - ran;

		if (delta < 0) {
			if (rq->curr == p)
				resched_task(p);
			return;
		}

		/*
		 * Don't schedule slices shorter than 10000ns, that just
		 * doesn't make sense. Rely on vruntime for fairness.
		 */
		if (rq->curr != p)
			delta = max_t(s64, 10000LL, delta);

		hrtick_start(rq, delta);
	}
}

/*
 * called from enqueue/dequeue and updates the hrtick when the
 * current task is from our class and nr_running is low enough
 * to matter.
 */
static void hrtick_update(struct rq *rq)
{
	struct task_struct *curr = rq->curr;

	if (curr->sched_class != &fair_sched_class)
		return;

	if (cfs_rq_of(&curr->se)->nr_running < sched_nr_latency)
		hrtick_start_fair(rq, curr);
}
#else /* !CONFIG_SCHED_HRTICK */
static inline void
hrtick_start_fair(struct rq *rq, struct task_struct *p)
{
}

static inline void hrtick_update(struct rq *rq)
{
}
#endif

/*
 * The enqueue_task method is called before nr_running is
 * increased. Here we update the fair scheduling stats and
 * then put the task into the rbtree:
 */
static void
enqueue_task_fair(struct rq *rq, struct task_struct *p, int flags)
{
	struct cfs_rq *cfs_rq;
	struct sched_entity *se = &p->se;

	for_each_sched_entity(se) {
		if (se->on_rq)
			break;
		cfs_rq = cfs_rq_of(se);
		enqueue_entity(cfs_rq, se, flags);
		flags = ENQUEUE_WAKEUP;
	}

	for_each_sched_entity(se) {
		struct cfs_rq *cfs_rq = cfs_rq_of(se);

		update_cfs_load(cfs_rq, 0);
		update_cfs_shares(cfs_rq);
	}

	hrtick_update(rq);
}

/*
 * The dequeue_task method is called before nr_running is
 * decreased. We remove the task from the rbtree and
 * update the fair scheduling stats:
 */
static void dequeue_task_fair(struct rq *rq, struct task_struct *p, int flags)
{
	struct cfs_rq *cfs_rq;
	struct sched_entity *se = &p->se;

	for_each_sched_entity(se) {
		cfs_rq = cfs_rq_of(se);
		dequeue_entity(cfs_rq, se, flags);

		/* Don't dequeue parent if it has other entities besides us */
		if (cfs_rq->load.weight)
			break;
		flags |= DEQUEUE_SLEEP;
	}

	for_each_sched_entity(se) {
		struct cfs_rq *cfs_rq = cfs_rq_of(se);

		update_cfs_load(cfs_rq, 0);
		update_cfs_shares(cfs_rq);
	}

	hrtick_update(rq);
}

#ifdef CONFIG_SMP

static void task_waking_fair(struct rq *rq, struct task_struct *p)
{
	struct sched_entity *se = &p->se;
	struct cfs_rq *cfs_rq = cfs_rq_of(se);

	se->vruntime -= cfs_rq->min_vruntime;
}

#ifdef CONFIG_FAIR_GROUP_SCHED
/*
 * effective_load() calculates the load change as seen from the root_task_group
 *
 * Adding load to a group doesn't make a group heavier, but can cause movement
 * of group shares between cpus. Assuming the shares were perfectly aligned one
 * can calculate the shift in shares.
 */
static long effective_load(struct task_group *tg, int cpu, long wl, long wg)
{
	struct sched_entity *se = tg->se[cpu];

	if (!tg->parent)
		return wl;

	for_each_sched_entity(se) {
		long lw, w;

		tg = se->my_q->tg;
		w = se->my_q->load.weight;

		/* use this cpu's instantaneous contribution */
		lw = atomic_read(&tg->load_weight);
		lw -= se->my_q->load_contribution;
		lw += w + wg;

		wl += w;

		if (lw > 0 && wl < lw)
			wl = (wl * tg->shares) / lw;
		else
			wl = tg->shares;

		/* zero point is MIN_SHARES */
		if (wl < MIN_SHARES)
			wl = MIN_SHARES;
		wl -= se->load.weight;
		wg = 0;
	}

	return wl;
}

#else

static inline unsigned long effective_load(struct task_group *tg, int cpu,
		unsigned long wl, unsigned long wg)
{
	return wl;
}

#endif

static int wake_affine(struct sched_domain *sd, struct task_struct *p, int sync)
{
	s64 this_load, load;
	int idx, this_cpu, prev_cpu;
	unsigned long tl_per_task;
	struct task_group *tg;
	unsigned long weight;
	int balanced;

	idx	  = sd->wake_idx;
	this_cpu  = smp_processor_id();
	prev_cpu  = task_cpu(p);
	load	  = source_load(prev_cpu, idx);
	this_load = target_load(this_cpu, idx);

	/*
	 * If sync wakeup then subtract the (maximum possible)
	 * effect of the currently running task from the load
	 * of the current CPU:
	 */
	rcu_read_lock();
	if (sync) {
		tg = task_group(current);
		weight = current->se.load.weight;

		this_load += effective_load(tg, this_cpu, -weight, -weight);
		load += effective_load(tg, prev_cpu, 0, -weight);
	}

	tg = task_group(p);
	weight = p->se.load.weight;

	/*
	 * In low-load situations, where prev_cpu is idle and this_cpu is idle
	 * due to the sync cause above having dropped this_load to 0, we'll
	 * always have an imbalance, but there's really nothing you can do
	 * about that, so that's good too.
	 *
	 * Otherwise check if either cpus are near enough in load to allow this
	 * task to be woken on this_cpu.
	 */
	if (this_load > 0) {
		s64 this_eff_load, prev_eff_load;

		this_eff_load = 100;
		this_eff_load *= power_of(prev_cpu);
		this_eff_load *= this_load +
			effective_load(tg, this_cpu, weight, weight);

		prev_eff_load = 100 + (sd->imbalance_pct - 100) / 2;
		prev_eff_load *= power_of(this_cpu);
		prev_eff_load *= load + effective_load(tg, prev_cpu, 0, weight);

		balanced = this_eff_load <= prev_eff_load;
	} else
		balanced = true;
	rcu_read_unlock();

	/*
	 * If the currently running task will sleep within
	 * a reasonable amount of time then attract this newly
	 * woken task:
	 */
	if (sync && balanced)
		return 1;

	schedstat_inc(p, se.statistics.nr_wakeups_affine_attempts);
	tl_per_task = cpu_avg_load_per_task(this_cpu);

	if (balanced ||
	    (this_load <= load &&
	     this_load + target_load(prev_cpu, idx) <= tl_per_task)) {
		/*
		 * This domain has SD_WAKE_AFFINE and
		 * p is cache cold in this domain, and
		 * there is no bad imbalance.
		 */
		schedstat_inc(sd, ttwu_move_affine);
		schedstat_inc(p, se.statistics.nr_wakeups_affine);

		return 1;
	}
	return 0;
}

/*
 * find_idlest_group finds and returns the least busy CPU group within the
 * domain.
 */
static struct sched_group *
find_idlest_group(struct sched_domain *sd, struct task_struct *p,
		  int this_cpu, int load_idx)
{
	struct sched_group *idlest = NULL, *group = sd->groups;
	unsigned long min_load = ULONG_MAX, this_load = 0;
	int imbalance = 100 + (sd->imbalance_pct-100)/2;

	do {
		unsigned long load, avg_load;
		int local_group;
		int i;

		/* Skip over this group if it has no CPUs allowed */
		if (!cpumask_intersects(sched_group_cpus(group),
					&p->cpus_allowed))
			continue;

		local_group = cpumask_test_cpu(this_cpu,
					       sched_group_cpus(group));

		/* Tally up the load of all CPUs in the group */
		avg_load = 0;

		for_each_cpu(i, sched_group_cpus(group)) {
			/* Bias balancing toward cpus of our domain */
			if (local_group)
				load = source_load(i, load_idx);
			else
				load = target_load(i, load_idx);

			avg_load += load;
		}

		/* Adjust by relative CPU power of the group */
		avg_load = (avg_load * SCHED_LOAD_SCALE) / group->cpu_power;

		if (local_group) {
			this_load = avg_load;
		} else if (avg_load < min_load) {
			min_load = avg_load;
			idlest = group;
		}
	} while (group = group->next, group != sd->groups);

	if (!idlest || 100*this_load < imbalance*min_load)
		return NULL;
	return idlest;
}

/*
 * find_idlest_cpu - find the idlest cpu among the cpus in group.
 */
static int
find_idlest_cpu(struct sched_group *group, struct task_struct *p, int this_cpu)
{
	unsigned long load, min_load = ULONG_MAX;
	int idlest = -1;
	int i;

	/* Traverse only the allowed CPUs */
	for_each_cpu_and(i, sched_group_cpus(group), &p->cpus_allowed) {
		load = weighted_cpuload(i);

		if (load < min_load || (load == min_load && i == this_cpu)) {
			min_load = load;
			idlest = i;
		}
	}

	return idlest;
}

/*
 * Try and locate an idle CPU in the sched_domain.
 */
static int select_idle_sibling(struct task_struct *p, int target)
{
	int cpu = smp_processor_id();
	int prev_cpu = task_cpu(p);
	struct sched_domain *sd;
	int i;

	/*
	 * If the task is going to be woken-up on this cpu and if it is
	 * already idle, then it is the right target.
	 */
	if (target == cpu && idle_cpu(cpu))
		return cpu;

	/*
	 * If the task is going to be woken-up on the cpu where it previously
	 * ran and if it is currently idle, then it the right target.
	 */
	if (target == prev_cpu && idle_cpu(prev_cpu))
		return prev_cpu;

	/*
	 * Otherwise, iterate the domains and find an elegible idle cpu.
	 */
	for_each_domain(target, sd) {
		if (!(sd->flags & SD_SHARE_PKG_RESOURCES))
			break;

		for_each_cpu_and(i, sched_domain_span(sd), &p->cpus_allowed) {
			if (idle_cpu(i)) {
				target = i;
				break;
			}
		}

		/*
		 * Lets stop looking for an idle sibling when we reached
		 * the domain that spans the current cpu and prev_cpu.
		 */
		if (cpumask_test_cpu(cpu, sched_domain_span(sd)) &&
		    cpumask_test_cpu(prev_cpu, sched_domain_span(sd)))
			break;
	}

	return target;
}

/*
 * sched_balance_self: balance the current task (running on cpu) in domains
 * that have the 'flag' flag set. In practice, this is SD_BALANCE_FORK and
 * SD_BALANCE_EXEC.
 *
 * Balance, ie. select the least loaded group.
 *
 * Returns the target CPU number, or the same CPU if no balancing is needed.
 *
 * preempt must be disabled.
 */
static int
select_task_rq_fair(struct rq *rq, struct task_struct *p, int sd_flag, int wake_flags)
{
	struct sched_domain *tmp, *affine_sd = NULL, *sd = NULL;
	int cpu = smp_processor_id();
	int prev_cpu = task_cpu(p);
	int new_cpu = cpu;
	int want_affine = 0;
	int want_sd = 1;
	int sync = wake_flags & WF_SYNC;

	if (sd_flag & SD_BALANCE_WAKE) {
		if (cpumask_test_cpu(cpu, &p->cpus_allowed))
			want_affine = 1;
		new_cpu = prev_cpu;
	}

	for_each_domain(cpu, tmp) {
		if (!(tmp->flags & SD_LOAD_BALANCE))
			continue;

		/*
		 * If power savings logic is enabled for a domain, see if we
		 * are not overloaded, if so, don't balance wider.
		 */
		if (tmp->flags & (SD_POWERSAVINGS_BALANCE|SD_PREFER_LOCAL)) {
			unsigned long power = 0;
			unsigned long nr_running = 0;
			unsigned long capacity;
			int i;

			for_each_cpu(i, sched_domain_span(tmp)) {
				power += power_of(i);
				nr_running += cpu_rq(i)->cfs.nr_running;
			}

			capacity = DIV_ROUND_CLOSEST(power, SCHED_LOAD_SCALE);

			if (tmp->flags & SD_POWERSAVINGS_BALANCE)
				nr_running /= 2;

			if (nr_running < capacity)
				want_sd = 0;
		}

		/*
		 * If both cpu and prev_cpu are part of this domain,
		 * cpu is a valid SD_WAKE_AFFINE target.
		 */
		if (want_affine && (tmp->flags & SD_WAKE_AFFINE) &&
		    cpumask_test_cpu(prev_cpu, sched_domain_span(tmp))) {
			affine_sd = tmp;
			want_affine = 0;
		}

		if (!want_sd && !want_affine)
			break;

		if (!(tmp->flags & sd_flag))
			continue;

		if (want_sd)
			sd = tmp;
	}

	if (affine_sd) {
		if (cpu == prev_cpu || wake_affine(affine_sd, p, sync))
			return select_idle_sibling(p, cpu);
		else
			return select_idle_sibling(p, prev_cpu);
	}

	while (sd) {
		int load_idx = sd->forkexec_idx;
		struct sched_group *group;
		int weight;

		if (!(sd->flags & sd_flag)) {
			sd = sd->child;
			continue;
		}

		if (sd_flag & SD_BALANCE_WAKE)
			load_idx = sd->wake_idx;

		group = find_idlest_group(sd, p, cpu, load_idx);
		if (!group) {
			sd = sd->child;
			continue;
		}

		new_cpu = find_idlest_cpu(group, p, cpu);
		if (new_cpu == -1 || new_cpu == cpu) {
			/* Now try balancing at a lower domain level of cpu */
			sd = sd->child;
			continue;
		}

		/* Now try balancing at a lower domain level of new_cpu */
		cpu = new_cpu;
		weight = sd->span_weight;
		sd = NULL;
		for_each_domain(cpu, tmp) {
			if (weight <= tmp->span_weight)
				break;
			if (tmp->flags & sd_flag)
				sd = tmp;
		}
		/* while loop will break here if sd == NULL */
	}

	return new_cpu;
}
#endif /* CONFIG_SMP */

static unsigned long
wakeup_gran(struct sched_entity *curr, struct sched_entity *se)
{
	unsigned long gran = sysctl_sched_wakeup_granularity;

	/*
	 * Since its curr running now, convert the gran from real-time
	 * to virtual-time in his units.
	 *
	 * By using 'se' instead of 'curr' we penalize light tasks, so
	 * they get preempted easier. That is, if 'se' < 'curr' then
	 * the resulting gran will be larger, therefore penalizing the
	 * lighter, if otoh 'se' > 'curr' then the resulting gran will
	 * be smaller, again penalizing the lighter task.
	 *
	 * This is especially important for buddies when the leftmost
	 * task is higher priority than the buddy.
	 */
	if (unlikely(se->load.weight != NICE_0_LOAD))
		gran = calc_delta_fair(gran, se);

	return gran;
}

/*
 * Should 'se' preempt 'curr'.
 *
 *             |s1
 *        |s2
 *   |s3
 *         g
 *      |<--->|c
 *
 *  w(c, s1) = -1
 *  w(c, s2) =  0
 *  w(c, s3) =  1
 *
 */
static int
wakeup_preempt_entity(struct sched_entity *curr, struct sched_entity *se)
{
	s64 gran, vdiff = curr->vruntime - se->vruntime;

	if (vdiff <= 0)
		return -1;

	gran = wakeup_gran(curr, se);
	if (vdiff > gran)
		return 1;

	return 0;
}

static void set_last_buddy(struct sched_entity *se)
{
	if (likely(task_of(se)->policy != SCHED_IDLE)) {
		for_each_sched_entity(se)
			cfs_rq_of(se)->last = se;
	}
}

static void set_next_buddy(struct sched_entity *se)
{
	if (likely(task_of(se)->policy != SCHED_IDLE)) {
		for_each_sched_entity(se)
			cfs_rq_of(se)->next = se;
	}
}

static void set_skip_buddy(struct sched_entity *se)
{
	if (likely(task_of(se)->policy != SCHED_IDLE)) {
		for_each_sched_entity(se)
			cfs_rq_of(se)->skip = se;
	}
}

/*
 * Preempt the current task with a newly woken task if needed:
 */
static void check_preempt_wakeup(struct rq *rq, struct task_struct *p, int wake_flags)
{
	struct task_struct *curr = rq->curr;
	struct sched_entity *se = &curr->se, *pse = &p->se;
	struct cfs_rq *cfs_rq = task_cfs_rq(curr);
	int scale = cfs_rq->nr_running >= sched_nr_latency;

	if (unlikely(se == pse))
		return;

	if (sched_feat(NEXT_BUDDY) && scale && !(wake_flags & WF_FORK))
		set_next_buddy(pse);

	/*
	 * We can come here with TIF_NEED_RESCHED already set from new task
	 * wake up path.
	 */
	if (test_tsk_need_resched(curr))
		return;

	/* Idle tasks are by definition preempted by non-idle tasks. */
	if (unlikely(curr->policy == SCHED_IDLE) &&
	    likely(p->policy != SCHED_IDLE))
		goto preempt;

	/*
	 * Batch and idle tasks do not preempt non-idle tasks (their preemption
	 * is driven by the tick):
	 */
	if (unlikely(p->policy != SCHED_NORMAL))
		return;


	if (!sched_feat(WAKEUP_PREEMPT))
		return;

	update_curr(cfs_rq);
	find_matching_se(&se, &pse);
	BUG_ON(!pse);
	if (wakeup_preempt_entity(se, pse) == 1)
		goto preempt;

	return;

preempt:
	resched_task(curr);
	/*
	 * Only set the backward buddy when the current task is still
	 * on the rq. This can happen when a wakeup gets interleaved
	 * with schedule on the ->pre_schedule() or idle_balance()
	 * point, either of which can * drop the rq lock.
	 *
	 * Also, during early boot the idle thread is in the fair class,
	 * for obvious reasons its a bad idea to schedule back to it.
	 */
	if (unlikely(!se->on_rq || curr == rq->idle))
		return;

	if (sched_feat(LAST_BUDDY) && scale && entity_is_task(se))
		set_last_buddy(se);
}

static struct task_struct *pick_next_task_fair(struct rq *rq)
{
	struct task_struct *p;
	struct cfs_rq *cfs_rq = &rq->cfs;
	struct sched_entity *se;

	if (!cfs_rq->nr_running)
		return NULL;

	do {
		se = pick_next_entity(cfs_rq);
		set_next_entity(cfs_rq, se);
		cfs_rq = group_cfs_rq(se);
	} while (cfs_rq);

	p = task_of(se);
	hrtick_start_fair(rq, p);

	return p;
}

/*
 * Account for a descheduled task:
 */
static void put_prev_task_fair(struct rq *rq, struct task_struct *prev)
{
	struct sched_entity *se = &prev->se;
	struct cfs_rq *cfs_rq;

	for_each_sched_entity(se) {
		cfs_rq = cfs_rq_of(se);
		put_prev_entity(cfs_rq, se);
	}
}

/*
 * sched_yield() is very simple
 *
 * The magic of dealing with the ->skip buddy is in pick_next_entity.
 */
static void yield_task_fair(struct rq *rq)
{
	struct task_struct *curr = rq->curr;
	struct cfs_rq *cfs_rq = task_cfs_rq(curr);
	struct sched_entity *se = &curr->se;

	/*
	 * Are we the only task in the tree?
	 */
	if (unlikely(rq->nr_running == 1))
		return;

	clear_buddies(cfs_rq, se);

	if (curr->policy != SCHED_BATCH) {
		update_rq_clock(rq);
		/*
		 * Update run-time statistics of the 'current'.
		 */
		update_curr(cfs_rq);
	}

	set_skip_buddy(se);
}

static bool yield_to_task_fair(struct rq *rq, struct task_struct *p, bool preempt)
{
	struct sched_entity *se = &p->se;

	if (!se->on_rq)
		return false;

	/* Tell the scheduler that we'd really like pse to run next. */
	set_next_buddy(se);

<<<<<<< HEAD
	/* Make p's CPU reschedule; pick_next_entity takes care of fairness. */
	if (preempt)
		resched_task(rq->curr);

=======
>>>>>>> 6d1cafd8
	yield_task_fair(rq);

	return true;
}

#ifdef CONFIG_SMP
/**************************************************
 * Fair scheduling class load-balancing methods:
 */

/*
 * pull_task - move a task from a remote runqueue to the local runqueue.
 * Both runqueues must be locked.
 */
static void pull_task(struct rq *src_rq, struct task_struct *p,
		      struct rq *this_rq, int this_cpu)
{
	deactivate_task(src_rq, p, 0);
	set_task_cpu(p, this_cpu);
	activate_task(this_rq, p, 0);
	check_preempt_curr(this_rq, p, 0);
}

/*
 * can_migrate_task - may task p from runqueue rq be migrated to this_cpu?
 */
static
int can_migrate_task(struct task_struct *p, struct rq *rq, int this_cpu,
		     struct sched_domain *sd, enum cpu_idle_type idle,
		     int *all_pinned)
{
	int tsk_cache_hot = 0;
	/*
	 * We do not migrate tasks that are:
	 * 1) running (obviously), or
	 * 2) cannot be migrated to this CPU due to cpus_allowed, or
	 * 3) are cache-hot on their current CPU.
	 */
	if (!cpumask_test_cpu(this_cpu, &p->cpus_allowed)) {
		schedstat_inc(p, se.statistics.nr_failed_migrations_affine);
		return 0;
	}
	*all_pinned = 0;

	if (task_running(rq, p)) {
		schedstat_inc(p, se.statistics.nr_failed_migrations_running);
		return 0;
	}

	/*
	 * Aggressive migration if:
	 * 1) task is cache cold, or
	 * 2) too many balance attempts have failed.
	 */

	tsk_cache_hot = task_hot(p, rq->clock_task, sd);
	if (!tsk_cache_hot ||
		sd->nr_balance_failed > sd->cache_nice_tries) {
#ifdef CONFIG_SCHEDSTATS
		if (tsk_cache_hot) {
			schedstat_inc(sd, lb_hot_gained[idle]);
			schedstat_inc(p, se.statistics.nr_forced_migrations);
		}
#endif
		return 1;
	}

	if (tsk_cache_hot) {
		schedstat_inc(p, se.statistics.nr_failed_migrations_hot);
		return 0;
	}
	return 1;
}

/*
 * move_one_task tries to move exactly one task from busiest to this_rq, as
 * part of active balancing operations within "domain".
 * Returns 1 if successful and 0 otherwise.
 *
 * Called with both runqueues locked.
 */
static int
move_one_task(struct rq *this_rq, int this_cpu, struct rq *busiest,
	      struct sched_domain *sd, enum cpu_idle_type idle)
{
	struct task_struct *p, *n;
	struct cfs_rq *cfs_rq;
	int pinned = 0;

	for_each_leaf_cfs_rq(busiest, cfs_rq) {
		list_for_each_entry_safe(p, n, &cfs_rq->tasks, se.group_node) {

			if (!can_migrate_task(p, busiest, this_cpu,
						sd, idle, &pinned))
				continue;

			pull_task(busiest, p, this_rq, this_cpu);
			/*
			 * Right now, this is only the second place pull_task()
			 * is called, so we can safely collect pull_task()
			 * stats here rather than inside pull_task().
			 */
			schedstat_inc(sd, lb_gained[idle]);
			return 1;
		}
	}

	return 0;
}

static unsigned long
balance_tasks(struct rq *this_rq, int this_cpu, struct rq *busiest,
	      unsigned long max_load_move, struct sched_domain *sd,
	      enum cpu_idle_type idle, int *all_pinned,
	      int *this_best_prio, struct cfs_rq *busiest_cfs_rq)
{
	int loops = 0, pulled = 0, pinned = 0;
	long rem_load_move = max_load_move;
	struct task_struct *p, *n;

	if (max_load_move == 0)
		goto out;

	pinned = 1;

	list_for_each_entry_safe(p, n, &busiest_cfs_rq->tasks, se.group_node) {
		if (loops++ > sysctl_sched_nr_migrate)
			break;

		if ((p->se.load.weight >> 1) > rem_load_move ||
		    !can_migrate_task(p, busiest, this_cpu, sd, idle, &pinned))
			continue;

		pull_task(busiest, p, this_rq, this_cpu);
		pulled++;
		rem_load_move -= p->se.load.weight;

#ifdef CONFIG_PREEMPT
		/*
		 * NEWIDLE balancing is a source of latency, so preemptible
		 * kernels will stop after the first task is pulled to minimize
		 * the critical section.
		 */
		if (idle == CPU_NEWLY_IDLE)
			break;
#endif

		/*
		 * We only want to steal up to the prescribed amount of
		 * weighted load.
		 */
		if (rem_load_move <= 0)
			break;

		if (p->prio < *this_best_prio)
			*this_best_prio = p->prio;
	}
out:
	/*
	 * Right now, this is one of only two places pull_task() is called,
	 * so we can safely collect pull_task() stats here rather than
	 * inside pull_task().
	 */
	schedstat_add(sd, lb_gained[idle], pulled);

	if (all_pinned)
		*all_pinned = pinned;

	return max_load_move - rem_load_move;
}

#ifdef CONFIG_FAIR_GROUP_SCHED
/*
 * update tg->load_weight by folding this cpu's load_avg
 */
static int update_shares_cpu(struct task_group *tg, int cpu)
{
	struct cfs_rq *cfs_rq;
	unsigned long flags;
	struct rq *rq;

	if (!tg->se[cpu])
		return 0;

	rq = cpu_rq(cpu);
	cfs_rq = tg->cfs_rq[cpu];

	raw_spin_lock_irqsave(&rq->lock, flags);

	update_rq_clock(rq);
	update_cfs_load(cfs_rq, 1);

	/*
	 * We need to update shares after updating tg->load_weight in
	 * order to adjust the weight of groups with long running tasks.
	 */
	update_cfs_shares(cfs_rq);

	raw_spin_unlock_irqrestore(&rq->lock, flags);

	return 0;
}

static void update_shares(int cpu)
{
	struct cfs_rq *cfs_rq;
	struct rq *rq = cpu_rq(cpu);

	rcu_read_lock();
	for_each_leaf_cfs_rq(rq, cfs_rq)
		update_shares_cpu(cfs_rq->tg, cpu);
	rcu_read_unlock();
}

static unsigned long
load_balance_fair(struct rq *this_rq, int this_cpu, struct rq *busiest,
		  unsigned long max_load_move,
		  struct sched_domain *sd, enum cpu_idle_type idle,
		  int *all_pinned, int *this_best_prio)
{
	long rem_load_move = max_load_move;
	int busiest_cpu = cpu_of(busiest);
	struct task_group *tg;

	rcu_read_lock();
	update_h_load(busiest_cpu);

	list_for_each_entry_rcu(tg, &task_groups, list) {
		struct cfs_rq *busiest_cfs_rq = tg->cfs_rq[busiest_cpu];
		unsigned long busiest_h_load = busiest_cfs_rq->h_load;
		unsigned long busiest_weight = busiest_cfs_rq->load.weight;
		u64 rem_load, moved_load;

		/*
		 * empty group
		 */
		if (!busiest_cfs_rq->task_weight)
			continue;

		rem_load = (u64)rem_load_move * busiest_weight;
		rem_load = div_u64(rem_load, busiest_h_load + 1);

		moved_load = balance_tasks(this_rq, this_cpu, busiest,
				rem_load, sd, idle, all_pinned, this_best_prio,
				busiest_cfs_rq);

		if (!moved_load)
			continue;

		moved_load *= busiest_h_load;
		moved_load = div_u64(moved_load, busiest_weight + 1);

		rem_load_move -= moved_load;
		if (rem_load_move < 0)
			break;
	}
	rcu_read_unlock();

	return max_load_move - rem_load_move;
}
#else
static inline void update_shares(int cpu)
{
}

static unsigned long
load_balance_fair(struct rq *this_rq, int this_cpu, struct rq *busiest,
		  unsigned long max_load_move,
		  struct sched_domain *sd, enum cpu_idle_type idle,
		  int *all_pinned, int *this_best_prio)
{
	return balance_tasks(this_rq, this_cpu, busiest,
			max_load_move, sd, idle, all_pinned,
			this_best_prio, &busiest->cfs);
}
#endif

/*
 * move_tasks tries to move up to max_load_move weighted load from busiest to
 * this_rq, as part of a balancing operation within domain "sd".
 * Returns 1 if successful and 0 otherwise.
 *
 * Called with both runqueues locked.
 */
static int move_tasks(struct rq *this_rq, int this_cpu, struct rq *busiest,
		      unsigned long max_load_move,
		      struct sched_domain *sd, enum cpu_idle_type idle,
		      int *all_pinned)
{
	unsigned long total_load_moved = 0, load_moved;
	int this_best_prio = this_rq->curr->prio;

	do {
		load_moved = load_balance_fair(this_rq, this_cpu, busiest,
				max_load_move - total_load_moved,
				sd, idle, all_pinned, &this_best_prio);

		total_load_moved += load_moved;

#ifdef CONFIG_PREEMPT
		/*
		 * NEWIDLE balancing is a source of latency, so preemptible
		 * kernels will stop after the first task is pulled to minimize
		 * the critical section.
		 */
		if (idle == CPU_NEWLY_IDLE && this_rq->nr_running)
			break;

		if (raw_spin_is_contended(&this_rq->lock) ||
				raw_spin_is_contended(&busiest->lock))
			break;
#endif
	} while (load_moved && max_load_move > total_load_moved);

	return total_load_moved > 0;
}

/********** Helpers for find_busiest_group ************************/
/*
 * sd_lb_stats - Structure to store the statistics of a sched_domain
 * 		during load balancing.
 */
struct sd_lb_stats {
	struct sched_group *busiest; /* Busiest group in this sd */
	struct sched_group *this;  /* Local group in this sd */
	unsigned long total_load;  /* Total load of all groups in sd */
	unsigned long total_pwr;   /*	Total power of all groups in sd */
	unsigned long avg_load;	   /* Average load across all groups in sd */

	/** Statistics of this group */
	unsigned long this_load;
	unsigned long this_load_per_task;
	unsigned long this_nr_running;
	unsigned long this_has_capacity;
	unsigned int  this_idle_cpus;

	/* Statistics of the busiest group */
	unsigned int  busiest_idle_cpus;
	unsigned long max_load;
	unsigned long busiest_load_per_task;
	unsigned long busiest_nr_running;
	unsigned long busiest_group_capacity;
	unsigned long busiest_has_capacity;
	unsigned int  busiest_group_weight;

	int group_imb; /* Is there imbalance in this sd */
#if defined(CONFIG_SCHED_MC) || defined(CONFIG_SCHED_SMT)
	int power_savings_balance; /* Is powersave balance needed for this sd */
	struct sched_group *group_min; /* Least loaded group in sd */
	struct sched_group *group_leader; /* Group which relieves group_min */
	unsigned long min_load_per_task; /* load_per_task in group_min */
	unsigned long leader_nr_running; /* Nr running of group_leader */
	unsigned long min_nr_running; /* Nr running of group_min */
#endif
};

/*
 * sg_lb_stats - stats of a sched_group required for load_balancing
 */
struct sg_lb_stats {
	unsigned long avg_load; /*Avg load across the CPUs of the group */
	unsigned long group_load; /* Total load over the CPUs of the group */
	unsigned long sum_nr_running; /* Nr tasks running in the group */
	unsigned long sum_weighted_load; /* Weighted load of group's tasks */
	unsigned long group_capacity;
	unsigned long idle_cpus;
	unsigned long group_weight;
	int group_imb; /* Is there an imbalance in the group ? */
	int group_has_capacity; /* Is there extra capacity in the group? */
};

/**
 * group_first_cpu - Returns the first cpu in the cpumask of a sched_group.
 * @group: The group whose first cpu is to be returned.
 */
static inline unsigned int group_first_cpu(struct sched_group *group)
{
	return cpumask_first(sched_group_cpus(group));
}

/**
 * get_sd_load_idx - Obtain the load index for a given sched domain.
 * @sd: The sched_domain whose load_idx is to be obtained.
 * @idle: The Idle status of the CPU for whose sd load_icx is obtained.
 */
static inline int get_sd_load_idx(struct sched_domain *sd,
					enum cpu_idle_type idle)
{
	int load_idx;

	switch (idle) {
	case CPU_NOT_IDLE:
		load_idx = sd->busy_idx;
		break;

	case CPU_NEWLY_IDLE:
		load_idx = sd->newidle_idx;
		break;
	default:
		load_idx = sd->idle_idx;
		break;
	}

	return load_idx;
}


#if defined(CONFIG_SCHED_MC) || defined(CONFIG_SCHED_SMT)
/**
 * init_sd_power_savings_stats - Initialize power savings statistics for
 * the given sched_domain, during load balancing.
 *
 * @sd: Sched domain whose power-savings statistics are to be initialized.
 * @sds: Variable containing the statistics for sd.
 * @idle: Idle status of the CPU at which we're performing load-balancing.
 */
static inline void init_sd_power_savings_stats(struct sched_domain *sd,
	struct sd_lb_stats *sds, enum cpu_idle_type idle)
{
	/*
	 * Busy processors will not participate in power savings
	 * balance.
	 */
	if (idle == CPU_NOT_IDLE || !(sd->flags & SD_POWERSAVINGS_BALANCE))
		sds->power_savings_balance = 0;
	else {
		sds->power_savings_balance = 1;
		sds->min_nr_running = ULONG_MAX;
		sds->leader_nr_running = 0;
	}
}

/**
 * update_sd_power_savings_stats - Update the power saving stats for a
 * sched_domain while performing load balancing.
 *
 * @group: sched_group belonging to the sched_domain under consideration.
 * @sds: Variable containing the statistics of the sched_domain
 * @local_group: Does group contain the CPU for which we're performing
 * 		load balancing ?
 * @sgs: Variable containing the statistics of the group.
 */
static inline void update_sd_power_savings_stats(struct sched_group *group,
	struct sd_lb_stats *sds, int local_group, struct sg_lb_stats *sgs)
{

	if (!sds->power_savings_balance)
		return;

	/*
	 * If the local group is idle or completely loaded
	 * no need to do power savings balance at this domain
	 */
	if (local_group && (sds->this_nr_running >= sgs->group_capacity ||
				!sds->this_nr_running))
		sds->power_savings_balance = 0;

	/*
	 * If a group is already running at full capacity or idle,
	 * don't include that group in power savings calculations
	 */
	if (!sds->power_savings_balance ||
		sgs->sum_nr_running >= sgs->group_capacity ||
		!sgs->sum_nr_running)
		return;

	/*
	 * Calculate the group which has the least non-idle load.
	 * This is the group from where we need to pick up the load
	 * for saving power
	 */
	if ((sgs->sum_nr_running < sds->min_nr_running) ||
	    (sgs->sum_nr_running == sds->min_nr_running &&
	     group_first_cpu(group) > group_first_cpu(sds->group_min))) {
		sds->group_min = group;
		sds->min_nr_running = sgs->sum_nr_running;
		sds->min_load_per_task = sgs->sum_weighted_load /
						sgs->sum_nr_running;
	}

	/*
	 * Calculate the group which is almost near its
	 * capacity but still has some space to pick up some load
	 * from other group and save more power
	 */
	if (sgs->sum_nr_running + 1 > sgs->group_capacity)
		return;

	if (sgs->sum_nr_running > sds->leader_nr_running ||
	    (sgs->sum_nr_running == sds->leader_nr_running &&
	     group_first_cpu(group) < group_first_cpu(sds->group_leader))) {
		sds->group_leader = group;
		sds->leader_nr_running = sgs->sum_nr_running;
	}
}

/**
 * check_power_save_busiest_group - see if there is potential for some power-savings balance
 * @sds: Variable containing the statistics of the sched_domain
 *	under consideration.
 * @this_cpu: Cpu at which we're currently performing load-balancing.
 * @imbalance: Variable to store the imbalance.
 *
 * Description:
 * Check if we have potential to perform some power-savings balance.
 * If yes, set the busiest group to be the least loaded group in the
 * sched_domain, so that it's CPUs can be put to idle.
 *
 * Returns 1 if there is potential to perform power-savings balance.
 * Else returns 0.
 */
static inline int check_power_save_busiest_group(struct sd_lb_stats *sds,
					int this_cpu, unsigned long *imbalance)
{
	if (!sds->power_savings_balance)
		return 0;

	if (sds->this != sds->group_leader ||
			sds->group_leader == sds->group_min)
		return 0;

	*imbalance = sds->min_load_per_task;
	sds->busiest = sds->group_min;

	return 1;

}
#else /* CONFIG_SCHED_MC || CONFIG_SCHED_SMT */
static inline void init_sd_power_savings_stats(struct sched_domain *sd,
	struct sd_lb_stats *sds, enum cpu_idle_type idle)
{
	return;
}

static inline void update_sd_power_savings_stats(struct sched_group *group,
	struct sd_lb_stats *sds, int local_group, struct sg_lb_stats *sgs)
{
	return;
}

static inline int check_power_save_busiest_group(struct sd_lb_stats *sds,
					int this_cpu, unsigned long *imbalance)
{
	return 0;
}
#endif /* CONFIG_SCHED_MC || CONFIG_SCHED_SMT */


unsigned long default_scale_freq_power(struct sched_domain *sd, int cpu)
{
	return SCHED_LOAD_SCALE;
}

unsigned long __weak arch_scale_freq_power(struct sched_domain *sd, int cpu)
{
	return default_scale_freq_power(sd, cpu);
}

unsigned long default_scale_smt_power(struct sched_domain *sd, int cpu)
{
	unsigned long weight = sd->span_weight;
	unsigned long smt_gain = sd->smt_gain;

	smt_gain /= weight;

	return smt_gain;
}

unsigned long __weak arch_scale_smt_power(struct sched_domain *sd, int cpu)
{
	return default_scale_smt_power(sd, cpu);
}

unsigned long scale_rt_power(int cpu)
{
	struct rq *rq = cpu_rq(cpu);
	u64 total, available;

	total = sched_avg_period() + (rq->clock - rq->age_stamp);

	if (unlikely(total < rq->rt_avg)) {
		/* Ensures that power won't end up being negative */
		available = 0;
	} else {
		available = total - rq->rt_avg;
	}

	if (unlikely((s64)total < SCHED_LOAD_SCALE))
		total = SCHED_LOAD_SCALE;

	total >>= SCHED_LOAD_SHIFT;

	return div_u64(available, total);
}

static void update_cpu_power(struct sched_domain *sd, int cpu)
{
	unsigned long weight = sd->span_weight;
	unsigned long power = SCHED_LOAD_SCALE;
	struct sched_group *sdg = sd->groups;

	if ((sd->flags & SD_SHARE_CPUPOWER) && weight > 1) {
		if (sched_feat(ARCH_POWER))
			power *= arch_scale_smt_power(sd, cpu);
		else
			power *= default_scale_smt_power(sd, cpu);

		power >>= SCHED_LOAD_SHIFT;
	}

	sdg->cpu_power_orig = power;

	if (sched_feat(ARCH_POWER))
		power *= arch_scale_freq_power(sd, cpu);
	else
		power *= default_scale_freq_power(sd, cpu);

	power >>= SCHED_LOAD_SHIFT;

	power *= scale_rt_power(cpu);
	power >>= SCHED_LOAD_SHIFT;

	if (!power)
		power = 1;

	cpu_rq(cpu)->cpu_power = power;
	sdg->cpu_power = power;
}

static void update_group_power(struct sched_domain *sd, int cpu)
{
	struct sched_domain *child = sd->child;
	struct sched_group *group, *sdg = sd->groups;
	unsigned long power;

	if (!child) {
		update_cpu_power(sd, cpu);
		return;
	}

	power = 0;

	group = child->groups;
	do {
		power += group->cpu_power;
		group = group->next;
	} while (group != child->groups);

	sdg->cpu_power = power;
}

/*
 * Try and fix up capacity for tiny siblings, this is needed when
 * things like SD_ASYM_PACKING need f_b_g to select another sibling
 * which on its own isn't powerful enough.
 *
 * See update_sd_pick_busiest() and check_asym_packing().
 */
static inline int
fix_small_capacity(struct sched_domain *sd, struct sched_group *group)
{
	/*
	 * Only siblings can have significantly less than SCHED_LOAD_SCALE
	 */
	if (sd->level != SD_LV_SIBLING)
		return 0;

	/*
	 * If ~90% of the cpu_power is still there, we're good.
	 */
	if (group->cpu_power * 32 > group->cpu_power_orig * 29)
		return 1;

	return 0;
}

/**
 * update_sg_lb_stats - Update sched_group's statistics for load balancing.
 * @sd: The sched_domain whose statistics are to be updated.
 * @group: sched_group whose statistics are to be updated.
 * @this_cpu: Cpu for which load balance is currently performed.
 * @idle: Idle status of this_cpu
 * @load_idx: Load index of sched_domain of this_cpu for load calc.
 * @local_group: Does group contain this_cpu.
 * @cpus: Set of cpus considered for load balancing.
 * @balance: Should we balance.
 * @sgs: variable to hold the statistics for this group.
 */
static inline void update_sg_lb_stats(struct sched_domain *sd,
			struct sched_group *group, int this_cpu,
			enum cpu_idle_type idle, int load_idx,
			int local_group, const struct cpumask *cpus,
			int *balance, struct sg_lb_stats *sgs)
{
	unsigned long load, max_cpu_load, min_cpu_load, max_nr_running;
	int i;
	unsigned int balance_cpu = -1, first_idle_cpu = 0;
	unsigned long avg_load_per_task = 0;

	if (local_group)
		balance_cpu = group_first_cpu(group);

	/* Tally up the load of all CPUs in the group */
	max_cpu_load = 0;
	min_cpu_load = ~0UL;
	max_nr_running = 0;

	for_each_cpu_and(i, sched_group_cpus(group), cpus) {
		struct rq *rq = cpu_rq(i);

		/* Bias balancing toward cpus of our domain */
		if (local_group) {
			if (idle_cpu(i) && !first_idle_cpu) {
				first_idle_cpu = 1;
				balance_cpu = i;
			}

			load = target_load(i, load_idx);
		} else {
			load = source_load(i, load_idx);
			if (load > max_cpu_load) {
				max_cpu_load = load;
				max_nr_running = rq->nr_running;
			}
			if (min_cpu_load > load)
				min_cpu_load = load;
		}

		sgs->group_load += load;
		sgs->sum_nr_running += rq->nr_running;
		sgs->sum_weighted_load += weighted_cpuload(i);
		if (idle_cpu(i))
			sgs->idle_cpus++;
	}

	/*
	 * First idle cpu or the first cpu(busiest) in this sched group
	 * is eligible for doing load balancing at this and above
	 * domains. In the newly idle case, we will allow all the cpu's
	 * to do the newly idle load balance.
	 */
	if (idle != CPU_NEWLY_IDLE && local_group) {
		if (balance_cpu != this_cpu) {
			*balance = 0;
			return;
		}
		update_group_power(sd, this_cpu);
	}

	/* Adjust by relative CPU power of the group */
	sgs->avg_load = (sgs->group_load * SCHED_LOAD_SCALE) / group->cpu_power;

	/*
	 * Consider the group unbalanced when the imbalance is larger
	 * than the average weight of a task.
	 *
	 * APZ: with cgroup the avg task weight can vary wildly and
	 *      might not be a suitable number - should we keep a
	 *      normalized nr_running number somewhere that negates
	 *      the hierarchy?
	 */
	if (sgs->sum_nr_running)
		avg_load_per_task = sgs->sum_weighted_load / sgs->sum_nr_running;

	if ((max_cpu_load - min_cpu_load) >= avg_load_per_task && max_nr_running > 1)
		sgs->group_imb = 1;

	sgs->group_capacity = DIV_ROUND_CLOSEST(group->cpu_power, SCHED_LOAD_SCALE);
	if (!sgs->group_capacity)
		sgs->group_capacity = fix_small_capacity(sd, group);
	sgs->group_weight = group->group_weight;

	if (sgs->group_capacity > sgs->sum_nr_running)
		sgs->group_has_capacity = 1;
}

/**
 * update_sd_pick_busiest - return 1 on busiest group
 * @sd: sched_domain whose statistics are to be checked
 * @sds: sched_domain statistics
 * @sg: sched_group candidate to be checked for being the busiest
 * @sgs: sched_group statistics
 * @this_cpu: the current cpu
 *
 * Determine if @sg is a busier group than the previously selected
 * busiest group.
 */
static bool update_sd_pick_busiest(struct sched_domain *sd,
				   struct sd_lb_stats *sds,
				   struct sched_group *sg,
				   struct sg_lb_stats *sgs,
				   int this_cpu)
{
	if (sgs->avg_load <= sds->max_load)
		return false;

	if (sgs->sum_nr_running > sgs->group_capacity)
		return true;

	if (sgs->group_imb)
		return true;

	/*
	 * ASYM_PACKING needs to move all the work to the lowest
	 * numbered CPUs in the group, therefore mark all groups
	 * higher than ourself as busy.
	 */
	if ((sd->flags & SD_ASYM_PACKING) && sgs->sum_nr_running &&
	    this_cpu < group_first_cpu(sg)) {
		if (!sds->busiest)
			return true;

		if (group_first_cpu(sds->busiest) > group_first_cpu(sg))
			return true;
	}

	return false;
}

/**
 * update_sd_lb_stats - Update sched_group's statistics for load balancing.
 * @sd: sched_domain whose statistics are to be updated.
 * @this_cpu: Cpu for which load balance is currently performed.
 * @idle: Idle status of this_cpu
 * @cpus: Set of cpus considered for load balancing.
 * @balance: Should we balance.
 * @sds: variable to hold the statistics for this sched_domain.
 */
static inline void update_sd_lb_stats(struct sched_domain *sd, int this_cpu,
			enum cpu_idle_type idle, const struct cpumask *cpus,
			int *balance, struct sd_lb_stats *sds)
{
	struct sched_domain *child = sd->child;
	struct sched_group *sg = sd->groups;
	struct sg_lb_stats sgs;
	int load_idx, prefer_sibling = 0;

	if (child && child->flags & SD_PREFER_SIBLING)
		prefer_sibling = 1;

	init_sd_power_savings_stats(sd, sds, idle);
	load_idx = get_sd_load_idx(sd, idle);

	do {
		int local_group;

		local_group = cpumask_test_cpu(this_cpu, sched_group_cpus(sg));
		memset(&sgs, 0, sizeof(sgs));
		update_sg_lb_stats(sd, sg, this_cpu, idle, load_idx,
				local_group, cpus, balance, &sgs);

		if (local_group && !(*balance))
			return;

		sds->total_load += sgs.group_load;
		sds->total_pwr += sg->cpu_power;

		/*
		 * In case the child domain prefers tasks go to siblings
		 * first, lower the sg capacity to one so that we'll try
		 * and move all the excess tasks away. We lower the capacity
		 * of a group only if the local group has the capacity to fit
		 * these excess tasks, i.e. nr_running < group_capacity. The
		 * extra check prevents the case where you always pull from the
		 * heaviest group when it is already under-utilized (possible
		 * with a large weight task outweighs the tasks on the system).
		 */
		if (prefer_sibling && !local_group && sds->this_has_capacity)
			sgs.group_capacity = min(sgs.group_capacity, 1UL);

		if (local_group) {
			sds->this_load = sgs.avg_load;
			sds->this = sg;
			sds->this_nr_running = sgs.sum_nr_running;
			sds->this_load_per_task = sgs.sum_weighted_load;
			sds->this_has_capacity = sgs.group_has_capacity;
			sds->this_idle_cpus = sgs.idle_cpus;
		} else if (update_sd_pick_busiest(sd, sds, sg, &sgs, this_cpu)) {
			sds->max_load = sgs.avg_load;
			sds->busiest = sg;
			sds->busiest_nr_running = sgs.sum_nr_running;
			sds->busiest_idle_cpus = sgs.idle_cpus;
			sds->busiest_group_capacity = sgs.group_capacity;
			sds->busiest_load_per_task = sgs.sum_weighted_load;
			sds->busiest_has_capacity = sgs.group_has_capacity;
			sds->busiest_group_weight = sgs.group_weight;
			sds->group_imb = sgs.group_imb;
		}

		update_sd_power_savings_stats(sg, sds, local_group, &sgs);
		sg = sg->next;
	} while (sg != sd->groups);
}

int __weak arch_sd_sibling_asym_packing(void)
{
       return 0*SD_ASYM_PACKING;
}

/**
 * check_asym_packing - Check to see if the group is packed into the
 *			sched doman.
 *
 * This is primarily intended to used at the sibling level.  Some
 * cores like POWER7 prefer to use lower numbered SMT threads.  In the
 * case of POWER7, it can move to lower SMT modes only when higher
 * threads are idle.  When in lower SMT modes, the threads will
 * perform better since they share less core resources.  Hence when we
 * have idle threads, we want them to be the higher ones.
 *
 * This packing function is run on idle threads.  It checks to see if
 * the busiest CPU in this domain (core in the P7 case) has a higher
 * CPU number than the packing function is being run on.  Here we are
 * assuming lower CPU number will be equivalent to lower a SMT thread
 * number.
 *
 * Returns 1 when packing is required and a task should be moved to
 * this CPU.  The amount of the imbalance is returned in *imbalance.
 *
 * @sd: The sched_domain whose packing is to be checked.
 * @sds: Statistics of the sched_domain which is to be packed
 * @this_cpu: The cpu at whose sched_domain we're performing load-balance.
 * @imbalance: returns amount of imbalanced due to packing.
 */
static int check_asym_packing(struct sched_domain *sd,
			      struct sd_lb_stats *sds,
			      int this_cpu, unsigned long *imbalance)
{
	int busiest_cpu;

	if (!(sd->flags & SD_ASYM_PACKING))
		return 0;

	if (!sds->busiest)
		return 0;

	busiest_cpu = group_first_cpu(sds->busiest);
	if (this_cpu > busiest_cpu)
		return 0;

	*imbalance = DIV_ROUND_CLOSEST(sds->max_load * sds->busiest->cpu_power,
				       SCHED_LOAD_SCALE);
	return 1;
}

/**
 * fix_small_imbalance - Calculate the minor imbalance that exists
 *			amongst the groups of a sched_domain, during
 *			load balancing.
 * @sds: Statistics of the sched_domain whose imbalance is to be calculated.
 * @this_cpu: The cpu at whose sched_domain we're performing load-balance.
 * @imbalance: Variable to store the imbalance.
 */
static inline void fix_small_imbalance(struct sd_lb_stats *sds,
				int this_cpu, unsigned long *imbalance)
{
	unsigned long tmp, pwr_now = 0, pwr_move = 0;
	unsigned int imbn = 2;
	unsigned long scaled_busy_load_per_task;

	if (sds->this_nr_running) {
		sds->this_load_per_task /= sds->this_nr_running;
		if (sds->busiest_load_per_task >
				sds->this_load_per_task)
			imbn = 1;
	} else
		sds->this_load_per_task =
			cpu_avg_load_per_task(this_cpu);

	scaled_busy_load_per_task = sds->busiest_load_per_task
						 * SCHED_LOAD_SCALE;
	scaled_busy_load_per_task /= sds->busiest->cpu_power;

	if (sds->max_load - sds->this_load + scaled_busy_load_per_task >=
			(scaled_busy_load_per_task * imbn)) {
		*imbalance = sds->busiest_load_per_task;
		return;
	}

	/*
	 * OK, we don't have enough imbalance to justify moving tasks,
	 * however we may be able to increase total CPU power used by
	 * moving them.
	 */

	pwr_now += sds->busiest->cpu_power *
			min(sds->busiest_load_per_task, sds->max_load);
	pwr_now += sds->this->cpu_power *
			min(sds->this_load_per_task, sds->this_load);
	pwr_now /= SCHED_LOAD_SCALE;

	/* Amount of load we'd subtract */
	tmp = (sds->busiest_load_per_task * SCHED_LOAD_SCALE) /
		sds->busiest->cpu_power;
	if (sds->max_load > tmp)
		pwr_move += sds->busiest->cpu_power *
			min(sds->busiest_load_per_task, sds->max_load - tmp);

	/* Amount of load we'd add */
	if (sds->max_load * sds->busiest->cpu_power <
		sds->busiest_load_per_task * SCHED_LOAD_SCALE)
		tmp = (sds->max_load * sds->busiest->cpu_power) /
			sds->this->cpu_power;
	else
		tmp = (sds->busiest_load_per_task * SCHED_LOAD_SCALE) /
			sds->this->cpu_power;
	pwr_move += sds->this->cpu_power *
			min(sds->this_load_per_task, sds->this_load + tmp);
	pwr_move /= SCHED_LOAD_SCALE;

	/* Move if we gain throughput */
	if (pwr_move > pwr_now)
		*imbalance = sds->busiest_load_per_task;
}

/**
 * calculate_imbalance - Calculate the amount of imbalance present within the
 *			 groups of a given sched_domain during load balance.
 * @sds: statistics of the sched_domain whose imbalance is to be calculated.
 * @this_cpu: Cpu for which currently load balance is being performed.
 * @imbalance: The variable to store the imbalance.
 */
static inline void calculate_imbalance(struct sd_lb_stats *sds, int this_cpu,
		unsigned long *imbalance)
{
	unsigned long max_pull, load_above_capacity = ~0UL;

	sds->busiest_load_per_task /= sds->busiest_nr_running;
	if (sds->group_imb) {
		sds->busiest_load_per_task =
			min(sds->busiest_load_per_task, sds->avg_load);
	}

	/*
	 * In the presence of smp nice balancing, certain scenarios can have
	 * max load less than avg load(as we skip the groups at or below
	 * its cpu_power, while calculating max_load..)
	 */
	if (sds->max_load < sds->avg_load) {
		*imbalance = 0;
		return fix_small_imbalance(sds, this_cpu, imbalance);
	}

	if (!sds->group_imb) {
		/*
		 * Don't want to pull so many tasks that a group would go idle.
		 */
		load_above_capacity = (sds->busiest_nr_running -
						sds->busiest_group_capacity);

		load_above_capacity *= (SCHED_LOAD_SCALE * SCHED_LOAD_SCALE);

		load_above_capacity /= sds->busiest->cpu_power;
	}

	/*
	 * We're trying to get all the cpus to the average_load, so we don't
	 * want to push ourselves above the average load, nor do we wish to
	 * reduce the max loaded cpu below the average load. At the same time,
	 * we also don't want to reduce the group load below the group capacity
	 * (so that we can implement power-savings policies etc). Thus we look
	 * for the minimum possible imbalance.
	 * Be careful of negative numbers as they'll appear as very large values
	 * with unsigned longs.
	 */
	max_pull = min(sds->max_load - sds->avg_load, load_above_capacity);

	/* How much load to actually move to equalise the imbalance */
	*imbalance = min(max_pull * sds->busiest->cpu_power,
		(sds->avg_load - sds->this_load) * sds->this->cpu_power)
			/ SCHED_LOAD_SCALE;

	/*
	 * if *imbalance is less than the average load per runnable task
	 * there is no gaurantee that any tasks will be moved so we'll have
	 * a think about bumping its value to force at least one task to be
	 * moved
	 */
	if (*imbalance < sds->busiest_load_per_task)
		return fix_small_imbalance(sds, this_cpu, imbalance);

}

/******* find_busiest_group() helpers end here *********************/

/**
 * find_busiest_group - Returns the busiest group within the sched_domain
 * if there is an imbalance. If there isn't an imbalance, and
 * the user has opted for power-savings, it returns a group whose
 * CPUs can be put to idle by rebalancing those tasks elsewhere, if
 * such a group exists.
 *
 * Also calculates the amount of weighted load which should be moved
 * to restore balance.
 *
 * @sd: The sched_domain whose busiest group is to be returned.
 * @this_cpu: The cpu for which load balancing is currently being performed.
 * @imbalance: Variable which stores amount of weighted load which should
 *		be moved to restore balance/put a group to idle.
 * @idle: The idle status of this_cpu.
 * @cpus: The set of CPUs under consideration for load-balancing.
 * @balance: Pointer to a variable indicating if this_cpu
 *	is the appropriate cpu to perform load balancing at this_level.
 *
 * Returns:	- the busiest group if imbalance exists.
 *		- If no imbalance and user has opted for power-savings balance,
 *		   return the least loaded group whose CPUs can be
 *		   put to idle by rebalancing its tasks onto our group.
 */
static struct sched_group *
find_busiest_group(struct sched_domain *sd, int this_cpu,
		   unsigned long *imbalance, enum cpu_idle_type idle,
		   const struct cpumask *cpus, int *balance)
{
	struct sd_lb_stats sds;

	memset(&sds, 0, sizeof(sds));

	/*
	 * Compute the various statistics relavent for load balancing at
	 * this level.
	 */
	update_sd_lb_stats(sd, this_cpu, idle, cpus, balance, &sds);

	/*
	 * this_cpu is not the appropriate cpu to perform load balancing at
	 * this level.
	 */
	if (!(*balance))
		goto ret;

	if ((idle == CPU_IDLE || idle == CPU_NEWLY_IDLE) &&
	    check_asym_packing(sd, &sds, this_cpu, imbalance))
		return sds.busiest;

	/* There is no busy sibling group to pull tasks from */
	if (!sds.busiest || sds.busiest_nr_running == 0)
		goto out_balanced;

	/*
	 * If the busiest group is imbalanced the below checks don't
	 * work because they assumes all things are equal, which typically
	 * isn't true due to cpus_allowed constraints and the like.
	 */
	if (sds.group_imb)
		goto force_balance;

	/* SD_BALANCE_NEWIDLE trumps SMP nice when underutilized */
	if (idle == CPU_NEWLY_IDLE && sds.this_has_capacity &&
			!sds.busiest_has_capacity)
		goto force_balance;

	/*
	 * If the local group is more busy than the selected busiest group
	 * don't try and pull any tasks.
	 */
	if (sds.this_load >= sds.max_load)
		goto out_balanced;

	/*
	 * Don't pull any tasks if this group is already above the domain
	 * average load.
	 */
	sds.avg_load = (SCHED_LOAD_SCALE * sds.total_load) / sds.total_pwr;
	if (sds.this_load >= sds.avg_load)
		goto out_balanced;

	if (idle == CPU_IDLE) {
		/*
		 * This cpu is idle. If the busiest group load doesn't
		 * have more tasks than the number of available cpu's and
		 * there is no imbalance between this and busiest group
		 * wrt to idle cpu's, it is balanced.
		 */
		if ((sds.this_idle_cpus <= sds.busiest_idle_cpus + 1) &&
		    sds.busiest_nr_running <= sds.busiest_group_weight)
			goto out_balanced;
	} else {
		/*
		 * In the CPU_NEWLY_IDLE, CPU_NOT_IDLE cases, use
		 * imbalance_pct to be conservative.
		 */
		if (100 * sds.max_load <= sd->imbalance_pct * sds.this_load)
			goto out_balanced;
	}

force_balance:
	/* Looks like there is an imbalance. Compute it */
	calculate_imbalance(&sds, this_cpu, imbalance);
	return sds.busiest;

out_balanced:
	/*
	 * There is no obvious imbalance. But check if we can do some balancing
	 * to save power.
	 */
	if (check_power_save_busiest_group(&sds, this_cpu, imbalance))
		return sds.busiest;
ret:
	*imbalance = 0;
	return NULL;
}

/*
 * find_busiest_queue - find the busiest runqueue among the cpus in group.
 */
static struct rq *
find_busiest_queue(struct sched_domain *sd, struct sched_group *group,
		   enum cpu_idle_type idle, unsigned long imbalance,
		   const struct cpumask *cpus)
{
	struct rq *busiest = NULL, *rq;
	unsigned long max_load = 0;
	int i;

	for_each_cpu(i, sched_group_cpus(group)) {
		unsigned long power = power_of(i);
		unsigned long capacity = DIV_ROUND_CLOSEST(power, SCHED_LOAD_SCALE);
		unsigned long wl;

		if (!capacity)
			capacity = fix_small_capacity(sd, group);

		if (!cpumask_test_cpu(i, cpus))
			continue;

		rq = cpu_rq(i);
		wl = weighted_cpuload(i);

		/*
		 * When comparing with imbalance, use weighted_cpuload()
		 * which is not scaled with the cpu power.
		 */
		if (capacity && rq->nr_running == 1 && wl > imbalance)
			continue;

		/*
		 * For the load comparisons with the other cpu's, consider
		 * the weighted_cpuload() scaled with the cpu power, so that
		 * the load can be moved away from the cpu that is potentially
		 * running at a lower capacity.
		 */
		wl = (wl * SCHED_LOAD_SCALE) / power;

		if (wl > max_load) {
			max_load = wl;
			busiest = rq;
		}
	}

	return busiest;
}

/*
 * Max backoff if we encounter pinned tasks. Pretty arbitrary value, but
 * so long as it is large enough.
 */
#define MAX_PINNED_INTERVAL	512

/* Working cpumask for load_balance and load_balance_newidle. */
static DEFINE_PER_CPU(cpumask_var_t, load_balance_tmpmask);

static int need_active_balance(struct sched_domain *sd, int idle,
			       int busiest_cpu, int this_cpu)
{
	if (idle == CPU_NEWLY_IDLE) {

		/*
		 * ASYM_PACKING needs to force migrate tasks from busy but
		 * higher numbered CPUs in order to pack all tasks in the
		 * lowest numbered CPUs.
		 */
		if ((sd->flags & SD_ASYM_PACKING) && busiest_cpu > this_cpu)
			return 1;

		/*
		 * The only task running in a non-idle cpu can be moved to this
		 * cpu in an attempt to completely freeup the other CPU
		 * package.
		 *
		 * The package power saving logic comes from
		 * find_busiest_group(). If there are no imbalance, then
		 * f_b_g() will return NULL. However when sched_mc={1,2} then
		 * f_b_g() will select a group from which a running task may be
		 * pulled to this cpu in order to make the other package idle.
		 * If there is no opportunity to make a package idle and if
		 * there are no imbalance, then f_b_g() will return NULL and no
		 * action will be taken in load_balance_newidle().
		 *
		 * Under normal task pull operation due to imbalance, there
		 * will be more than one task in the source run queue and
		 * move_tasks() will succeed.  ld_moved will be true and this
		 * active balance code will not be triggered.
		 */
		if (sched_mc_power_savings < POWERSAVINGS_BALANCE_WAKEUP)
			return 0;
	}

	return unlikely(sd->nr_balance_failed > sd->cache_nice_tries+2);
}

static int active_load_balance_cpu_stop(void *data);

/*
 * Check this_cpu to ensure it is balanced within domain. Attempt to move
 * tasks if there is an imbalance.
 */
static int load_balance(int this_cpu, struct rq *this_rq,
			struct sched_domain *sd, enum cpu_idle_type idle,
			int *balance)
{
	int ld_moved, all_pinned = 0, active_balance = 0;
	struct sched_group *group;
	unsigned long imbalance;
	struct rq *busiest;
	unsigned long flags;
	struct cpumask *cpus = __get_cpu_var(load_balance_tmpmask);

	cpumask_copy(cpus, cpu_active_mask);

	schedstat_inc(sd, lb_count[idle]);

redo:
	group = find_busiest_group(sd, this_cpu, &imbalance, idle,
				   cpus, balance);

	if (*balance == 0)
		goto out_balanced;

	if (!group) {
		schedstat_inc(sd, lb_nobusyg[idle]);
		goto out_balanced;
	}

	busiest = find_busiest_queue(sd, group, idle, imbalance, cpus);
	if (!busiest) {
		schedstat_inc(sd, lb_nobusyq[idle]);
		goto out_balanced;
	}

	BUG_ON(busiest == this_rq);

	schedstat_add(sd, lb_imbalance[idle], imbalance);

	ld_moved = 0;
	if (busiest->nr_running > 1) {
		/*
		 * Attempt to move tasks. If find_busiest_group has found
		 * an imbalance but busiest->nr_running <= 1, the group is
		 * still unbalanced. ld_moved simply stays zero, so it is
		 * correctly treated as an imbalance.
		 */
		local_irq_save(flags);
		double_rq_lock(this_rq, busiest);
		ld_moved = move_tasks(this_rq, this_cpu, busiest,
				      imbalance, sd, idle, &all_pinned);
		double_rq_unlock(this_rq, busiest);
		local_irq_restore(flags);

		/*
		 * some other cpu did the load balance for us.
		 */
		if (ld_moved && this_cpu != smp_processor_id())
			resched_cpu(this_cpu);

		/* All tasks on this runqueue were pinned by CPU affinity */
		if (unlikely(all_pinned)) {
			cpumask_clear_cpu(cpu_of(busiest), cpus);
			if (!cpumask_empty(cpus))
				goto redo;
			goto out_balanced;
		}
	}

	if (!ld_moved) {
		schedstat_inc(sd, lb_failed[idle]);
		/*
		 * Increment the failure counter only on periodic balance.
		 * We do not want newidle balance, which can be very
		 * frequent, pollute the failure counter causing
		 * excessive cache_hot migrations and active balances.
		 */
		if (idle != CPU_NEWLY_IDLE)
			sd->nr_balance_failed++;

		if (need_active_balance(sd, idle, cpu_of(busiest), this_cpu)) {
			raw_spin_lock_irqsave(&busiest->lock, flags);

			/* don't kick the active_load_balance_cpu_stop,
			 * if the curr task on busiest cpu can't be
			 * moved to this_cpu
			 */
			if (!cpumask_test_cpu(this_cpu,
					      &busiest->curr->cpus_allowed)) {
				raw_spin_unlock_irqrestore(&busiest->lock,
							    flags);
				all_pinned = 1;
				goto out_one_pinned;
			}

			/*
			 * ->active_balance synchronizes accesses to
			 * ->active_balance_work.  Once set, it's cleared
			 * only after active load balance is finished.
			 */
			if (!busiest->active_balance) {
				busiest->active_balance = 1;
				busiest->push_cpu = this_cpu;
				active_balance = 1;
			}
			raw_spin_unlock_irqrestore(&busiest->lock, flags);

			if (active_balance)
				stop_one_cpu_nowait(cpu_of(busiest),
					active_load_balance_cpu_stop, busiest,
					&busiest->active_balance_work);

			/*
			 * We've kicked active balancing, reset the failure
			 * counter.
			 */
			sd->nr_balance_failed = sd->cache_nice_tries+1;
		}
	} else
		sd->nr_balance_failed = 0;

	if (likely(!active_balance)) {
		/* We were unbalanced, so reset the balancing interval */
		sd->balance_interval = sd->min_interval;
	} else {
		/*
		 * If we've begun active balancing, start to back off. This
		 * case may not be covered by the all_pinned logic if there
		 * is only 1 task on the busy runqueue (because we don't call
		 * move_tasks).
		 */
		if (sd->balance_interval < sd->max_interval)
			sd->balance_interval *= 2;
	}

	goto out;

out_balanced:
	schedstat_inc(sd, lb_balanced[idle]);

	sd->nr_balance_failed = 0;

out_one_pinned:
	/* tune up the balancing interval */
	if ((all_pinned && sd->balance_interval < MAX_PINNED_INTERVAL) ||
			(sd->balance_interval < sd->max_interval))
		sd->balance_interval *= 2;

	ld_moved = 0;
out:
	return ld_moved;
}

/*
 * idle_balance is called by schedule() if this_cpu is about to become
 * idle. Attempts to pull tasks from other CPUs.
 */
static void idle_balance(int this_cpu, struct rq *this_rq)
{
	struct sched_domain *sd;
	int pulled_task = 0;
	unsigned long next_balance = jiffies + HZ;

	this_rq->idle_stamp = this_rq->clock;

	if (this_rq->avg_idle < sysctl_sched_migration_cost)
		return;

	/*
	 * Drop the rq->lock, but keep IRQ/preempt disabled.
	 */
	raw_spin_unlock(&this_rq->lock);

	update_shares(this_cpu);
	for_each_domain(this_cpu, sd) {
		unsigned long interval;
		int balance = 1;

		if (!(sd->flags & SD_LOAD_BALANCE))
			continue;

		if (sd->flags & SD_BALANCE_NEWIDLE) {
			/* If we've pulled tasks over stop searching: */
			pulled_task = load_balance(this_cpu, this_rq,
						   sd, CPU_NEWLY_IDLE, &balance);
		}

		interval = msecs_to_jiffies(sd->balance_interval);
		if (time_after(next_balance, sd->last_balance + interval))
			next_balance = sd->last_balance + interval;
		if (pulled_task) {
			this_rq->idle_stamp = 0;
			break;
		}
	}

	raw_spin_lock(&this_rq->lock);

	if (pulled_task || time_after(jiffies, this_rq->next_balance)) {
		/*
		 * We are going idle. next_balance may be set based on
		 * a busy processor. So reset next_balance.
		 */
		this_rq->next_balance = next_balance;
	}
}

/*
 * active_load_balance_cpu_stop is run by cpu stopper. It pushes
 * running tasks off the busiest CPU onto idle CPUs. It requires at
 * least 1 task to be running on each physical CPU where possible, and
 * avoids physical / logical imbalances.
 */
static int active_load_balance_cpu_stop(void *data)
{
	struct rq *busiest_rq = data;
	int busiest_cpu = cpu_of(busiest_rq);
	int target_cpu = busiest_rq->push_cpu;
	struct rq *target_rq = cpu_rq(target_cpu);
	struct sched_domain *sd;

	raw_spin_lock_irq(&busiest_rq->lock);

	/* make sure the requested cpu hasn't gone down in the meantime */
	if (unlikely(busiest_cpu != smp_processor_id() ||
		     !busiest_rq->active_balance))
		goto out_unlock;

	/* Is there any task to move? */
	if (busiest_rq->nr_running <= 1)
		goto out_unlock;

	/*
	 * This condition is "impossible", if it occurs
	 * we need to fix it. Originally reported by
	 * Bjorn Helgaas on a 128-cpu setup.
	 */
	BUG_ON(busiest_rq == target_rq);

	/* move a task from busiest_rq to target_rq */
	double_lock_balance(busiest_rq, target_rq);

	/* Search for an sd spanning us and the target CPU. */
	for_each_domain(target_cpu, sd) {
		if ((sd->flags & SD_LOAD_BALANCE) &&
		    cpumask_test_cpu(busiest_cpu, sched_domain_span(sd)))
				break;
	}

	if (likely(sd)) {
		schedstat_inc(sd, alb_count);

		if (move_one_task(target_rq, target_cpu, busiest_rq,
				  sd, CPU_IDLE))
			schedstat_inc(sd, alb_pushed);
		else
			schedstat_inc(sd, alb_failed);
	}
	double_unlock_balance(busiest_rq, target_rq);
out_unlock:
	busiest_rq->active_balance = 0;
	raw_spin_unlock_irq(&busiest_rq->lock);
	return 0;
}

#ifdef CONFIG_NO_HZ

static DEFINE_PER_CPU(struct call_single_data, remote_sched_softirq_cb);

static void trigger_sched_softirq(void *data)
{
	raise_softirq_irqoff(SCHED_SOFTIRQ);
}

static inline void init_sched_softirq_csd(struct call_single_data *csd)
{
	csd->func = trigger_sched_softirq;
	csd->info = NULL;
	csd->flags = 0;
	csd->priv = 0;
}

/*
 * idle load balancing details
 * - One of the idle CPUs nominates itself as idle load_balancer, while
 *   entering idle.
 * - This idle load balancer CPU will also go into tickless mode when
 *   it is idle, just like all other idle CPUs
 * - When one of the busy CPUs notice that there may be an idle rebalancing
 *   needed, they will kick the idle load balancer, which then does idle
 *   load balancing for all the idle CPUs.
 */
static struct {
	atomic_t load_balancer;
	atomic_t first_pick_cpu;
	atomic_t second_pick_cpu;
	cpumask_var_t idle_cpus_mask;
	cpumask_var_t grp_idle_mask;
	unsigned long next_balance;     /* in jiffy units */
} nohz ____cacheline_aligned;

int get_nohz_load_balancer(void)
{
	return atomic_read(&nohz.load_balancer);
}

#if defined(CONFIG_SCHED_MC) || defined(CONFIG_SCHED_SMT)
/**
 * lowest_flag_domain - Return lowest sched_domain containing flag.
 * @cpu:	The cpu whose lowest level of sched domain is to
 *		be returned.
 * @flag:	The flag to check for the lowest sched_domain
 *		for the given cpu.
 *
 * Returns the lowest sched_domain of a cpu which contains the given flag.
 */
static inline struct sched_domain *lowest_flag_domain(int cpu, int flag)
{
	struct sched_domain *sd;

	for_each_domain(cpu, sd)
		if (sd && (sd->flags & flag))
			break;

	return sd;
}

/**
 * for_each_flag_domain - Iterates over sched_domains containing the flag.
 * @cpu:	The cpu whose domains we're iterating over.
 * @sd:		variable holding the value of the power_savings_sd
 *		for cpu.
 * @flag:	The flag to filter the sched_domains to be iterated.
 *
 * Iterates over all the scheduler domains for a given cpu that has the 'flag'
 * set, starting from the lowest sched_domain to the highest.
 */
#define for_each_flag_domain(cpu, sd, flag) \
	for (sd = lowest_flag_domain(cpu, flag); \
		(sd && (sd->flags & flag)); sd = sd->parent)

/**
 * is_semi_idle_group - Checks if the given sched_group is semi-idle.
 * @ilb_group:	group to be checked for semi-idleness
 *
 * Returns:	1 if the group is semi-idle. 0 otherwise.
 *
 * We define a sched_group to be semi idle if it has atleast one idle-CPU
 * and atleast one non-idle CPU. This helper function checks if the given
 * sched_group is semi-idle or not.
 */
static inline int is_semi_idle_group(struct sched_group *ilb_group)
{
	cpumask_and(nohz.grp_idle_mask, nohz.idle_cpus_mask,
					sched_group_cpus(ilb_group));

	/*
	 * A sched_group is semi-idle when it has atleast one busy cpu
	 * and atleast one idle cpu.
	 */
	if (cpumask_empty(nohz.grp_idle_mask))
		return 0;

	if (cpumask_equal(nohz.grp_idle_mask, sched_group_cpus(ilb_group)))
		return 0;

	return 1;
}
/**
 * find_new_ilb - Finds the optimum idle load balancer for nomination.
 * @cpu:	The cpu which is nominating a new idle_load_balancer.
 *
 * Returns:	Returns the id of the idle load balancer if it exists,
 *		Else, returns >= nr_cpu_ids.
 *
 * This algorithm picks the idle load balancer such that it belongs to a
 * semi-idle powersavings sched_domain. The idea is to try and avoid
 * completely idle packages/cores just for the purpose of idle load balancing
 * when there are other idle cpu's which are better suited for that job.
 */
static int find_new_ilb(int cpu)
{
	struct sched_domain *sd;
	struct sched_group *ilb_group;

	/*
	 * Have idle load balancer selection from semi-idle packages only
	 * when power-aware load balancing is enabled
	 */
	if (!(sched_smt_power_savings || sched_mc_power_savings))
		goto out_done;

	/*
	 * Optimize for the case when we have no idle CPUs or only one
	 * idle CPU. Don't walk the sched_domain hierarchy in such cases
	 */
	if (cpumask_weight(nohz.idle_cpus_mask) < 2)
		goto out_done;

	for_each_flag_domain(cpu, sd, SD_POWERSAVINGS_BALANCE) {
		ilb_group = sd->groups;

		do {
			if (is_semi_idle_group(ilb_group))
				return cpumask_first(nohz.grp_idle_mask);

			ilb_group = ilb_group->next;

		} while (ilb_group != sd->groups);
	}

out_done:
	return nr_cpu_ids;
}
#else /*  (CONFIG_SCHED_MC || CONFIG_SCHED_SMT) */
static inline int find_new_ilb(int call_cpu)
{
	return nr_cpu_ids;
}
#endif

/*
 * Kick a CPU to do the nohz balancing, if it is time for it. We pick the
 * nohz_load_balancer CPU (if there is one) otherwise fallback to any idle
 * CPU (if there is one).
 */
static void nohz_balancer_kick(int cpu)
{
	int ilb_cpu;

	nohz.next_balance++;

	ilb_cpu = get_nohz_load_balancer();

	if (ilb_cpu >= nr_cpu_ids) {
		ilb_cpu = cpumask_first(nohz.idle_cpus_mask);
		if (ilb_cpu >= nr_cpu_ids)
			return;
	}

	if (!cpu_rq(ilb_cpu)->nohz_balance_kick) {
		struct call_single_data *cp;

		cpu_rq(ilb_cpu)->nohz_balance_kick = 1;
		cp = &per_cpu(remote_sched_softirq_cb, cpu);
		__smp_call_function_single(ilb_cpu, cp, 0);
	}
	return;
}

/*
 * This routine will try to nominate the ilb (idle load balancing)
 * owner among the cpus whose ticks are stopped. ilb owner will do the idle
 * load balancing on behalf of all those cpus.
 *
 * When the ilb owner becomes busy, we will not have new ilb owner until some
 * idle CPU wakes up and goes back to idle or some busy CPU tries to kick
 * idle load balancing by kicking one of the idle CPUs.
 *
 * Ticks are stopped for the ilb owner as well, with busy CPU kicking this
 * ilb owner CPU in future (when there is a need for idle load balancing on
 * behalf of all idle CPUs).
 */
void select_nohz_load_balancer(int stop_tick)
{
	int cpu = smp_processor_id();

	if (stop_tick) {
		if (!cpu_active(cpu)) {
			if (atomic_read(&nohz.load_balancer) != cpu)
				return;

			/*
			 * If we are going offline and still the leader,
			 * give up!
			 */
			if (atomic_cmpxchg(&nohz.load_balancer, cpu,
					   nr_cpu_ids) != cpu)
				BUG();

			return;
		}

		cpumask_set_cpu(cpu, nohz.idle_cpus_mask);

		if (atomic_read(&nohz.first_pick_cpu) == cpu)
			atomic_cmpxchg(&nohz.first_pick_cpu, cpu, nr_cpu_ids);
		if (atomic_read(&nohz.second_pick_cpu) == cpu)
			atomic_cmpxchg(&nohz.second_pick_cpu, cpu, nr_cpu_ids);

		if (atomic_read(&nohz.load_balancer) >= nr_cpu_ids) {
			int new_ilb;

			/* make me the ilb owner */
			if (atomic_cmpxchg(&nohz.load_balancer, nr_cpu_ids,
					   cpu) != nr_cpu_ids)
				return;

			/*
			 * Check to see if there is a more power-efficient
			 * ilb.
			 */
			new_ilb = find_new_ilb(cpu);
			if (new_ilb < nr_cpu_ids && new_ilb != cpu) {
				atomic_set(&nohz.load_balancer, nr_cpu_ids);
				resched_cpu(new_ilb);
				return;
			}
			return;
		}
	} else {
		if (!cpumask_test_cpu(cpu, nohz.idle_cpus_mask))
			return;

		cpumask_clear_cpu(cpu, nohz.idle_cpus_mask);

		if (atomic_read(&nohz.load_balancer) == cpu)
			if (atomic_cmpxchg(&nohz.load_balancer, cpu,
					   nr_cpu_ids) != cpu)
				BUG();
	}
	return;
}
#endif

static DEFINE_SPINLOCK(balancing);

/*
 * It checks each scheduling domain to see if it is due to be balanced,
 * and initiates a balancing operation if so.
 *
 * Balancing parameters are set up in arch_init_sched_domains.
 */
static void rebalance_domains(int cpu, enum cpu_idle_type idle)
{
	int balance = 1;
	struct rq *rq = cpu_rq(cpu);
	unsigned long interval;
	struct sched_domain *sd;
	/* Earliest time when we have to do rebalance again */
	unsigned long next_balance = jiffies + 60*HZ;
	int update_next_balance = 0;
	int need_serialize;

	update_shares(cpu);

	for_each_domain(cpu, sd) {
		if (!(sd->flags & SD_LOAD_BALANCE))
			continue;

		interval = sd->balance_interval;
		if (idle != CPU_IDLE)
			interval *= sd->busy_factor;

		/* scale ms to jiffies */
		interval = msecs_to_jiffies(interval);
		if (unlikely(!interval))
			interval = 1;
		if (interval > HZ*NR_CPUS/10)
			interval = HZ*NR_CPUS/10;

		need_serialize = sd->flags & SD_SERIALIZE;

		if (need_serialize) {
			if (!spin_trylock(&balancing))
				goto out;
		}

		if (time_after_eq(jiffies, sd->last_balance + interval)) {
			if (load_balance(cpu, rq, sd, idle, &balance)) {
				/*
				 * We've pulled tasks over so either we're no
				 * longer idle.
				 */
				idle = CPU_NOT_IDLE;
			}
			sd->last_balance = jiffies;
		}
		if (need_serialize)
			spin_unlock(&balancing);
out:
		if (time_after(next_balance, sd->last_balance + interval)) {
			next_balance = sd->last_balance + interval;
			update_next_balance = 1;
		}

		/*
		 * Stop the load balance at this level. There is another
		 * CPU in our sched group which is doing load balancing more
		 * actively.
		 */
		if (!balance)
			break;
	}

	/*
	 * next_balance will be updated only when there is a need.
	 * When the cpu is attached to null domain for ex, it will not be
	 * updated.
	 */
	if (likely(update_next_balance))
		rq->next_balance = next_balance;
}

#ifdef CONFIG_NO_HZ
/*
 * In CONFIG_NO_HZ case, the idle balance kickee will do the
 * rebalancing for all the cpus for whom scheduler ticks are stopped.
 */
static void nohz_idle_balance(int this_cpu, enum cpu_idle_type idle)
{
	struct rq *this_rq = cpu_rq(this_cpu);
	struct rq *rq;
	int balance_cpu;

	if (idle != CPU_IDLE || !this_rq->nohz_balance_kick)
		return;

	for_each_cpu(balance_cpu, nohz.idle_cpus_mask) {
		if (balance_cpu == this_cpu)
			continue;

		/*
		 * If this cpu gets work to do, stop the load balancing
		 * work being done for other cpus. Next load
		 * balancing owner will pick it up.
		 */
		if (need_resched()) {
			this_rq->nohz_balance_kick = 0;
			break;
		}

		raw_spin_lock_irq(&this_rq->lock);
		update_rq_clock(this_rq);
		update_cpu_load(this_rq);
		raw_spin_unlock_irq(&this_rq->lock);

		rebalance_domains(balance_cpu, CPU_IDLE);

		rq = cpu_rq(balance_cpu);
		if (time_after(this_rq->next_balance, rq->next_balance))
			this_rq->next_balance = rq->next_balance;
	}
	nohz.next_balance = this_rq->next_balance;
	this_rq->nohz_balance_kick = 0;
}

/*
 * Current heuristic for kicking the idle load balancer
 * - first_pick_cpu is the one of the busy CPUs. It will kick
 *   idle load balancer when it has more than one process active. This
 *   eliminates the need for idle load balancing altogether when we have
 *   only one running process in the system (common case).
 * - If there are more than one busy CPU, idle load balancer may have
 *   to run for active_load_balance to happen (i.e., two busy CPUs are
 *   SMT or core siblings and can run better if they move to different
 *   physical CPUs). So, second_pick_cpu is the second of the busy CPUs
 *   which will kick idle load balancer as soon as it has any load.
 */
static inline int nohz_kick_needed(struct rq *rq, int cpu)
{
	unsigned long now = jiffies;
	int ret;
	int first_pick_cpu, second_pick_cpu;

	if (time_before(now, nohz.next_balance))
		return 0;

	if (rq->idle_at_tick)
		return 0;

	first_pick_cpu = atomic_read(&nohz.first_pick_cpu);
	second_pick_cpu = atomic_read(&nohz.second_pick_cpu);

	if (first_pick_cpu < nr_cpu_ids && first_pick_cpu != cpu &&
	    second_pick_cpu < nr_cpu_ids && second_pick_cpu != cpu)
		return 0;

	ret = atomic_cmpxchg(&nohz.first_pick_cpu, nr_cpu_ids, cpu);
	if (ret == nr_cpu_ids || ret == cpu) {
		atomic_cmpxchg(&nohz.second_pick_cpu, cpu, nr_cpu_ids);
		if (rq->nr_running > 1)
			return 1;
	} else {
		ret = atomic_cmpxchg(&nohz.second_pick_cpu, nr_cpu_ids, cpu);
		if (ret == nr_cpu_ids || ret == cpu) {
			if (rq->nr_running)
				return 1;
		}
	}
	return 0;
}
#else
static void nohz_idle_balance(int this_cpu, enum cpu_idle_type idle) { }
#endif

/*
 * run_rebalance_domains is triggered when needed from the scheduler tick.
 * Also triggered for nohz idle balancing (with nohz_balancing_kick set).
 */
static void run_rebalance_domains(struct softirq_action *h)
{
	int this_cpu = smp_processor_id();
	struct rq *this_rq = cpu_rq(this_cpu);
	enum cpu_idle_type idle = this_rq->idle_at_tick ?
						CPU_IDLE : CPU_NOT_IDLE;

	rebalance_domains(this_cpu, idle);

	/*
	 * If this cpu has a pending nohz_balance_kick, then do the
	 * balancing on behalf of the other idle cpus whose ticks are
	 * stopped.
	 */
	nohz_idle_balance(this_cpu, idle);
}

static inline int on_null_domain(int cpu)
{
	return !rcu_dereference_sched(cpu_rq(cpu)->sd);
}

/*
 * Trigger the SCHED_SOFTIRQ if it is time to do periodic load balancing.
 */
static inline void trigger_load_balance(struct rq *rq, int cpu)
{
	/* Don't need to rebalance while attached to NULL domain */
	if (time_after_eq(jiffies, rq->next_balance) &&
	    likely(!on_null_domain(cpu)))
		raise_softirq(SCHED_SOFTIRQ);
#ifdef CONFIG_NO_HZ
	else if (nohz_kick_needed(rq, cpu) && likely(!on_null_domain(cpu)))
		nohz_balancer_kick(cpu);
#endif
}

static void rq_online_fair(struct rq *rq)
{
	update_sysctl();
}

static void rq_offline_fair(struct rq *rq)
{
	update_sysctl();
}

#else	/* CONFIG_SMP */

/*
 * on UP we do not need to balance between CPUs:
 */
static inline void idle_balance(int cpu, struct rq *rq)
{
}

#endif /* CONFIG_SMP */

/*
 * scheduler tick hitting a task of our scheduling class:
 */
static void task_tick_fair(struct rq *rq, struct task_struct *curr, int queued)
{
	struct cfs_rq *cfs_rq;
	struct sched_entity *se = &curr->se;

	for_each_sched_entity(se) {
		cfs_rq = cfs_rq_of(se);
		entity_tick(cfs_rq, se, queued);
	}
}

/*
 * called on fork with the child task as argument from the parent's context
 *  - child not yet on the tasklist
 *  - preemption disabled
 */
static void task_fork_fair(struct task_struct *p)
{
	struct cfs_rq *cfs_rq = task_cfs_rq(current);
	struct sched_entity *se = &p->se, *curr = cfs_rq->curr;
	int this_cpu = smp_processor_id();
	struct rq *rq = this_rq();
	unsigned long flags;

	raw_spin_lock_irqsave(&rq->lock, flags);

	update_rq_clock(rq);

	if (unlikely(task_cpu(p) != this_cpu)) {
		rcu_read_lock();
		__set_task_cpu(p, this_cpu);
		rcu_read_unlock();
	}

	update_curr(cfs_rq);

	if (curr)
		se->vruntime = curr->vruntime;
	place_entity(cfs_rq, se, 1);

	if (sysctl_sched_child_runs_first && curr && entity_before(curr, se)) {
		/*
		 * Upon rescheduling, sched_class::put_prev_task() will place
		 * 'current' within the tree based on its new key value.
		 */
		swap(curr->vruntime, se->vruntime);
		resched_task(rq->curr);
	}

	se->vruntime -= cfs_rq->min_vruntime;

	raw_spin_unlock_irqrestore(&rq->lock, flags);
}

/*
 * Priority of the task has changed. Check to see if we preempt
 * the current task.
 */
static void
prio_changed_fair(struct rq *rq, struct task_struct *p, int oldprio)
{
	if (!p->se.on_rq)
		return;

	/*
	 * Reschedule if we are currently running on this runqueue and
	 * our priority decreased, or if we are not currently running on
	 * this runqueue and our priority is higher than the current's
	 */
	if (rq->curr == p) {
		if (p->prio > oldprio)
			resched_task(rq->curr);
	} else
		check_preempt_curr(rq, p, 0);
}

static void switched_from_fair(struct rq *rq, struct task_struct *p)
{
	struct sched_entity *se = &p->se;
	struct cfs_rq *cfs_rq = cfs_rq_of(se);

	/*
	 * Ensure the task's vruntime is normalized, so that when its
	 * switched back to the fair class the enqueue_entity(.flags=0) will
	 * do the right thing.
	 *
	 * If it was on_rq, then the dequeue_entity(.flags=0) will already
	 * have normalized the vruntime, if it was !on_rq, then only when
	 * the task is sleeping will it still have non-normalized vruntime.
	 */
	if (!se->on_rq && p->state != TASK_RUNNING) {
		/*
		 * Fix up our vruntime so that the current sleep doesn't
		 * cause 'unlimited' sleep bonus.
		 */
		place_entity(cfs_rq, se, 0);
		se->vruntime -= cfs_rq->min_vruntime;
	}
}

/*
 * We switched to the sched_fair class.
 */
static void switched_to_fair(struct rq *rq, struct task_struct *p)
{
	if (!p->se.on_rq)
		return;

	/*
	 * We were most likely switched from sched_rt, so
	 * kick off the schedule if running, otherwise just see
	 * if we can still preempt the current task.
	 */
	if (rq->curr == p)
		resched_task(rq->curr);
	else
		check_preempt_curr(rq, p, 0);
}

/* Account for a task changing its policy or group.
 *
 * This routine is mostly called to set cfs_rq->curr field when a task
 * migrates between groups/classes.
 */
static void set_curr_task_fair(struct rq *rq)
{
	struct sched_entity *se = &rq->curr->se;

	for_each_sched_entity(se)
		set_next_entity(cfs_rq_of(se), se);
}

#ifdef CONFIG_FAIR_GROUP_SCHED
static void task_move_group_fair(struct task_struct *p, int on_rq)
{
	/*
	 * If the task was not on the rq at the time of this cgroup movement
	 * it must have been asleep, sleeping tasks keep their ->vruntime
	 * absolute on their old rq until wakeup (needed for the fair sleeper
	 * bonus in place_entity()).
	 *
	 * If it was on the rq, we've just 'preempted' it, which does convert
	 * ->vruntime to a relative base.
	 *
	 * Make sure both cases convert their relative position when migrating
	 * to another cgroup's rq. This does somewhat interfere with the
	 * fair sleeper stuff for the first placement, but who cares.
	 */
	if (!on_rq)
		p->se.vruntime -= cfs_rq_of(&p->se)->min_vruntime;
	set_task_rq(p, task_cpu(p));
	if (!on_rq)
		p->se.vruntime += cfs_rq_of(&p->se)->min_vruntime;
}
#endif

static unsigned int get_rr_interval_fair(struct rq *rq, struct task_struct *task)
{
	struct sched_entity *se = &task->se;
	unsigned int rr_interval = 0;

	/*
	 * Time slice is 0 for SCHED_OTHER tasks that are on an otherwise
	 * idle runqueue:
	 */
	if (rq->cfs.load.weight)
		rr_interval = NS_TO_JIFFIES(sched_slice(&rq->cfs, se));

	return rr_interval;
}

/*
 * All the scheduling class methods:
 */
static const struct sched_class fair_sched_class = {
	.next			= &idle_sched_class,
	.enqueue_task		= enqueue_task_fair,
	.dequeue_task		= dequeue_task_fair,
	.yield_task		= yield_task_fair,
	.yield_to_task		= yield_to_task_fair,

	.check_preempt_curr	= check_preempt_wakeup,

	.pick_next_task		= pick_next_task_fair,
	.put_prev_task		= put_prev_task_fair,

#ifdef CONFIG_SMP
	.select_task_rq		= select_task_rq_fair,

	.rq_online		= rq_online_fair,
	.rq_offline		= rq_offline_fair,

	.task_waking		= task_waking_fair,
#endif

	.set_curr_task          = set_curr_task_fair,
	.task_tick		= task_tick_fair,
	.task_fork		= task_fork_fair,

	.prio_changed		= prio_changed_fair,
	.switched_from		= switched_from_fair,
	.switched_to		= switched_to_fair,

	.get_rr_interval	= get_rr_interval_fair,

#ifdef CONFIG_FAIR_GROUP_SCHED
	.task_move_group	= task_move_group_fair,
#endif
};

#ifdef CONFIG_SCHED_DEBUG
static void print_cfs_stats(struct seq_file *m, int cpu)
{
	struct cfs_rq *cfs_rq;

	rcu_read_lock();
	for_each_leaf_cfs_rq(cpu_rq(cpu), cfs_rq)
		print_cfs_rq(m, cpu, cfs_rq);
	rcu_read_unlock();
}
#endif<|MERGE_RESOLUTION|>--- conflicted
+++ resolved
@@ -1987,13 +1987,6 @@
 	/* Tell the scheduler that we'd really like pse to run next. */
 	set_next_buddy(se);
 
-<<<<<<< HEAD
-	/* Make p's CPU reschedule; pick_next_entity takes care of fairness. */
-	if (preempt)
-		resched_task(rq->curr);
-
-=======
->>>>>>> 6d1cafd8
 	yield_task_fair(rq);
 
 	return true;
