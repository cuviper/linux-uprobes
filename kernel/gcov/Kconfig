--- conflicted
+++ resolved
@@ -2,12 +2,8 @@
 
 config GCOV_KERNEL
 	bool "Enable gcov-based kernel profiling"
-<<<<<<< HEAD
-	depends on DEBUG_FS && CONSTRUCTORS
-=======
 	depends on DEBUG_FS
 	select CONSTRUCTORS
->>>>>>> 525a3cf5
 	depends on BROKEN
 	default n
 	---help---
