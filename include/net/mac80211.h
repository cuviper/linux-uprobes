/*
 * mac80211 <-> driver interface
 *
 * Copyright 2002-2005, Devicescape Software, Inc.
 * Copyright 2006-2007	Jiri Benc <jbenc@suse.cz>
 * Copyright 2007-2010	Johannes Berg <johannes@sipsolutions.net>
 *
 * This program is free software; you can redistribute it and/or modify
 * it under the terms of the GNU General Public License version 2 as
 * published by the Free Software Foundation.
 */

#ifndef MAC80211_H
#define MAC80211_H

#include <linux/kernel.h>
#include <linux/if_ether.h>
#include <linux/skbuff.h>
#include <linux/wireless.h>
#include <linux/device.h>
#include <linux/ieee80211.h>
#include <net/cfg80211.h>

/**
 * DOC: Introduction
 *
 * mac80211 is the Linux stack for 802.11 hardware that implements
 * only partial functionality in hard- or firmware. This document
 * defines the interface between mac80211 and low-level hardware
 * drivers.
 */

/**
 * DOC: Calling mac80211 from interrupts
 *
 * Only ieee80211_tx_status_irqsafe() and ieee80211_rx_irqsafe() can be
 * called in hardware interrupt context. The low-level driver must not call any
 * other functions in hardware interrupt context. If there is a need for such
 * call, the low-level driver should first ACK the interrupt and perform the
 * IEEE 802.11 code call after this, e.g. from a scheduled workqueue or even
 * tasklet function.
 *
 * NOTE: If the driver opts to use the _irqsafe() functions, it may not also
 *	 use the non-IRQ-safe functions!
 */

/**
 * DOC: Warning
 *
 * If you're reading this document and not the header file itself, it will
 * be incomplete because not all documentation has been converted yet.
 */

/**
 * DOC: Frame format
 *
 * As a general rule, when frames are passed between mac80211 and the driver,
 * they start with the IEEE 802.11 header and include the same octets that are
 * sent over the air except for the FCS which should be calculated by the
 * hardware.
 *
 * There are, however, various exceptions to this rule for advanced features:
 *
 * The first exception is for hardware encryption and decryption offload
 * where the IV/ICV may or may not be generated in hardware.
 *
 * Secondly, when the hardware handles fragmentation, the frame handed to
 * the driver from mac80211 is the MSDU, not the MPDU.
 *
 * Finally, for received frames, the driver is able to indicate that it has
 * filled a radiotap header and put that in front of the frame; if it does
 * not do so then mac80211 may add this under certain circumstances.
 */

/**
 * DOC: mac80211 workqueue
 *
 * mac80211 provides its own workqueue for drivers and internal mac80211 use.
 * The workqueue is a single threaded workqueue and can only be accessed by
 * helpers for sanity checking. Drivers must ensure all work added onto the
 * mac80211 workqueue should be cancelled on the driver stop() callback.
 *
 * mac80211 will flushed the workqueue upon interface removal and during
 * suspend.
 *
 * All work performed on the mac80211 workqueue must not acquire the RTNL lock.
 *
 */

/**
 * enum ieee80211_max_queues - maximum number of queues
 *
 * @IEEE80211_MAX_QUEUES: Maximum number of regular device queues.
 */
enum ieee80211_max_queues {
	IEEE80211_MAX_QUEUES =		4,
};

/**
 * enum ieee80211_ac_numbers - AC numbers as used in mac80211
 * @IEEE80211_AC_VO: voice
 * @IEEE80211_AC_VI: video
 * @IEEE80211_AC_BE: best effort
 * @IEEE80211_AC_BK: background
 */
enum ieee80211_ac_numbers {
	IEEE80211_AC_VO		= 0,
	IEEE80211_AC_VI		= 1,
	IEEE80211_AC_BE		= 2,
	IEEE80211_AC_BK		= 3,
};

/**
 * struct ieee80211_tx_queue_params - transmit queue configuration
 *
 * The information provided in this structure is required for QoS
 * transmit queue configuration. Cf. IEEE 802.11 7.3.2.29.
 *
 * @aifs: arbitration interframe space [0..255]
 * @cw_min: minimum contention window [a value of the form
 *	2^n-1 in the range 1..32767]
 * @cw_max: maximum contention window [like @cw_min]
 * @txop: maximum burst time in units of 32 usecs, 0 meaning disabled
 * @uapsd: is U-APSD mode enabled for the queue
 */
struct ieee80211_tx_queue_params {
	u16 txop;
	u16 cw_min;
	u16 cw_max;
	u8 aifs;
	bool uapsd;
};

struct ieee80211_low_level_stats {
	unsigned int dot11ACKFailureCount;
	unsigned int dot11RTSFailureCount;
	unsigned int dot11FCSErrorCount;
	unsigned int dot11RTSSuccessCount;
};

/**
 * enum ieee80211_bss_change - BSS change notification flags
 *
 * These flags are used with the bss_info_changed() callback
 * to indicate which BSS parameter changed.
 *
 * @BSS_CHANGED_ASSOC: association status changed (associated/disassociated),
 *	also implies a change in the AID.
 * @BSS_CHANGED_ERP_CTS_PROT: CTS protection changed
 * @BSS_CHANGED_ERP_PREAMBLE: preamble changed
 * @BSS_CHANGED_ERP_SLOT: slot timing changed
 * @BSS_CHANGED_HT: 802.11n parameters changed
 * @BSS_CHANGED_BASIC_RATES: Basic rateset changed
 * @BSS_CHANGED_BEACON_INT: Beacon interval changed
 * @BSS_CHANGED_BSSID: BSSID changed, for whatever
 *	reason (IBSS and managed mode)
 * @BSS_CHANGED_BEACON: Beacon data changed, retrieve
 *	new beacon (beaconing modes)
 * @BSS_CHANGED_BEACON_ENABLED: Beaconing should be
 *	enabled/disabled (beaconing modes)
 * @BSS_CHANGED_CQM: Connection quality monitor config changed
 * @BSS_CHANGED_IBSS: IBSS join status changed
 * @BSS_CHANGED_ARP_FILTER: Hardware ARP filter address list or state changed.
 * @BSS_CHANGED_QOS: QoS for this association was enabled/disabled. Note
 *	that it is only ever disabled for station mode.
 * @BSS_CHANGED_IDLE: Idle changed for this BSS/interface.
 */
enum ieee80211_bss_change {
	BSS_CHANGED_ASSOC		= 1<<0,
	BSS_CHANGED_ERP_CTS_PROT	= 1<<1,
	BSS_CHANGED_ERP_PREAMBLE	= 1<<2,
	BSS_CHANGED_ERP_SLOT		= 1<<3,
	BSS_CHANGED_HT                  = 1<<4,
	BSS_CHANGED_BASIC_RATES		= 1<<5,
	BSS_CHANGED_BEACON_INT		= 1<<6,
	BSS_CHANGED_BSSID		= 1<<7,
	BSS_CHANGED_BEACON		= 1<<8,
	BSS_CHANGED_BEACON_ENABLED	= 1<<9,
	BSS_CHANGED_CQM			= 1<<10,
	BSS_CHANGED_IBSS		= 1<<11,
	BSS_CHANGED_ARP_FILTER		= 1<<12,
	BSS_CHANGED_QOS			= 1<<13,
	BSS_CHANGED_IDLE		= 1<<14,

	/* when adding here, make sure to change ieee80211_reconfig */
};

/*
 * The maximum number of IPv4 addresses listed for ARP filtering. If the number
 * of addresses for an interface increase beyond this value, hardware ARP
 * filtering will be disabled.
 */
#define IEEE80211_BSS_ARP_ADDR_LIST_LEN 4

/**
 * struct ieee80211_bss_conf - holds the BSS's changing parameters
 *
 * This structure keeps information about a BSS (and an association
 * to that BSS) that can change during the lifetime of the BSS.
 *
 * @assoc: association status
 * @ibss_joined: indicates whether this station is part of an IBSS
 *	or not
 * @aid: association ID number, valid only when @assoc is true
 * @use_cts_prot: use CTS protection
 * @use_short_preamble: use 802.11b short preamble;
 *	if the hardware cannot handle this it must set the
 *	IEEE80211_HW_2GHZ_SHORT_PREAMBLE_INCAPABLE hardware flag
 * @use_short_slot: use short slot time (only relevant for ERP);
 *	if the hardware cannot handle this it must set the
 *	IEEE80211_HW_2GHZ_SHORT_SLOT_INCAPABLE hardware flag
 * @dtim_period: num of beacons before the next DTIM, for beaconing,
 *	valid in station mode only while @assoc is true and if also
 *	requested by %IEEE80211_HW_NEED_DTIM_PERIOD (cf. also hw conf
 *	@ps_dtim_period)
 * @timestamp: beacon timestamp
 * @beacon_int: beacon interval
 * @assoc_capability: capabilities taken from assoc resp
 * @basic_rates: bitmap of basic rates, each bit stands for an
 *	index into the rate table configured by the driver in
 *	the current band.
 * @mcast_rate: per-band multicast rate index + 1 (0: disabled)
 * @bssid: The BSSID for this BSS
 * @enable_beacon: whether beaconing should be enabled or not
 * @channel_type: Channel type for this BSS -- the hardware might be
 *	configured for HT40+ while this BSS only uses no-HT, for
 *	example.
 * @ht_operation_mode: HT operation mode (like in &struct ieee80211_ht_info).
 *	This field is only valid when the channel type is one of the HT types.
 * @cqm_rssi_thold: Connection quality monitor RSSI threshold, a zero value
 *	implies disabled
 * @cqm_rssi_hyst: Connection quality monitor RSSI hysteresis
 * @arp_addr_list: List of IPv4 addresses for hardware ARP filtering. The
 *	may filter ARP queries targeted for other addresses than listed here.
 *	The driver must allow ARP queries targeted for all address listed here
 *	to pass through. An empty list implies no ARP queries need to pass.
 * @arp_addr_cnt: Number of addresses currently on the list.
 * @arp_filter_enabled: Enable ARP filtering - if enabled, the hardware may
 *	filter ARP queries based on the @arp_addr_list, if disabled, the
 *	hardware must not perform any ARP filtering. Note, that the filter will
 *	be enabled also in promiscuous mode.
 * @qos: This is a QoS-enabled BSS.
 * @idle: This interface is idle. There's also a global idle flag in the
 *	hardware config which may be more appropriate depending on what
 *	your driver/device needs to do.
 */
struct ieee80211_bss_conf {
	const u8 *bssid;
	/* association related data */
	bool assoc, ibss_joined;
	u16 aid;
	/* erp related data */
	bool use_cts_prot;
	bool use_short_preamble;
	bool use_short_slot;
	bool enable_beacon;
	u8 dtim_period;
	u16 beacon_int;
	u16 assoc_capability;
	u64 timestamp;
	u32 basic_rates;
	int mcast_rate[IEEE80211_NUM_BANDS];
	u16 ht_operation_mode;
	s32 cqm_rssi_thold;
	u32 cqm_rssi_hyst;
	enum nl80211_channel_type channel_type;
	__be32 arp_addr_list[IEEE80211_BSS_ARP_ADDR_LIST_LEN];
	u8 arp_addr_cnt;
	bool arp_filter_enabled;
	bool qos;
	bool idle;
};

/**
 * enum mac80211_tx_control_flags - flags to describe transmission information/status
 *
 * These flags are used with the @flags member of &ieee80211_tx_info.
 *
 * @IEEE80211_TX_CTL_REQ_TX_STATUS: require TX status callback for this frame.
 * @IEEE80211_TX_CTL_ASSIGN_SEQ: The driver has to assign a sequence
 *	number to this frame, taking care of not overwriting the fragment
 *	number and increasing the sequence number only when the
 *	IEEE80211_TX_CTL_FIRST_FRAGMENT flag is set. mac80211 will properly
 *	assign sequence numbers to QoS-data frames but cannot do so correctly
 *	for non-QoS-data and management frames because beacons need them from
 *	that counter as well and mac80211 cannot guarantee proper sequencing.
 *	If this flag is set, the driver should instruct the hardware to
 *	assign a sequence number to the frame or assign one itself. Cf. IEEE
 *	802.11-2007 7.1.3.4.1 paragraph 3. This flag will always be set for
 *	beacons and always be clear for frames without a sequence number field.
 * @IEEE80211_TX_CTL_NO_ACK: tell the low level not to wait for an ack
 * @IEEE80211_TX_CTL_CLEAR_PS_FILT: clear powersave filter for destination
 *	station
 * @IEEE80211_TX_CTL_FIRST_FRAGMENT: this is a first fragment of the frame
 * @IEEE80211_TX_CTL_SEND_AFTER_DTIM: send this frame after DTIM beacon
 * @IEEE80211_TX_CTL_AMPDU: this frame should be sent as part of an A-MPDU
 * @IEEE80211_TX_CTL_INJECTED: Frame was injected, internal to mac80211.
 * @IEEE80211_TX_STAT_TX_FILTERED: The frame was not transmitted
 *	because the destination STA was in powersave mode. Note that to
 *	avoid race conditions, the filter must be set by the hardware or
 *	firmware upon receiving a frame that indicates that the station
 *	went to sleep (must be done on device to filter frames already on
 *	the queue) and may only be unset after mac80211 gives the OK for
 *	that by setting the IEEE80211_TX_CTL_CLEAR_PS_FILT (see above),
 *	since only then is it guaranteed that no more frames are in the
 *	hardware queue.
 * @IEEE80211_TX_STAT_ACK: Frame was acknowledged
 * @IEEE80211_TX_STAT_AMPDU: The frame was aggregated, so status
 * 	is for the whole aggregation.
 * @IEEE80211_TX_STAT_AMPDU_NO_BACK: no block ack was returned,
 * 	so consider using block ack request (BAR).
 * @IEEE80211_TX_CTL_RATE_CTRL_PROBE: internal to mac80211, can be
 *	set by rate control algorithms to indicate probe rate, will
 *	be cleared for fragmented frames (except on the last fragment)
 * @IEEE80211_TX_INTFL_NEED_TXPROCESSING: completely internal to mac80211,
 *	used to indicate that a pending frame requires TX processing before
 *	it can be sent out.
 * @IEEE80211_TX_INTFL_RETRIED: completely internal to mac80211,
 *	used to indicate that a frame was already retried due to PS
 * @IEEE80211_TX_INTFL_DONT_ENCRYPT: completely internal to mac80211,
 *	used to indicate frame should not be encrypted
 * @IEEE80211_TX_CTL_PSPOLL_RESPONSE: (internal?)
 *	This frame is a response to a PS-poll frame and should be sent
 *	although the station is in powersave mode.
 * @IEEE80211_TX_CTL_MORE_FRAMES: More frames will be passed to the
 *	transmit function after the current frame, this can be used
 *	by drivers to kick the DMA queue only if unset or when the
 *	queue gets full.
 * @IEEE80211_TX_INTFL_RETRANSMISSION: This frame is being retransmitted
 *	after TX status because the destination was asleep, it must not
 *	be modified again (no seqno assignment, crypto, etc.)
 * @IEEE80211_TX_INTFL_HAS_RADIOTAP: This frame was injected and still
 *	has a radiotap header at skb->data.
 * @IEEE80211_TX_INTFL_NL80211_FRAME_TX: Frame was requested through nl80211
 *	MLME command (internal to mac80211 to figure out whether to send TX
 *	status to user space)
 * @IEEE80211_TX_CTL_LDPC: tells the driver to use LDPC for this frame
 * @IEEE80211_TX_CTL_STBC: Enables Space-Time Block Coding (STBC) for this
 *	frame and selects the maximum number of streams that it can use.
 * @IEEE80211_TX_CTL_TX_OFFCHAN: Marks this packet to be transmitted on
 *	the off-channel channel when a remain-on-channel offload is done
 *	in hardware -- normal packets still flow and are expected to be
 *	handled properly by the device.
 * @IEEE80211_TX_INTFL_TKIP_MIC_FAILURE: Marks this packet to be used for TKIP
 *	testing. It will be sent out with incorrect Michael MIC key to allow
 *	TKIP countermeasures to be tested.
 *
 * Note: If you have to add new flags to the enumeration, then don't
 *	 forget to update %IEEE80211_TX_TEMPORARY_FLAGS when necessary.
 */
enum mac80211_tx_control_flags {
	IEEE80211_TX_CTL_REQ_TX_STATUS		= BIT(0),
	IEEE80211_TX_CTL_ASSIGN_SEQ		= BIT(1),
	IEEE80211_TX_CTL_NO_ACK			= BIT(2),
	IEEE80211_TX_CTL_CLEAR_PS_FILT		= BIT(3),
	IEEE80211_TX_CTL_FIRST_FRAGMENT		= BIT(4),
	IEEE80211_TX_CTL_SEND_AFTER_DTIM	= BIT(5),
	IEEE80211_TX_CTL_AMPDU			= BIT(6),
	IEEE80211_TX_CTL_INJECTED		= BIT(7),
	IEEE80211_TX_STAT_TX_FILTERED		= BIT(8),
	IEEE80211_TX_STAT_ACK			= BIT(9),
	IEEE80211_TX_STAT_AMPDU			= BIT(10),
	IEEE80211_TX_STAT_AMPDU_NO_BACK		= BIT(11),
	IEEE80211_TX_CTL_RATE_CTRL_PROBE	= BIT(12),
	IEEE80211_TX_INTFL_NEED_TXPROCESSING	= BIT(14),
	IEEE80211_TX_INTFL_RETRIED		= BIT(15),
	IEEE80211_TX_INTFL_DONT_ENCRYPT		= BIT(16),
	IEEE80211_TX_CTL_PSPOLL_RESPONSE	= BIT(17),
	IEEE80211_TX_CTL_MORE_FRAMES		= BIT(18),
	IEEE80211_TX_INTFL_RETRANSMISSION	= BIT(19),
	IEEE80211_TX_INTFL_HAS_RADIOTAP		= BIT(20),
	IEEE80211_TX_INTFL_NL80211_FRAME_TX	= BIT(21),
	IEEE80211_TX_CTL_LDPC			= BIT(22),
	IEEE80211_TX_CTL_STBC			= BIT(23) | BIT(24),
	IEEE80211_TX_CTL_TX_OFFCHAN		= BIT(25),
	IEEE80211_TX_INTFL_TKIP_MIC_FAILURE	= BIT(26),
};

#define IEEE80211_TX_CTL_STBC_SHIFT		23

/*
 * This definition is used as a mask to clear all temporary flags, which are
 * set by the tx handlers for each transmission attempt by the mac80211 stack.
 */
#define IEEE80211_TX_TEMPORARY_FLAGS (IEEE80211_TX_CTL_NO_ACK |		      \
	IEEE80211_TX_CTL_CLEAR_PS_FILT | IEEE80211_TX_CTL_FIRST_FRAGMENT |    \
	IEEE80211_TX_CTL_SEND_AFTER_DTIM | IEEE80211_TX_CTL_AMPDU |	      \
	IEEE80211_TX_STAT_TX_FILTERED |	IEEE80211_TX_STAT_ACK |		      \
	IEEE80211_TX_STAT_AMPDU | IEEE80211_TX_STAT_AMPDU_NO_BACK |	      \
	IEEE80211_TX_CTL_RATE_CTRL_PROBE | IEEE80211_TX_CTL_PSPOLL_RESPONSE | \
	IEEE80211_TX_CTL_MORE_FRAMES | IEEE80211_TX_CTL_LDPC |		      \
	IEEE80211_TX_CTL_STBC)

/**
 * enum mac80211_rate_control_flags - per-rate flags set by the
 *	Rate Control algorithm.
 *
 * These flags are set by the Rate control algorithm for each rate during tx,
 * in the @flags member of struct ieee80211_tx_rate.
 *
 * @IEEE80211_TX_RC_USE_RTS_CTS: Use RTS/CTS exchange for this rate.
 * @IEEE80211_TX_RC_USE_CTS_PROTECT: CTS-to-self protection is required.
 *	This is set if the current BSS requires ERP protection.
 * @IEEE80211_TX_RC_USE_SHORT_PREAMBLE: Use short preamble.
 * @IEEE80211_TX_RC_MCS: HT rate.
 * @IEEE80211_TX_RC_GREEN_FIELD: Indicates whether this rate should be used in
 *	Greenfield mode.
 * @IEEE80211_TX_RC_40_MHZ_WIDTH: Indicates if the Channel Width should be 40 MHz.
 * @IEEE80211_TX_RC_DUP_DATA: The frame should be transmitted on both of the
 *	adjacent 20 MHz channels, if the current channel type is
 *	NL80211_CHAN_HT40MINUS or NL80211_CHAN_HT40PLUS.
 * @IEEE80211_TX_RC_SHORT_GI: Short Guard interval should be used for this rate.
 */
enum mac80211_rate_control_flags {
	IEEE80211_TX_RC_USE_RTS_CTS		= BIT(0),
	IEEE80211_TX_RC_USE_CTS_PROTECT		= BIT(1),
	IEEE80211_TX_RC_USE_SHORT_PREAMBLE	= BIT(2),

	/* rate index is an MCS rate number instead of an index */
	IEEE80211_TX_RC_MCS			= BIT(3),
	IEEE80211_TX_RC_GREEN_FIELD		= BIT(4),
	IEEE80211_TX_RC_40_MHZ_WIDTH		= BIT(5),
	IEEE80211_TX_RC_DUP_DATA		= BIT(6),
	IEEE80211_TX_RC_SHORT_GI		= BIT(7),
};


/* there are 40 bytes if you don't need the rateset to be kept */
#define IEEE80211_TX_INFO_DRIVER_DATA_SIZE 40

/* if you do need the rateset, then you have less space */
#define IEEE80211_TX_INFO_RATE_DRIVER_DATA_SIZE 24

/* maximum number of rate stages */
#define IEEE80211_TX_MAX_RATES	5

/**
 * struct ieee80211_tx_rate - rate selection/status
 *
 * @idx: rate index to attempt to send with
 * @flags: rate control flags (&enum mac80211_rate_control_flags)
 * @count: number of tries in this rate before going to the next rate
 *
 * A value of -1 for @idx indicates an invalid rate and, if used
 * in an array of retry rates, that no more rates should be tried.
 *
 * When used for transmit status reporting, the driver should
 * always report the rate along with the flags it used.
 *
 * &struct ieee80211_tx_info contains an array of these structs
 * in the control information, and it will be filled by the rate
 * control algorithm according to what should be sent. For example,
 * if this array contains, in the format { <idx>, <count> } the
 * information
 *    { 3, 2 }, { 2, 2 }, { 1, 4 }, { -1, 0 }, { -1, 0 }
 * then this means that the frame should be transmitted
 * up to twice at rate 3, up to twice at rate 2, and up to four
 * times at rate 1 if it doesn't get acknowledged. Say it gets
 * acknowledged by the peer after the fifth attempt, the status
 * information should then contain
 *   { 3, 2 }, { 2, 2 }, { 1, 1 }, { -1, 0 } ...
 * since it was transmitted twice at rate 3, twice at rate 2
 * and once at rate 1 after which we received an acknowledgement.
 */
struct ieee80211_tx_rate {
	s8 idx;
	u8 count;
	u8 flags;
} __packed;

/**
 * struct ieee80211_tx_info - skb transmit information
 *
 * This structure is placed in skb->cb for three uses:
 *  (1) mac80211 TX control - mac80211 tells the driver what to do
 *  (2) driver internal use (if applicable)
 *  (3) TX status information - driver tells mac80211 what happened
 *
 * The TX control's sta pointer is only valid during the ->tx call,
 * it may be NULL.
 *
 * @flags: transmit info flags, defined above
 * @band: the band to transmit on (use for checking for races)
 * @antenna_sel_tx: antenna to use, 0 for automatic diversity
 * @pad: padding, ignore
 * @control: union for control data
 * @status: union for status data
 * @driver_data: array of driver_data pointers
 * @ampdu_ack_len: number of acked aggregated frames.
 * 	relevant only if IEEE80211_TX_STAT_AMPDU was set.
 * @ampdu_len: number of aggregated frames.
 * 	relevant only if IEEE80211_TX_STAT_AMPDU was set.
 * @ack_signal: signal strength of the ACK frame
 */
struct ieee80211_tx_info {
	/* common information */
	u32 flags;
	u8 band;

	u8 antenna_sel_tx;

	/* 2 byte hole */
	u8 pad[2];

	union {
		struct {
			union {
				/* rate control */
				struct {
					struct ieee80211_tx_rate rates[
						IEEE80211_TX_MAX_RATES];
					s8 rts_cts_rate_idx;
				};
				/* only needed before rate control */
				unsigned long jiffies;
			};
			/* NB: vif can be NULL for injected frames */
			struct ieee80211_vif *vif;
			struct ieee80211_key_conf *hw_key;
			struct ieee80211_sta *sta;
		} control;
		struct {
			struct ieee80211_tx_rate rates[IEEE80211_TX_MAX_RATES];
			u8 ampdu_ack_len;
			int ack_signal;
			u8 ampdu_len;
			/* 15 bytes free */
		} status;
		struct {
			struct ieee80211_tx_rate driver_rates[
				IEEE80211_TX_MAX_RATES];
			void *rate_driver_data[
				IEEE80211_TX_INFO_RATE_DRIVER_DATA_SIZE / sizeof(void *)];
		};
		void *driver_data[
			IEEE80211_TX_INFO_DRIVER_DATA_SIZE / sizeof(void *)];
	};
};

/**
<<<<<<< HEAD
 * ieee80211_sched_scan_ies - scheduled scan IEs
=======
 * struct ieee80211_sched_scan_ies - scheduled scan IEs
>>>>>>> 5e152b4c
 *
 * This structure is used to pass the appropriate IEs to be used in scheduled
 * scans for all bands.  It contains both the IEs passed from the userspace
 * and the ones generated by mac80211.
 *
 * @ie: array with the IEs for each supported band
 * @len: array with the total length of the IEs for each band
 */
struct ieee80211_sched_scan_ies {
	u8 *ie[IEEE80211_NUM_BANDS];
	size_t len[IEEE80211_NUM_BANDS];
};

static inline struct ieee80211_tx_info *IEEE80211_SKB_CB(struct sk_buff *skb)
{
	return (struct ieee80211_tx_info *)skb->cb;
}

static inline struct ieee80211_rx_status *IEEE80211_SKB_RXCB(struct sk_buff *skb)
{
	return (struct ieee80211_rx_status *)skb->cb;
}

/**
 * ieee80211_tx_info_clear_status - clear TX status
 *
 * @info: The &struct ieee80211_tx_info to be cleared.
 *
 * When the driver passes an skb back to mac80211, it must report
 * a number of things in TX status. This function clears everything
 * in the TX status but the rate control information (it does clear
 * the count since you need to fill that in anyway).
 *
 * NOTE: You can only use this function if you do NOT use
 *	 info->driver_data! Use info->rate_driver_data
 *	 instead if you need only the less space that allows.
 */
static inline void
ieee80211_tx_info_clear_status(struct ieee80211_tx_info *info)
{
	int i;

	BUILD_BUG_ON(offsetof(struct ieee80211_tx_info, status.rates) !=
		     offsetof(struct ieee80211_tx_info, control.rates));
	BUILD_BUG_ON(offsetof(struct ieee80211_tx_info, status.rates) !=
		     offsetof(struct ieee80211_tx_info, driver_rates));
	BUILD_BUG_ON(offsetof(struct ieee80211_tx_info, status.rates) != 8);
	/* clear the rate counts */
	for (i = 0; i < IEEE80211_TX_MAX_RATES; i++)
		info->status.rates[i].count = 0;

	BUILD_BUG_ON(
	    offsetof(struct ieee80211_tx_info, status.ampdu_ack_len) != 23);
	memset(&info->status.ampdu_ack_len, 0,
	       sizeof(struct ieee80211_tx_info) -
	       offsetof(struct ieee80211_tx_info, status.ampdu_ack_len));
}


/**
 * enum mac80211_rx_flags - receive flags
 *
 * These flags are used with the @flag member of &struct ieee80211_rx_status.
 * @RX_FLAG_MMIC_ERROR: Michael MIC error was reported on this frame.
 *	Use together with %RX_FLAG_MMIC_STRIPPED.
 * @RX_FLAG_DECRYPTED: This frame was decrypted in hardware.
 * @RX_FLAG_MMIC_STRIPPED: the Michael MIC is stripped off this frame,
 *	verification has been done by the hardware.
 * @RX_FLAG_IV_STRIPPED: The IV/ICV are stripped from this frame.
 *	If this flag is set, the stack cannot do any replay detection
 *	hence the driver or hardware will have to do that.
 * @RX_FLAG_FAILED_FCS_CRC: Set this flag if the FCS check failed on
 *	the frame.
 * @RX_FLAG_FAILED_PLCP_CRC: Set this flag if the PCLP check failed on
 *	the frame.
 * @RX_FLAG_MACTIME_MPDU: The timestamp passed in the RX status (@mactime
 *	field) is valid and contains the time the first symbol of the MPDU
 *	was received. This is useful in monitor mode and for proper IBSS
 *	merging.
 * @RX_FLAG_SHORTPRE: Short preamble was used for this frame
 * @RX_FLAG_HT: HT MCS was used and rate_idx is MCS index
 * @RX_FLAG_40MHZ: HT40 (40 MHz) was used
 * @RX_FLAG_SHORT_GI: Short guard interval was used
 */
enum mac80211_rx_flags {
	RX_FLAG_MMIC_ERROR	= 1<<0,
	RX_FLAG_DECRYPTED	= 1<<1,
	RX_FLAG_MMIC_STRIPPED	= 1<<3,
	RX_FLAG_IV_STRIPPED	= 1<<4,
	RX_FLAG_FAILED_FCS_CRC	= 1<<5,
	RX_FLAG_FAILED_PLCP_CRC = 1<<6,
	RX_FLAG_MACTIME_MPDU	= 1<<7,
	RX_FLAG_SHORTPRE	= 1<<8,
	RX_FLAG_HT		= 1<<9,
	RX_FLAG_40MHZ		= 1<<10,
	RX_FLAG_SHORT_GI	= 1<<11,
};

/**
 * struct ieee80211_rx_status - receive status
 *
 * The low-level driver should provide this information (the subset
 * supported by hardware) to the 802.11 code with each received
 * frame, in the skb's control buffer (cb).
 *
 * @mactime: value in microseconds of the 64-bit Time Synchronization Function
 * 	(TSF) timer when the first data symbol (MPDU) arrived at the hardware.
 * @band: the active band when this frame was received
 * @freq: frequency the radio was tuned to when receiving this frame, in MHz
 * @signal: signal strength when receiving this frame, either in dBm, in dB or
 *	unspecified depending on the hardware capabilities flags
 *	@IEEE80211_HW_SIGNAL_*
 * @antenna: antenna used
 * @rate_idx: index of data rate into band's supported rates or MCS index if
 *	HT rates are use (RX_FLAG_HT)
 * @flag: %RX_FLAG_*
 * @rx_flags: internal RX flags for mac80211
 */
struct ieee80211_rx_status {
	u64 mactime;
	enum ieee80211_band band;
	int freq;
	int signal;
	int antenna;
	int rate_idx;
	int flag;
	unsigned int rx_flags;
};

/**
 * enum ieee80211_conf_flags - configuration flags
 *
 * Flags to define PHY configuration options
 *
 * @IEEE80211_CONF_MONITOR: there's a monitor interface present -- use this
 *	to determine for example whether to calculate timestamps for packets
 *	or not, do not use instead of filter flags!
 * @IEEE80211_CONF_PS: Enable 802.11 power save mode (managed mode only).
 *	This is the power save mode defined by IEEE 802.11-2007 section 11.2,
 *	meaning that the hardware still wakes up for beacons, is able to
 *	transmit frames and receive the possible acknowledgment frames.
 *	Not to be confused with hardware specific wakeup/sleep states,
 *	driver is responsible for that. See the section "Powersave support"
 *	for more.
 * @IEEE80211_CONF_IDLE: The device is running, but idle; if the flag is set
 *	the driver should be prepared to handle configuration requests but
 *	may turn the device off as much as possible. Typically, this flag will
 *	be set when an interface is set UP but not associated or scanning, but
 *	it can also be unset in that case when monitor interfaces are active.
 * @IEEE80211_CONF_OFFCHANNEL: The device is currently not on its main
 *	operating channel.
 */
enum ieee80211_conf_flags {
	IEEE80211_CONF_MONITOR		= (1<<0),
	IEEE80211_CONF_PS		= (1<<1),
	IEEE80211_CONF_IDLE		= (1<<2),
	IEEE80211_CONF_OFFCHANNEL	= (1<<3),
};


/**
 * enum ieee80211_conf_changed - denotes which configuration changed
 *
 * @IEEE80211_CONF_CHANGE_LISTEN_INTERVAL: the listen interval changed
 * @IEEE80211_CONF_CHANGE_MONITOR: the monitor flag changed
 * @IEEE80211_CONF_CHANGE_PS: the PS flag or dynamic PS timeout changed
 * @IEEE80211_CONF_CHANGE_POWER: the TX power changed
 * @IEEE80211_CONF_CHANGE_CHANNEL: the channel/channel_type changed
 * @IEEE80211_CONF_CHANGE_RETRY_LIMITS: retry limits changed
 * @IEEE80211_CONF_CHANGE_IDLE: Idle flag changed
 * @IEEE80211_CONF_CHANGE_SMPS: Spatial multiplexing powersave mode changed
 */
enum ieee80211_conf_changed {
	IEEE80211_CONF_CHANGE_SMPS		= BIT(1),
	IEEE80211_CONF_CHANGE_LISTEN_INTERVAL	= BIT(2),
	IEEE80211_CONF_CHANGE_MONITOR		= BIT(3),
	IEEE80211_CONF_CHANGE_PS		= BIT(4),
	IEEE80211_CONF_CHANGE_POWER		= BIT(5),
	IEEE80211_CONF_CHANGE_CHANNEL		= BIT(6),
	IEEE80211_CONF_CHANGE_RETRY_LIMITS	= BIT(7),
	IEEE80211_CONF_CHANGE_IDLE		= BIT(8),
};

/**
 * enum ieee80211_smps_mode - spatial multiplexing power save mode
 *
 * @IEEE80211_SMPS_AUTOMATIC: automatic
 * @IEEE80211_SMPS_OFF: off
 * @IEEE80211_SMPS_STATIC: static
 * @IEEE80211_SMPS_DYNAMIC: dynamic
 * @IEEE80211_SMPS_NUM_MODES: internal, don't use
 */
enum ieee80211_smps_mode {
	IEEE80211_SMPS_AUTOMATIC,
	IEEE80211_SMPS_OFF,
	IEEE80211_SMPS_STATIC,
	IEEE80211_SMPS_DYNAMIC,

	/* keep last */
	IEEE80211_SMPS_NUM_MODES,
};

/**
 * struct ieee80211_conf - configuration of the device
 *
 * This struct indicates how the driver shall configure the hardware.
 *
 * @flags: configuration flags defined above
 *
 * @listen_interval: listen interval in units of beacon interval
 * @max_sleep_period: the maximum number of beacon intervals to sleep for
 *	before checking the beacon for a TIM bit (managed mode only); this
 *	value will be only achievable between DTIM frames, the hardware
 *	needs to check for the multicast traffic bit in DTIM beacons.
 *	This variable is valid only when the CONF_PS flag is set.
 * @ps_dtim_period: The DTIM period of the AP we're connected to, for use
 *	in power saving. Power saving will not be enabled until a beacon
 *	has been received and the DTIM period is known.
 * @dynamic_ps_timeout: The dynamic powersave timeout (in ms), see the
 *	powersave documentation below. This variable is valid only when
 *	the CONF_PS flag is set.
 *
 * @power_level: requested transmit power (in dBm)
 *
 * @channel: the channel to tune to
 * @channel_type: the channel (HT) type
 *
 * @long_frame_max_tx_count: Maximum number of transmissions for a "long" frame
 *    (a frame not RTS protected), called "dot11LongRetryLimit" in 802.11,
 *    but actually means the number of transmissions not the number of retries
 * @short_frame_max_tx_count: Maximum number of transmissions for a "short"
 *    frame, called "dot11ShortRetryLimit" in 802.11, but actually means the
 *    number of transmissions not the number of retries
 *
 * @smps_mode: spatial multiplexing powersave mode; note that
 *	%IEEE80211_SMPS_STATIC is used when the device is not
 *	configured for an HT channel
 */
struct ieee80211_conf {
	u32 flags;
	int power_level, dynamic_ps_timeout;
	int max_sleep_period;

	u16 listen_interval;
	u8 ps_dtim_period;

	u8 long_frame_max_tx_count, short_frame_max_tx_count;

	struct ieee80211_channel *channel;
	enum nl80211_channel_type channel_type;
	enum ieee80211_smps_mode smps_mode;
};

/**
 * struct ieee80211_channel_switch - holds the channel switch data
 *
 * The information provided in this structure is required for channel switch
 * operation.
 *
 * @timestamp: value in microseconds of the 64-bit Time Synchronization
 *	Function (TSF) timer when the frame containing the channel switch
 *	announcement was received. This is simply the rx.mactime parameter
 *	the driver passed into mac80211.
 * @block_tx: Indicates whether transmission must be blocked before the
 *	scheduled channel switch, as indicated by the AP.
 * @channel: the new channel to switch to
 * @count: the number of TBTT's until the channel switch event
 */
struct ieee80211_channel_switch {
	u64 timestamp;
	bool block_tx;
	struct ieee80211_channel *channel;
	u8 count;
};

/**
 * struct ieee80211_vif - per-interface data
 *
 * Data in this structure is continually present for driver
 * use during the life of a virtual interface.
 *
 * @type: type of this virtual interface
 * @bss_conf: BSS configuration for this interface, either our own
 *	or the BSS we're associated to
 * @addr: address of this interface
 * @p2p: indicates whether this AP or STA interface is a p2p
 *	interface, i.e. a GO or p2p-sta respectively
 * @drv_priv: data area for driver use, will always be aligned to
 *	sizeof(void *).
 */
struct ieee80211_vif {
	enum nl80211_iftype type;
	struct ieee80211_bss_conf bss_conf;
	u8 addr[ETH_ALEN];
	bool p2p;
	/* must be last */
	u8 drv_priv[0] __attribute__((__aligned__(sizeof(void *))));
};

static inline bool ieee80211_vif_is_mesh(struct ieee80211_vif *vif)
{
#ifdef CONFIG_MAC80211_MESH
	return vif->type == NL80211_IFTYPE_MESH_POINT;
#endif
	return false;
}

/**
 * enum ieee80211_key_flags - key flags
 *
 * These flags are used for communication about keys between the driver
 * and mac80211, with the @flags parameter of &struct ieee80211_key_conf.
 *
 * @IEEE80211_KEY_FLAG_WMM_STA: Set by mac80211, this flag indicates
 *	that the STA this key will be used with could be using QoS.
 * @IEEE80211_KEY_FLAG_GENERATE_IV: This flag should be set by the
 *	driver to indicate that it requires IV generation for this
 *	particular key.
 * @IEEE80211_KEY_FLAG_GENERATE_MMIC: This flag should be set by
 *	the driver for a TKIP key if it requires Michael MIC
 *	generation in software.
 * @IEEE80211_KEY_FLAG_PAIRWISE: Set by mac80211, this flag indicates
 *	that the key is pairwise rather then a shared key.
 * @IEEE80211_KEY_FLAG_SW_MGMT: This flag should be set by the driver for a
 *	CCMP key if it requires CCMP encryption of management frames (MFP) to
 *	be done in software.
 */
enum ieee80211_key_flags {
	IEEE80211_KEY_FLAG_WMM_STA	= 1<<0,
	IEEE80211_KEY_FLAG_GENERATE_IV	= 1<<1,
	IEEE80211_KEY_FLAG_GENERATE_MMIC= 1<<2,
	IEEE80211_KEY_FLAG_PAIRWISE	= 1<<3,
	IEEE80211_KEY_FLAG_SW_MGMT	= 1<<4,
};

/**
 * struct ieee80211_key_conf - key information
 *
 * This key information is given by mac80211 to the driver by
 * the set_key() callback in &struct ieee80211_ops.
 *
 * @hw_key_idx: To be set by the driver, this is the key index the driver
 *	wants to be given when a frame is transmitted and needs to be
 *	encrypted in hardware.
 * @cipher: The key's cipher suite selector.
 * @flags: key flags, see &enum ieee80211_key_flags.
 * @keyidx: the key index (0-3)
 * @keylen: key material length
 * @key: key material. For ALG_TKIP the key is encoded as a 256-bit (32 byte)
 * 	data block:
 * 	- Temporal Encryption Key (128 bits)
 * 	- Temporal Authenticator Tx MIC Key (64 bits)
 * 	- Temporal Authenticator Rx MIC Key (64 bits)
 * @icv_len: The ICV length for this key type
 * @iv_len: The IV length for this key type
 */
struct ieee80211_key_conf {
	u32 cipher;
	u8 icv_len;
	u8 iv_len;
	u8 hw_key_idx;
	u8 flags;
	s8 keyidx;
	u8 keylen;
	u8 key[0];
};

/**
 * enum set_key_cmd - key command
 *
 * Used with the set_key() callback in &struct ieee80211_ops, this
 * indicates whether a key is being removed or added.
 *
 * @SET_KEY: a key is set
 * @DISABLE_KEY: a key must be disabled
 */
enum set_key_cmd {
	SET_KEY, DISABLE_KEY,
};

/**
 * struct ieee80211_sta - station table entry
 *
 * A station table entry represents a station we are possibly
 * communicating with. Since stations are RCU-managed in
 * mac80211, any ieee80211_sta pointer you get access to must
 * either be protected by rcu_read_lock() explicitly or implicitly,
 * or you must take good care to not use such a pointer after a
 * call to your sta_remove callback that removed it.
 *
 * @addr: MAC address
 * @aid: AID we assigned to the station if we're an AP
 * @supp_rates: Bitmap of supported rates (per band)
 * @ht_cap: HT capabilities of this STA; restricted to our own TX capabilities
 * @drv_priv: data area for driver use, will always be aligned to
 *	sizeof(void *), size is determined in hw information.
 */
struct ieee80211_sta {
	u32 supp_rates[IEEE80211_NUM_BANDS];
	u8 addr[ETH_ALEN];
	u16 aid;
	struct ieee80211_sta_ht_cap ht_cap;

	/* must be last */
	u8 drv_priv[0] __attribute__((__aligned__(sizeof(void *))));
};

/**
 * enum sta_notify_cmd - sta notify command
 *
 * Used with the sta_notify() callback in &struct ieee80211_ops, this
 * indicates if an associated station made a power state transition.
 *
 * @STA_NOTIFY_SLEEP: a station is now sleeping
 * @STA_NOTIFY_AWAKE: a sleeping station woke up
 */
enum sta_notify_cmd {
	STA_NOTIFY_SLEEP, STA_NOTIFY_AWAKE,
};

/**
 * enum ieee80211_tkip_key_type - get tkip key
 *
 * Used by drivers which need to get a tkip key for skb. Some drivers need a
 * phase 1 key, others need a phase 2 key. A single function allows the driver
 * to get the key, this enum indicates what type of key is required.
 *
 * @IEEE80211_TKIP_P1_KEY: the driver needs a phase 1 key
 * @IEEE80211_TKIP_P2_KEY: the driver needs a phase 2 key
 */
enum ieee80211_tkip_key_type {
	IEEE80211_TKIP_P1_KEY,
	IEEE80211_TKIP_P2_KEY,
};

/**
 * enum ieee80211_hw_flags - hardware flags
 *
 * These flags are used to indicate hardware capabilities to
 * the stack. Generally, flags here should have their meaning
 * done in a way that the simplest hardware doesn't need setting
 * any particular flags. There are some exceptions to this rule,
 * however, so you are advised to review these flags carefully.
 *
 * @IEEE80211_HW_HAS_RATE_CONTROL:
 *	The hardware or firmware includes rate control, and cannot be
 *	controlled by the stack. As such, no rate control algorithm
 *	should be instantiated, and the TX rate reported to userspace
 *	will be taken from the TX status instead of the rate control
 *	algorithm.
 *	Note that this requires that the driver implement a number of
 *	callbacks so it has the correct information, it needs to have
 *	the @set_rts_threshold callback and must look at the BSS config
 *	@use_cts_prot for G/N protection, @use_short_slot for slot
 *	timing in 2.4 GHz and @use_short_preamble for preambles for
 *	CCK frames.
 *
 * @IEEE80211_HW_RX_INCLUDES_FCS:
 *	Indicates that received frames passed to the stack include
 *	the FCS at the end.
 *
 * @IEEE80211_HW_HOST_BROADCAST_PS_BUFFERING:
 *	Some wireless LAN chipsets buffer broadcast/multicast frames
 *	for power saving stations in the hardware/firmware and others
 *	rely on the host system for such buffering. This option is used
 *	to configure the IEEE 802.11 upper layer to buffer broadcast and
 *	multicast frames when there are power saving stations so that
 *	the driver can fetch them with ieee80211_get_buffered_bc().
 *
 * @IEEE80211_HW_2GHZ_SHORT_SLOT_INCAPABLE:
 *	Hardware is not capable of short slot operation on the 2.4 GHz band.
 *
 * @IEEE80211_HW_2GHZ_SHORT_PREAMBLE_INCAPABLE:
 *	Hardware is not capable of receiving frames with short preamble on
 *	the 2.4 GHz band.
 *
 * @IEEE80211_HW_SIGNAL_UNSPEC:
 *	Hardware can provide signal values but we don't know its units. We
 *	expect values between 0 and @max_signal.
 *	If possible please provide dB or dBm instead.
 *
 * @IEEE80211_HW_SIGNAL_DBM:
 *	Hardware gives signal values in dBm, decibel difference from
 *	one milliwatt. This is the preferred method since it is standardized
 *	between different devices. @max_signal does not need to be set.
 *
 * @IEEE80211_HW_SPECTRUM_MGMT:
 * 	Hardware supports spectrum management defined in 802.11h
 * 	Measurement, Channel Switch, Quieting, TPC
 *
 * @IEEE80211_HW_AMPDU_AGGREGATION:
 *	Hardware supports 11n A-MPDU aggregation.
 *
 * @IEEE80211_HW_SUPPORTS_PS:
 *	Hardware has power save support (i.e. can go to sleep).
 *
 * @IEEE80211_HW_PS_NULLFUNC_STACK:
 *	Hardware requires nullfunc frame handling in stack, implies
 *	stack support for dynamic PS.
 *
 * @IEEE80211_HW_SUPPORTS_DYNAMIC_PS:
 *	Hardware has support for dynamic PS.
 *
 * @IEEE80211_HW_MFP_CAPABLE:
 *	Hardware supports management frame protection (MFP, IEEE 802.11w).
 *
 * @IEEE80211_HW_BEACON_FILTER:
 *	Hardware supports dropping of irrelevant beacon frames to
 *	avoid waking up cpu.
 *
 * @IEEE80211_HW_SUPPORTS_STATIC_SMPS:
 *	Hardware supports static spatial multiplexing powersave,
 *	ie. can turn off all but one chain even on HT connections
 *	that should be using more chains.
 *
 * @IEEE80211_HW_SUPPORTS_DYNAMIC_SMPS:
 *	Hardware supports dynamic spatial multiplexing powersave,
 *	ie. can turn off all but one chain and then wake the rest
 *	up as required after, for example, rts/cts handshake.
 *
 * @IEEE80211_HW_SUPPORTS_UAPSD:
 *	Hardware supports Unscheduled Automatic Power Save Delivery
 *	(U-APSD) in managed mode. The mode is configured with
 *	conf_tx() operation.
 *
 * @IEEE80211_HW_REPORTS_TX_ACK_STATUS:
 *	Hardware can provide ack status reports of Tx frames to
 *	the stack.
 *
 * @IEEE80211_HW_CONNECTION_MONITOR:
 *      The hardware performs its own connection monitoring, including
 *      periodic keep-alives to the AP and probing the AP on beacon loss.
 *      When this flag is set, signaling beacon-loss will cause an immediate
 *      change to disassociated state.
 *
 * @IEEE80211_HW_SUPPORTS_CQM_RSSI:
 *	Hardware can do connection quality monitoring - i.e. it can monitor
 *	connection quality related parameters, such as the RSSI level and
 *	provide notifications if configured trigger levels are reached.
 *
 * @IEEE80211_HW_NEED_DTIM_PERIOD:
 *	This device needs to know the DTIM period for the BSS before
 *	associating.
 *
 * @IEEE80211_HW_SUPPORTS_PER_STA_GTK: The device's crypto engine supports
 *	per-station GTKs as used by IBSS RSN or during fast transition. If
 *	the device doesn't support per-station GTKs, but can be asked not
 *	to decrypt group addressed frames, then IBSS RSN support is still
 *	possible but software crypto will be used. Advertise the wiphy flag
 *	only in that case.
 *
 * @IEEE80211_HW_AP_LINK_PS: When operating in AP mode the device
 *	autonomously manages the PS status of connected stations. When
 *	this flag is set mac80211 will not trigger PS mode for connected
 *	stations based on the PM bit of incoming frames.
 *	Use ieee80211_start_ps()/ieee8021_end_ps() to manually configure
 *	the PS mode of connected stations.
 */
enum ieee80211_hw_flags {
	IEEE80211_HW_HAS_RATE_CONTROL			= 1<<0,
	IEEE80211_HW_RX_INCLUDES_FCS			= 1<<1,
	IEEE80211_HW_HOST_BROADCAST_PS_BUFFERING	= 1<<2,
	IEEE80211_HW_2GHZ_SHORT_SLOT_INCAPABLE		= 1<<3,
	IEEE80211_HW_2GHZ_SHORT_PREAMBLE_INCAPABLE	= 1<<4,
	IEEE80211_HW_SIGNAL_UNSPEC			= 1<<5,
	IEEE80211_HW_SIGNAL_DBM				= 1<<6,
	IEEE80211_HW_NEED_DTIM_PERIOD			= 1<<7,
	IEEE80211_HW_SPECTRUM_MGMT			= 1<<8,
	IEEE80211_HW_AMPDU_AGGREGATION			= 1<<9,
	IEEE80211_HW_SUPPORTS_PS			= 1<<10,
	IEEE80211_HW_PS_NULLFUNC_STACK			= 1<<11,
	IEEE80211_HW_SUPPORTS_DYNAMIC_PS		= 1<<12,
	IEEE80211_HW_MFP_CAPABLE			= 1<<13,
	IEEE80211_HW_BEACON_FILTER			= 1<<14,
	IEEE80211_HW_SUPPORTS_STATIC_SMPS		= 1<<15,
	IEEE80211_HW_SUPPORTS_DYNAMIC_SMPS		= 1<<16,
	IEEE80211_HW_SUPPORTS_UAPSD			= 1<<17,
	IEEE80211_HW_REPORTS_TX_ACK_STATUS		= 1<<18,
	IEEE80211_HW_CONNECTION_MONITOR			= 1<<19,
	IEEE80211_HW_SUPPORTS_CQM_RSSI			= 1<<20,
	IEEE80211_HW_SUPPORTS_PER_STA_GTK		= 1<<21,
	IEEE80211_HW_AP_LINK_PS				= 1<<22,
};

/**
 * struct ieee80211_hw - hardware information and state
 *
 * This structure contains the configuration and hardware
 * information for an 802.11 PHY.
 *
 * @wiphy: This points to the &struct wiphy allocated for this
 *	802.11 PHY. You must fill in the @perm_addr and @dev
 *	members of this structure using SET_IEEE80211_DEV()
 *	and SET_IEEE80211_PERM_ADDR(). Additionally, all supported
 *	bands (with channels, bitrates) are registered here.
 *
 * @conf: &struct ieee80211_conf, device configuration, don't use.
 *
 * @priv: pointer to private area that was allocated for driver use
 *	along with this structure.
 *
 * @flags: hardware flags, see &enum ieee80211_hw_flags.
 *
 * @extra_tx_headroom: headroom to reserve in each transmit skb
 *	for use by the driver (e.g. for transmit headers.)
 *
 * @channel_change_time: time (in microseconds) it takes to change channels.
 *
 * @max_signal: Maximum value for signal (rssi) in RX information, used
 *     only when @IEEE80211_HW_SIGNAL_UNSPEC or @IEEE80211_HW_SIGNAL_DB
 *
 * @max_listen_interval: max listen interval in units of beacon interval
 *     that HW supports
 *
 * @queues: number of available hardware transmit queues for
 *	data packets. WMM/QoS requires at least four, these
 *	queues need to have configurable access parameters.
 *
 * @rate_control_algorithm: rate control algorithm for this hardware.
 *	If unset (NULL), the default algorithm will be used. Must be
 *	set before calling ieee80211_register_hw().
 *
 * @vif_data_size: size (in bytes) of the drv_priv data area
 *	within &struct ieee80211_vif.
 * @sta_data_size: size (in bytes) of the drv_priv data area
 *	within &struct ieee80211_sta.
 *
 * @max_rates: maximum number of alternate rate retry stages the hw
 *	can handle.
 * @max_report_rates: maximum number of alternate rate retry stages
 *	the hw can report back.
 * @max_rate_tries: maximum number of tries for each stage
 *
 * @napi_weight: weight used for NAPI polling.  You must specify an
 *	appropriate value here if a napi_poll operation is provided
 *	by your driver.
 *
 * @max_rx_aggregation_subframes: maximum buffer size (number of
 *	sub-frames) to be used for A-MPDU block ack receiver
 *	aggregation.
 *	This is only relevant if the device has restrictions on the
 *	number of subframes, if it relies on mac80211 to do reordering
 *	it shouldn't be set.
 *
 * @max_tx_aggregation_subframes: maximum number of subframes in an
 *	aggregate an HT driver will transmit, used by the peer as a
 *	hint to size its reorder buffer.
 */
struct ieee80211_hw {
	struct ieee80211_conf conf;
	struct wiphy *wiphy;
	const char *rate_control_algorithm;
	void *priv;
	u32 flags;
	unsigned int extra_tx_headroom;
	int channel_change_time;
	int vif_data_size;
	int sta_data_size;
	int napi_weight;
	u16 queues;
	u16 max_listen_interval;
	s8 max_signal;
	u8 max_rates;
	u8 max_report_rates;
	u8 max_rate_tries;
	u8 max_rx_aggregation_subframes;
	u8 max_tx_aggregation_subframes;
};

/**
 * wiphy_to_ieee80211_hw - return a mac80211 driver hw struct from a wiphy
 *
 * @wiphy: the &struct wiphy which we want to query
 *
 * mac80211 drivers can use this to get to their respective
 * &struct ieee80211_hw. Drivers wishing to get to their own private
 * structure can then access it via hw->priv. Note that mac802111 drivers should
 * not use wiphy_priv() to try to get their private driver structure as this
 * is already used internally by mac80211.
 */
struct ieee80211_hw *wiphy_to_ieee80211_hw(struct wiphy *wiphy);

/**
 * SET_IEEE80211_DEV - set device for 802.11 hardware
 *
 * @hw: the &struct ieee80211_hw to set the device for
 * @dev: the &struct device of this 802.11 device
 */
static inline void SET_IEEE80211_DEV(struct ieee80211_hw *hw, struct device *dev)
{
	set_wiphy_dev(hw->wiphy, dev);
}

/**
 * SET_IEEE80211_PERM_ADDR - set the permanent MAC address for 802.11 hardware
 *
 * @hw: the &struct ieee80211_hw to set the MAC address for
 * @addr: the address to set
 */
static inline void SET_IEEE80211_PERM_ADDR(struct ieee80211_hw *hw, u8 *addr)
{
	memcpy(hw->wiphy->perm_addr, addr, ETH_ALEN);
}

static inline struct ieee80211_rate *
ieee80211_get_tx_rate(const struct ieee80211_hw *hw,
		      const struct ieee80211_tx_info *c)
{
	if (WARN_ON(c->control.rates[0].idx < 0))
		return NULL;
	return &hw->wiphy->bands[c->band]->bitrates[c->control.rates[0].idx];
}

static inline struct ieee80211_rate *
ieee80211_get_rts_cts_rate(const struct ieee80211_hw *hw,
			   const struct ieee80211_tx_info *c)
{
	if (c->control.rts_cts_rate_idx < 0)
		return NULL;
	return &hw->wiphy->bands[c->band]->bitrates[c->control.rts_cts_rate_idx];
}

static inline struct ieee80211_rate *
ieee80211_get_alt_retry_rate(const struct ieee80211_hw *hw,
			     const struct ieee80211_tx_info *c, int idx)
{
	if (c->control.rates[idx + 1].idx < 0)
		return NULL;
	return &hw->wiphy->bands[c->band]->bitrates[c->control.rates[idx + 1].idx];
}

/**
 * DOC: Hardware crypto acceleration
 *
 * mac80211 is capable of taking advantage of many hardware
 * acceleration designs for encryption and decryption operations.
 *
 * The set_key() callback in the &struct ieee80211_ops for a given
 * device is called to enable hardware acceleration of encryption and
 * decryption. The callback takes a @sta parameter that will be NULL
 * for default keys or keys used for transmission only, or point to
 * the station information for the peer for individual keys.
 * Multiple transmission keys with the same key index may be used when
 * VLANs are configured for an access point.
 *
 * When transmitting, the TX control data will use the @hw_key_idx
 * selected by the driver by modifying the &struct ieee80211_key_conf
 * pointed to by the @key parameter to the set_key() function.
 *
 * The set_key() call for the %SET_KEY command should return 0 if
 * the key is now in use, -%EOPNOTSUPP or -%ENOSPC if it couldn't be
 * added; if you return 0 then hw_key_idx must be assigned to the
 * hardware key index, you are free to use the full u8 range.
 *
 * When the cmd is %DISABLE_KEY then it must succeed.
 *
 * Note that it is permissible to not decrypt a frame even if a key
 * for it has been uploaded to hardware, the stack will not make any
 * decision based on whether a key has been uploaded or not but rather
 * based on the receive flags.
 *
 * The &struct ieee80211_key_conf structure pointed to by the @key
 * parameter is guaranteed to be valid until another call to set_key()
 * removes it, but it can only be used as a cookie to differentiate
 * keys.
 *
 * In TKIP some HW need to be provided a phase 1 key, for RX decryption
 * acceleration (i.e. iwlwifi). Those drivers should provide update_tkip_key
 * handler.
 * The update_tkip_key() call updates the driver with the new phase 1 key.
 * This happens every time the iv16 wraps around (every 65536 packets). The
 * set_key() call will happen only once for each key (unless the AP did
 * rekeying), it will not include a valid phase 1 key. The valid phase 1 key is
 * provided by update_tkip_key only. The trigger that makes mac80211 call this
 * handler is software decryption with wrap around of iv16.
 */

/**
 * DOC: Powersave support
 *
 * mac80211 has support for various powersave implementations.
 *
 * First, it can support hardware that handles all powersaving by itself,
 * such hardware should simply set the %IEEE80211_HW_SUPPORTS_PS hardware
 * flag. In that case, it will be told about the desired powersave mode
 * with the %IEEE80211_CONF_PS flag depending on the association status.
 * The hardware must take care of sending nullfunc frames when necessary,
 * i.e. when entering and leaving powersave mode. The hardware is required
 * to look at the AID in beacons and signal to the AP that it woke up when
 * it finds traffic directed to it.
 *
 * %IEEE80211_CONF_PS flag enabled means that the powersave mode defined in
 * IEEE 802.11-2007 section 11.2 is enabled. This is not to be confused
 * with hardware wakeup and sleep states. Driver is responsible for waking
 * up the hardware before issuing commands to the hardware and putting it
 * back to sleep at appropriate times.
 *
 * When PS is enabled, hardware needs to wakeup for beacons and receive the
 * buffered multicast/broadcast frames after the beacon. Also it must be
 * possible to send frames and receive the acknowledment frame.
 *
 * Other hardware designs cannot send nullfunc frames by themselves and also
 * need software support for parsing the TIM bitmap. This is also supported
 * by mac80211 by combining the %IEEE80211_HW_SUPPORTS_PS and
 * %IEEE80211_HW_PS_NULLFUNC_STACK flags. The hardware is of course still
 * required to pass up beacons. The hardware is still required to handle
 * waking up for multicast traffic; if it cannot the driver must handle that
 * as best as it can, mac80211 is too slow to do that.
 *
 * Dynamic powersave is an extension to normal powersave in which the
 * hardware stays awake for a user-specified period of time after sending a
 * frame so that reply frames need not be buffered and therefore delayed to
 * the next wakeup. It's compromise of getting good enough latency when
 * there's data traffic and still saving significantly power in idle
 * periods.
 *
 * Dynamic powersave is simply supported by mac80211 enabling and disabling
 * PS based on traffic. Driver needs to only set %IEEE80211_HW_SUPPORTS_PS
 * flag and mac80211 will handle everything automatically. Additionally,
 * hardware having support for the dynamic PS feature may set the
 * %IEEE80211_HW_SUPPORTS_DYNAMIC_PS flag to indicate that it can support
 * dynamic PS mode itself. The driver needs to look at the
 * @dynamic_ps_timeout hardware configuration value and use it that value
 * whenever %IEEE80211_CONF_PS is set. In this case mac80211 will disable
 * dynamic PS feature in stack and will just keep %IEEE80211_CONF_PS
 * enabled whenever user has enabled powersave.
 *
 * Some hardware need to toggle a single shared antenna between WLAN and
 * Bluetooth to facilitate co-existence. These types of hardware set
 * limitations on the use of host controlled dynamic powersave whenever there
 * is simultaneous WLAN and Bluetooth traffic. For these types of hardware, the
 * driver may request temporarily going into full power save, in order to
 * enable toggling the antenna between BT and WLAN. If the driver requests
 * disabling dynamic powersave, the @dynamic_ps_timeout value will be
 * temporarily set to zero until the driver re-enables dynamic powersave.
 *
 * Driver informs U-APSD client support by enabling
 * %IEEE80211_HW_SUPPORTS_UAPSD flag. The mode is configured through the
 * uapsd paramater in conf_tx() operation. Hardware needs to send the QoS
 * Nullfunc frames and stay awake until the service period has ended. To
 * utilize U-APSD, dynamic powersave is disabled for voip AC and all frames
 * from that AC are transmitted with powersave enabled.
 *
 * Note: U-APSD client mode is not yet supported with
 * %IEEE80211_HW_PS_NULLFUNC_STACK.
 */

/**
 * DOC: Beacon filter support
 *
 * Some hardware have beacon filter support to reduce host cpu wakeups
 * which will reduce system power consumption. It usuallly works so that
 * the firmware creates a checksum of the beacon but omits all constantly
 * changing elements (TSF, TIM etc). Whenever the checksum changes the
 * beacon is forwarded to the host, otherwise it will be just dropped. That
 * way the host will only receive beacons where some relevant information
 * (for example ERP protection or WMM settings) have changed.
 *
 * Beacon filter support is advertised with the %IEEE80211_HW_BEACON_FILTER
 * hardware capability. The driver needs to enable beacon filter support
 * whenever power save is enabled, that is %IEEE80211_CONF_PS is set. When
 * power save is enabled, the stack will not check for beacon loss and the
 * driver needs to notify about loss of beacons with ieee80211_beacon_loss().
 *
 * The time (or number of beacons missed) until the firmware notifies the
 * driver of a beacon loss event (which in turn causes the driver to call
 * ieee80211_beacon_loss()) should be configurable and will be controlled
 * by mac80211 and the roaming algorithm in the future.
 *
 * Since there may be constantly changing information elements that nothing
 * in the software stack cares about, we will, in the future, have mac80211
 * tell the driver which information elements are interesting in the sense
 * that we want to see changes in them. This will include
 *  - a list of information element IDs
 *  - a list of OUIs for the vendor information element
 *
 * Ideally, the hardware would filter out any beacons without changes in the
 * requested elements, but if it cannot support that it may, at the expense
 * of some efficiency, filter out only a subset. For example, if the device
 * doesn't support checking for OUIs it should pass up all changes in all
 * vendor information elements.
 *
 * Note that change, for the sake of simplification, also includes information
 * elements appearing or disappearing from the beacon.
 *
 * Some hardware supports an "ignore list" instead, just make sure nothing
 * that was requested is on the ignore list, and include commonly changing
 * information element IDs in the ignore list, for example 11 (BSS load) and
 * the various vendor-assigned IEs with unknown contents (128, 129, 133-136,
 * 149, 150, 155, 156, 173, 176, 178, 179, 219); for forward compatibility
 * it could also include some currently unused IDs.
 *
 *
 * In addition to these capabilities, hardware should support notifying the
 * host of changes in the beacon RSSI. This is relevant to implement roaming
 * when no traffic is flowing (when traffic is flowing we see the RSSI of
 * the received data packets). This can consist in notifying the host when
 * the RSSI changes significantly or when it drops below or rises above
 * configurable thresholds. In the future these thresholds will also be
 * configured by mac80211 (which gets them from userspace) to implement
 * them as the roaming algorithm requires.
 *
 * If the hardware cannot implement this, the driver should ask it to
 * periodically pass beacon frames to the host so that software can do the
 * signal strength threshold checking.
 */

/**
 * DOC: Spatial multiplexing power save
 *
 * SMPS (Spatial multiplexing power save) is a mechanism to conserve
 * power in an 802.11n implementation. For details on the mechanism
 * and rationale, please refer to 802.11 (as amended by 802.11n-2009)
 * "11.2.3 SM power save".
 *
 * The mac80211 implementation is capable of sending action frames
 * to update the AP about the station's SMPS mode, and will instruct
 * the driver to enter the specific mode. It will also announce the
 * requested SMPS mode during the association handshake. Hardware
 * support for this feature is required, and can be indicated by
 * hardware flags.
 *
 * The default mode will be "automatic", which nl80211/cfg80211
 * defines to be dynamic SMPS in (regular) powersave, and SMPS
 * turned off otherwise.
 *
 * To support this feature, the driver must set the appropriate
 * hardware support flags, and handle the SMPS flag to the config()
 * operation. It will then with this mechanism be instructed to
 * enter the requested SMPS mode while associated to an HT AP.
 */

/**
 * DOC: Frame filtering
 *
 * mac80211 requires to see many management frames for proper
 * operation, and users may want to see many more frames when
 * in monitor mode. However, for best CPU usage and power consumption,
 * having as few frames as possible percolate through the stack is
 * desirable. Hence, the hardware should filter as much as possible.
 *
 * To achieve this, mac80211 uses filter flags (see below) to tell
 * the driver's configure_filter() function which frames should be
 * passed to mac80211 and which should be filtered out.
 *
 * Before configure_filter() is invoked, the prepare_multicast()
 * callback is invoked with the parameters @mc_count and @mc_list
 * for the combined multicast address list of all virtual interfaces.
 * It's use is optional, and it returns a u64 that is passed to
 * configure_filter(). Additionally, configure_filter() has the
 * arguments @changed_flags telling which flags were changed and
 * @total_flags with the new flag states.
 *
 * If your device has no multicast address filters your driver will
 * need to check both the %FIF_ALLMULTI flag and the @mc_count
 * parameter to see whether multicast frames should be accepted
 * or dropped.
 *
 * All unsupported flags in @total_flags must be cleared.
 * Hardware does not support a flag if it is incapable of _passing_
 * the frame to the stack. Otherwise the driver must ignore
 * the flag, but not clear it.
 * You must _only_ clear the flag (announce no support for the
 * flag to mac80211) if you are not able to pass the packet type
 * to the stack (so the hardware always filters it).
 * So for example, you should clear @FIF_CONTROL, if your hardware
 * always filters control frames. If your hardware always passes
 * control frames to the kernel and is incapable of filtering them,
 * you do _not_ clear the @FIF_CONTROL flag.
 * This rule applies to all other FIF flags as well.
 */

/**
 * enum ieee80211_filter_flags - hardware filter flags
 *
 * These flags determine what the filter in hardware should be
 * programmed to let through and what should not be passed to the
 * stack. It is always safe to pass more frames than requested,
 * but this has negative impact on power consumption.
 *
 * @FIF_PROMISC_IN_BSS: promiscuous mode within your BSS,
 *	think of the BSS as your network segment and then this corresponds
 *	to the regular ethernet device promiscuous mode.
 *
 * @FIF_ALLMULTI: pass all multicast frames, this is used if requested
 *	by the user or if the hardware is not capable of filtering by
 *	multicast address.
 *
 * @FIF_FCSFAIL: pass frames with failed FCS (but you need to set the
 *	%RX_FLAG_FAILED_FCS_CRC for them)
 *
 * @FIF_PLCPFAIL: pass frames with failed PLCP CRC (but you need to set
 *	the %RX_FLAG_FAILED_PLCP_CRC for them
 *
 * @FIF_BCN_PRBRESP_PROMISC: This flag is set during scanning to indicate
 *	to the hardware that it should not filter beacons or probe responses
 *	by BSSID. Filtering them can greatly reduce the amount of processing
 *	mac80211 needs to do and the amount of CPU wakeups, so you should
 *	honour this flag if possible.
 *
 * @FIF_CONTROL: pass control frames (except for PS Poll), if PROMISC_IN_BSS
 * 	is not set then only those addressed to this station.
 *
 * @FIF_OTHER_BSS: pass frames destined to other BSSes
 *
 * @FIF_PSPOLL: pass PS Poll frames, if PROMISC_IN_BSS is not set then only
 * 	those addressed to this station.
 *
 * @FIF_PROBE_REQ: pass probe request frames
 */
enum ieee80211_filter_flags {
	FIF_PROMISC_IN_BSS	= 1<<0,
	FIF_ALLMULTI		= 1<<1,
	FIF_FCSFAIL		= 1<<2,
	FIF_PLCPFAIL		= 1<<3,
	FIF_BCN_PRBRESP_PROMISC	= 1<<4,
	FIF_CONTROL		= 1<<5,
	FIF_OTHER_BSS		= 1<<6,
	FIF_PSPOLL		= 1<<7,
	FIF_PROBE_REQ		= 1<<8,
};

/**
 * enum ieee80211_ampdu_mlme_action - A-MPDU actions
 *
 * These flags are used with the ampdu_action() callback in
 * &struct ieee80211_ops to indicate which action is needed.
 *
 * Note that drivers MUST be able to deal with a TX aggregation
 * session being stopped even before they OK'ed starting it by
 * calling ieee80211_start_tx_ba_cb_irqsafe, because the peer
 * might receive the addBA frame and send a delBA right away!
 *
 * @IEEE80211_AMPDU_RX_START: start Rx aggregation
 * @IEEE80211_AMPDU_RX_STOP: stop Rx aggregation
 * @IEEE80211_AMPDU_TX_START: start Tx aggregation
 * @IEEE80211_AMPDU_TX_STOP: stop Tx aggregation
 * @IEEE80211_AMPDU_TX_OPERATIONAL: TX aggregation has become operational
 */
enum ieee80211_ampdu_mlme_action {
	IEEE80211_AMPDU_RX_START,
	IEEE80211_AMPDU_RX_STOP,
	IEEE80211_AMPDU_TX_START,
	IEEE80211_AMPDU_TX_STOP,
	IEEE80211_AMPDU_TX_OPERATIONAL,
};

/**
 * struct ieee80211_ops - callbacks from mac80211 to the driver
 *
 * This structure contains various callbacks that the driver may
 * handle or, in some cases, must handle, for example to configure
 * the hardware to a new channel or to transmit a frame.
 *
 * @tx: Handler that 802.11 module calls for each transmitted frame.
 *	skb contains the buffer starting from the IEEE 802.11 header.
 *	The low-level driver should send the frame out based on
 *	configuration in the TX control data. This handler should,
 *	preferably, never fail and stop queues appropriately, more
 *	importantly, however, it must never fail for A-MPDU-queues.
 *	This function should return NETDEV_TX_OK except in very
 *	limited cases.
 *	Must be implemented and atomic.
 *
 * @start: Called before the first netdevice attached to the hardware
 *	is enabled. This should turn on the hardware and must turn on
 *	frame reception (for possibly enabled monitor interfaces.)
 *	Returns negative error codes, these may be seen in userspace,
 *	or zero.
 *	When the device is started it should not have a MAC address
 *	to avoid acknowledging frames before a non-monitor device
 *	is added.
 *	Must be implemented and can sleep.
 *
 * @stop: Called after last netdevice attached to the hardware
 *	is disabled. This should turn off the hardware (at least
 *	it must turn off frame reception.)
 *	May be called right after add_interface if that rejects
 *	an interface. If you added any work onto the mac80211 workqueue
 *	you should ensure to cancel it on this callback.
 *	Must be implemented and can sleep.
 *
 * @suspend: Suspend the device; mac80211 itself will quiesce before and
 *	stop transmitting and doing any other configuration, and then
 *	ask the device to suspend. This is only invoked when WoWLAN is
 *	configured, otherwise the device is deconfigured completely and
 *	reconfigured at resume time.
 *
 * @resume: If WoWLAN was configured, this indicates that mac80211 is
 *	now resuming its operation, after this the device must be fully
 *	functional again. If this returns an error, the only way out is
 *	to also unregister the device. If it returns 1, then mac80211
 *	will also go through the regular complete restart on resume.
 *
 * @add_interface: Called when a netdevice attached to the hardware is
 *	enabled. Because it is not called for monitor mode devices, @start
 *	and @stop must be implemented.
 *	The driver should perform any initialization it needs before
 *	the device can be enabled. The initial configuration for the
 *	interface is given in the conf parameter.
 *	The callback may refuse to add an interface by returning a
 *	negative error code (which will be seen in userspace.)
 *	Must be implemented and can sleep.
 *
 * @change_interface: Called when a netdevice changes type. This callback
 *	is optional, but only if it is supported can interface types be
 *	switched while the interface is UP. The callback may sleep.
 *	Note that while an interface is being switched, it will not be
 *	found by the interface iteration callbacks.
 *
 * @remove_interface: Notifies a driver that an interface is going down.
 *	The @stop callback is called after this if it is the last interface
 *	and no monitor interfaces are present.
 *	When all interfaces are removed, the MAC address in the hardware
 *	must be cleared so the device no longer acknowledges packets,
 *	the mac_addr member of the conf structure is, however, set to the
 *	MAC address of the device going away.
 *	Hence, this callback must be implemented. It can sleep.
 *
 * @config: Handler for configuration requests. IEEE 802.11 code calls this
 *	function to change hardware configuration, e.g., channel.
 *	This function should never fail but returns a negative error code
 *	if it does. The callback can sleep.
 *
 * @bss_info_changed: Handler for configuration requests related to BSS
 *	parameters that may vary during BSS's lifespan, and may affect low
 *	level driver (e.g. assoc/disassoc status, erp parameters).
 *	This function should not be used if no BSS has been set, unless
 *	for association indication. The @changed parameter indicates which
 *	of the bss parameters has changed when a call is made. The callback
 *	can sleep.
 *
 * @prepare_multicast: Prepare for multicast filter configuration.
 *	This callback is optional, and its return value is passed
 *	to configure_filter(). This callback must be atomic.
 *
 * @configure_filter: Configure the device's RX filter.
 *	See the section "Frame filtering" for more information.
 *	This callback must be implemented and can sleep.
 *
 * @set_tim: Set TIM bit. mac80211 calls this function when a TIM bit
 * 	must be set or cleared for a given STA. Must be atomic.
 *
 * @set_key: See the section "Hardware crypto acceleration"
 *	This callback is only called between add_interface and
 *	remove_interface calls, i.e. while the given virtual interface
 *	is enabled.
 *	Returns a negative error code if the key can't be added.
 *	The callback can sleep.
 *
 * @update_tkip_key: See the section "Hardware crypto acceleration"
 * 	This callback will be called in the context of Rx. Called for drivers
 * 	which set IEEE80211_KEY_FLAG_TKIP_REQ_RX_P1_KEY.
 *	The callback must be atomic.
 *
 * @hw_scan: Ask the hardware to service the scan request, no need to start
 *	the scan state machine in stack. The scan must honour the channel
 *	configuration done by the regulatory agent in the wiphy's
 *	registered bands. The hardware (or the driver) needs to make sure
 *	that power save is disabled.
 *	The @req ie/ie_len members are rewritten by mac80211 to contain the
 *	entire IEs after the SSID, so that drivers need not look at these
 *	at all but just send them after the SSID -- mac80211 includes the
 *	(extended) supported rates and HT information (where applicable).
 *	When the scan finishes, ieee80211_scan_completed() must be called;
 *	note that it also must be called when the scan cannot finish due to
 *	any error unless this callback returned a negative error code.
 *	The callback can sleep.
 *
 * @sched_scan_start: Ask the hardware to start scanning repeatedly at
 *	specific intervals.  The driver must call the
 *	ieee80211_sched_scan_results() function whenever it finds results.
 *	This process will continue until sched_scan_stop is called.
 *
 * @sched_scan_stop: Tell the hardware to stop an ongoing scheduled scan.
 *
 * @sw_scan_start: Notifier function that is called just before a software scan
 *	is started. Can be NULL, if the driver doesn't need this notification.
 *	The callback can sleep.
 *
 * @sw_scan_complete: Notifier function that is called just after a
 *	software scan finished. Can be NULL, if the driver doesn't need
 *	this notification.
 *	The callback can sleep.
 *
 * @get_stats: Return low-level statistics.
 * 	Returns zero if statistics are available.
 *	The callback can sleep.
 *
 * @get_tkip_seq: If your device implements TKIP encryption in hardware this
 *	callback should be provided to read the TKIP transmit IVs (both IV32
 *	and IV16) for the given key from hardware.
 *	The callback must be atomic.
 *
 * @set_frag_threshold: Configuration of fragmentation threshold. Assign this
 *	if the device does fragmentation by itself; if this callback is
 *	implemented then the stack will not do fragmentation.
 *	The callback can sleep.
 *
 * @set_rts_threshold: Configuration of RTS threshold (if device needs it)
 *	The callback can sleep.
 *
 * @sta_add: Notifies low level driver about addition of an associated station,
 *	AP, IBSS/WDS/mesh peer etc. This callback can sleep.
 *
 * @sta_remove: Notifies low level driver about removal of an associated
 *	station, AP, IBSS/WDS/mesh peer etc. This callback can sleep.
 *
 * @sta_notify: Notifies low level driver about power state transition of an
 *	associated station, AP,  IBSS/WDS/mesh peer etc. For a VIF operating
 *	in AP mode, this callback will not be called when the flag
 *	%IEEE80211_HW_AP_LINK_PS is set. Must be atomic.
 *
 * @conf_tx: Configure TX queue parameters (EDCF (aifs, cw_min, cw_max),
 *	bursting) for a hardware TX queue.
 *	Returns a negative error code on failure.
 *	The callback can sleep.
 *
 * @get_tsf: Get the current TSF timer value from firmware/hardware. Currently,
 *	this is only used for IBSS mode BSSID merging and debugging. Is not a
 *	required function.
 *	The callback can sleep.
 *
 * @set_tsf: Set the TSF timer to the specified value in the firmware/hardware.
 *      Currently, this is only used for IBSS mode debugging. Is not a
 *	required function.
 *	The callback can sleep.
 *
 * @reset_tsf: Reset the TSF timer and allow firmware/hardware to synchronize
 *	with other STAs in the IBSS. This is only used in IBSS mode. This
 *	function is optional if the firmware/hardware takes full care of
 *	TSF synchronization.
 *	The callback can sleep.
 *
 * @tx_last_beacon: Determine whether the last IBSS beacon was sent by us.
 *	This is needed only for IBSS mode and the result of this function is
 *	used to determine whether to reply to Probe Requests.
 *	Returns non-zero if this device sent the last beacon.
 *	The callback can sleep.
 *
 * @ampdu_action: Perform a certain A-MPDU action
 * 	The RA/TID combination determines the destination and TID we want
 * 	the ampdu action to be performed for. The action is defined through
 * 	ieee80211_ampdu_mlme_action. Starting sequence number (@ssn)
 * 	is the first frame we expect to perform the action on. Notice
 * 	that TX/RX_STOP can pass NULL for this parameter.
 *	The @buf_size parameter is only valid when the action is set to
 *	%IEEE80211_AMPDU_TX_OPERATIONAL and indicates the peer's reorder
 *	buffer size (number of subframes) for this session -- the driver
 *	may neither send aggregates containing more subframes than this
 *	nor send aggregates in a way that lost frames would exceed the
 *	buffer size. If just limiting the aggregate size, this would be
 *	possible with a buf_size of 8:
 *	 - TX: 1.....7
 *	 - RX:  2....7 (lost frame #1)
 *	 - TX:        8..1...
 *	which is invalid since #1 was now re-transmitted well past the
 *	buffer size of 8. Correct ways to retransmit #1 would be:
 *	 - TX:       1 or 18 or 81
 *	Even "189" would be wrong since 1 could be lost again.
 *
 *	Returns a negative error code on failure.
 *	The callback can sleep.
 *
 * @get_survey: Return per-channel survey information
 *
 * @rfkill_poll: Poll rfkill hardware state. If you need this, you also
 *	need to set wiphy->rfkill_poll to %true before registration,
 *	and need to call wiphy_rfkill_set_hw_state() in the callback.
 *	The callback can sleep.
 *
 * @set_coverage_class: Set slot time for given coverage class as specified
 *	in IEEE 802.11-2007 section 17.3.8.6 and modify ACK timeout
 *	accordingly. This callback is not required and may sleep.
 *
 * @testmode_cmd: Implement a cfg80211 test mode command.
 *	The callback can sleep.
 *
 * @flush: Flush all pending frames from the hardware queue, making sure
 *	that the hardware queues are empty. If the parameter @drop is set
 *	to %true, pending frames may be dropped. The callback can sleep.
 *
 * @channel_switch: Drivers that need (or want) to offload the channel
 *	switch operation for CSAs received from the AP may implement this
 *	callback. They must then call ieee80211_chswitch_done() to indicate
 *	completion of the channel switch.
 *
 * @napi_poll: Poll Rx queue for incoming data frames.
 *
 * @set_antenna: Set antenna configuration (tx_ant, rx_ant) on the device.
 *	Parameters are bitmaps of allowed antennas to use for TX/RX. Drivers may
 *	reject TX/RX mask combinations they cannot support by returning -EINVAL
 *	(also see nl80211.h @NL80211_ATTR_WIPHY_ANTENNA_TX).
 *
 * @get_antenna: Get current antenna configuration from device (tx_ant, rx_ant).
 *
 * @remain_on_channel: Starts an off-channel period on the given channel, must
 *	call back to ieee80211_ready_on_channel() when on that channel. Note
 *	that normal channel traffic is not stopped as this is intended for hw
 *	offload. Frames to transmit on the off-channel channel are transmitted
 *	normally except for the %IEEE80211_TX_CTL_TX_OFFCHAN flag. When the
 *	duration (which will always be non-zero) expires, the driver must call
 *	ieee80211_remain_on_channel_expired(). This callback may sleep.
 * @cancel_remain_on_channel: Requests that an ongoing off-channel period is
 *	aborted before it expires. This callback may sleep.
 * @offchannel_tx: Transmit frame on another channel, wait for a response
 *	and return. Reliable TX status must be reported for the frame. If the
 *	return value is 1, then the @remain_on_channel will be used with a
 *	regular transmission (if supported.)
 * @offchannel_tx_cancel_wait: cancel wait associated with offchannel TX
 *
 * @set_ringparam: Set tx and rx ring sizes.
 *
 * @get_ringparam: Get tx and rx ring current and maximum sizes.
 *
 * @tx_frames_pending: Check if there is any pending frame in the hardware
 *	queues before entering power save.
 *
 * @set_bitrate_mask: Set a mask of rates to be used for rate control selection
 *	when transmitting a frame. Currently only legacy rates are handled.
 *	The callback can sleep.
 */
struct ieee80211_ops {
	void (*tx)(struct ieee80211_hw *hw, struct sk_buff *skb);
	int (*start)(struct ieee80211_hw *hw);
	void (*stop)(struct ieee80211_hw *hw);
#ifdef CONFIG_PM
	int (*suspend)(struct ieee80211_hw *hw, struct cfg80211_wowlan *wowlan);
	int (*resume)(struct ieee80211_hw *hw);
#endif
	int (*add_interface)(struct ieee80211_hw *hw,
			     struct ieee80211_vif *vif);
	int (*change_interface)(struct ieee80211_hw *hw,
				struct ieee80211_vif *vif,
				enum nl80211_iftype new_type, bool p2p);
	void (*remove_interface)(struct ieee80211_hw *hw,
				 struct ieee80211_vif *vif);
	int (*config)(struct ieee80211_hw *hw, u32 changed);
	void (*bss_info_changed)(struct ieee80211_hw *hw,
				 struct ieee80211_vif *vif,
				 struct ieee80211_bss_conf *info,
				 u32 changed);
	u64 (*prepare_multicast)(struct ieee80211_hw *hw,
				 struct netdev_hw_addr_list *mc_list);
	void (*configure_filter)(struct ieee80211_hw *hw,
				 unsigned int changed_flags,
				 unsigned int *total_flags,
				 u64 multicast);
	int (*set_tim)(struct ieee80211_hw *hw, struct ieee80211_sta *sta,
		       bool set);
	int (*set_key)(struct ieee80211_hw *hw, enum set_key_cmd cmd,
		       struct ieee80211_vif *vif, struct ieee80211_sta *sta,
		       struct ieee80211_key_conf *key);
	void (*update_tkip_key)(struct ieee80211_hw *hw,
				struct ieee80211_vif *vif,
				struct ieee80211_key_conf *conf,
				struct ieee80211_sta *sta,
				u32 iv32, u16 *phase1key);
	int (*hw_scan)(struct ieee80211_hw *hw, struct ieee80211_vif *vif,
		       struct cfg80211_scan_request *req);
	int (*sched_scan_start)(struct ieee80211_hw *hw,
				struct ieee80211_vif *vif,
				struct cfg80211_sched_scan_request *req,
				struct ieee80211_sched_scan_ies *ies);
	void (*sched_scan_stop)(struct ieee80211_hw *hw,
			       struct ieee80211_vif *vif);
	void (*sw_scan_start)(struct ieee80211_hw *hw);
	void (*sw_scan_complete)(struct ieee80211_hw *hw);
	int (*get_stats)(struct ieee80211_hw *hw,
			 struct ieee80211_low_level_stats *stats);
	void (*get_tkip_seq)(struct ieee80211_hw *hw, u8 hw_key_idx,
			     u32 *iv32, u16 *iv16);
	int (*set_frag_threshold)(struct ieee80211_hw *hw, u32 value);
	int (*set_rts_threshold)(struct ieee80211_hw *hw, u32 value);
	int (*sta_add)(struct ieee80211_hw *hw, struct ieee80211_vif *vif,
		       struct ieee80211_sta *sta);
	int (*sta_remove)(struct ieee80211_hw *hw, struct ieee80211_vif *vif,
			  struct ieee80211_sta *sta);
	void (*sta_notify)(struct ieee80211_hw *hw, struct ieee80211_vif *vif,
			enum sta_notify_cmd, struct ieee80211_sta *sta);
	int (*conf_tx)(struct ieee80211_hw *hw, u16 queue,
		       const struct ieee80211_tx_queue_params *params);
	u64 (*get_tsf)(struct ieee80211_hw *hw);
	void (*set_tsf)(struct ieee80211_hw *hw, u64 tsf);
	void (*reset_tsf)(struct ieee80211_hw *hw);
	int (*tx_last_beacon)(struct ieee80211_hw *hw);
	int (*ampdu_action)(struct ieee80211_hw *hw,
			    struct ieee80211_vif *vif,
			    enum ieee80211_ampdu_mlme_action action,
			    struct ieee80211_sta *sta, u16 tid, u16 *ssn,
			    u8 buf_size);
	int (*get_survey)(struct ieee80211_hw *hw, int idx,
		struct survey_info *survey);
	void (*rfkill_poll)(struct ieee80211_hw *hw);
	void (*set_coverage_class)(struct ieee80211_hw *hw, u8 coverage_class);
#ifdef CONFIG_NL80211_TESTMODE
	int (*testmode_cmd)(struct ieee80211_hw *hw, void *data, int len);
#endif
	void (*flush)(struct ieee80211_hw *hw, bool drop);
	void (*channel_switch)(struct ieee80211_hw *hw,
			       struct ieee80211_channel_switch *ch_switch);
	int (*napi_poll)(struct ieee80211_hw *hw, int budget);
	int (*set_antenna)(struct ieee80211_hw *hw, u32 tx_ant, u32 rx_ant);
	int (*get_antenna)(struct ieee80211_hw *hw, u32 *tx_ant, u32 *rx_ant);

	int (*remain_on_channel)(struct ieee80211_hw *hw,
				 struct ieee80211_channel *chan,
				 enum nl80211_channel_type channel_type,
				 int duration);
	int (*cancel_remain_on_channel)(struct ieee80211_hw *hw);
	int (*offchannel_tx)(struct ieee80211_hw *hw, struct sk_buff *skb,
			     struct ieee80211_channel *chan,
			     enum nl80211_channel_type channel_type,
			     unsigned int wait);
	int (*offchannel_tx_cancel_wait)(struct ieee80211_hw *hw);
	int (*set_ringparam)(struct ieee80211_hw *hw, u32 tx, u32 rx);
	void (*get_ringparam)(struct ieee80211_hw *hw,
			      u32 *tx, u32 *tx_max, u32 *rx, u32 *rx_max);
	bool (*tx_frames_pending)(struct ieee80211_hw *hw);
	int (*set_bitrate_mask)(struct ieee80211_hw *hw, struct ieee80211_vif *vif,
				const struct cfg80211_bitrate_mask *mask);
};

/**
 * ieee80211_alloc_hw -  Allocate a new hardware device
 *
 * This must be called once for each hardware device. The returned pointer
 * must be used to refer to this device when calling other functions.
 * mac80211 allocates a private data area for the driver pointed to by
 * @priv in &struct ieee80211_hw, the size of this area is given as
 * @priv_data_len.
 *
 * @priv_data_len: length of private data
 * @ops: callbacks for this device
 */
struct ieee80211_hw *ieee80211_alloc_hw(size_t priv_data_len,
					const struct ieee80211_ops *ops);

/**
 * ieee80211_register_hw - Register hardware device
 *
 * You must call this function before any other functions in
 * mac80211. Note that before a hardware can be registered, you
 * need to fill the contained wiphy's information.
 *
 * @hw: the device to register as returned by ieee80211_alloc_hw()
 */
int ieee80211_register_hw(struct ieee80211_hw *hw);

/**
 * struct ieee80211_tpt_blink - throughput blink description
 * @throughput: throughput in Kbit/sec
 * @blink_time: blink time in milliseconds
 *	(full cycle, ie. one off + one on period)
 */
struct ieee80211_tpt_blink {
	int throughput;
	int blink_time;
};

/**
 * enum ieee80211_tpt_led_trigger_flags - throughput trigger flags
 * @IEEE80211_TPT_LEDTRIG_FL_RADIO: enable blinking with radio
 * @IEEE80211_TPT_LEDTRIG_FL_WORK: enable blinking when working
 * @IEEE80211_TPT_LEDTRIG_FL_CONNECTED: enable blinking when at least one
 *	interface is connected in some way, including being an AP
 */
enum ieee80211_tpt_led_trigger_flags {
	IEEE80211_TPT_LEDTRIG_FL_RADIO		= BIT(0),
	IEEE80211_TPT_LEDTRIG_FL_WORK		= BIT(1),
	IEEE80211_TPT_LEDTRIG_FL_CONNECTED	= BIT(2),
};

#ifdef CONFIG_MAC80211_LEDS
extern char *__ieee80211_get_tx_led_name(struct ieee80211_hw *hw);
extern char *__ieee80211_get_rx_led_name(struct ieee80211_hw *hw);
extern char *__ieee80211_get_assoc_led_name(struct ieee80211_hw *hw);
extern char *__ieee80211_get_radio_led_name(struct ieee80211_hw *hw);
extern char *__ieee80211_create_tpt_led_trigger(
				struct ieee80211_hw *hw, unsigned int flags,
				const struct ieee80211_tpt_blink *blink_table,
				unsigned int blink_table_len);
#endif
/**
 * ieee80211_get_tx_led_name - get name of TX LED
 *
 * mac80211 creates a transmit LED trigger for each wireless hardware
 * that can be used to drive LEDs if your driver registers a LED device.
 * This function returns the name (or %NULL if not configured for LEDs)
 * of the trigger so you can automatically link the LED device.
 *
 * @hw: the hardware to get the LED trigger name for
 */
static inline char *ieee80211_get_tx_led_name(struct ieee80211_hw *hw)
{
#ifdef CONFIG_MAC80211_LEDS
	return __ieee80211_get_tx_led_name(hw);
#else
	return NULL;
#endif
}

/**
 * ieee80211_get_rx_led_name - get name of RX LED
 *
 * mac80211 creates a receive LED trigger for each wireless hardware
 * that can be used to drive LEDs if your driver registers a LED device.
 * This function returns the name (or %NULL if not configured for LEDs)
 * of the trigger so you can automatically link the LED device.
 *
 * @hw: the hardware to get the LED trigger name for
 */
static inline char *ieee80211_get_rx_led_name(struct ieee80211_hw *hw)
{
#ifdef CONFIG_MAC80211_LEDS
	return __ieee80211_get_rx_led_name(hw);
#else
	return NULL;
#endif
}

/**
 * ieee80211_get_assoc_led_name - get name of association LED
 *
 * mac80211 creates a association LED trigger for each wireless hardware
 * that can be used to drive LEDs if your driver registers a LED device.
 * This function returns the name (or %NULL if not configured for LEDs)
 * of the trigger so you can automatically link the LED device.
 *
 * @hw: the hardware to get the LED trigger name for
 */
static inline char *ieee80211_get_assoc_led_name(struct ieee80211_hw *hw)
{
#ifdef CONFIG_MAC80211_LEDS
	return __ieee80211_get_assoc_led_name(hw);
#else
	return NULL;
#endif
}

/**
 * ieee80211_get_radio_led_name - get name of radio LED
 *
 * mac80211 creates a radio change LED trigger for each wireless hardware
 * that can be used to drive LEDs if your driver registers a LED device.
 * This function returns the name (or %NULL if not configured for LEDs)
 * of the trigger so you can automatically link the LED device.
 *
 * @hw: the hardware to get the LED trigger name for
 */
static inline char *ieee80211_get_radio_led_name(struct ieee80211_hw *hw)
{
#ifdef CONFIG_MAC80211_LEDS
	return __ieee80211_get_radio_led_name(hw);
#else
	return NULL;
#endif
}

/**
 * ieee80211_create_tpt_led_trigger - create throughput LED trigger
 * @hw: the hardware to create the trigger for
 * @flags: trigger flags, see &enum ieee80211_tpt_led_trigger_flags
 * @blink_table: the blink table -- needs to be ordered by throughput
 * @blink_table_len: size of the blink table
 *
 * This function returns %NULL (in case of error, or if no LED
 * triggers are configured) or the name of the new trigger.
 * This function must be called before ieee80211_register_hw().
 */
static inline char *
ieee80211_create_tpt_led_trigger(struct ieee80211_hw *hw, unsigned int flags,
				 const struct ieee80211_tpt_blink *blink_table,
				 unsigned int blink_table_len)
{
#ifdef CONFIG_MAC80211_LEDS
	return __ieee80211_create_tpt_led_trigger(hw, flags, blink_table,
						  blink_table_len);
#else
	return NULL;
#endif
}

/**
 * ieee80211_unregister_hw - Unregister a hardware device
 *
 * This function instructs mac80211 to free allocated resources
 * and unregister netdevices from the networking subsystem.
 *
 * @hw: the hardware to unregister
 */
void ieee80211_unregister_hw(struct ieee80211_hw *hw);

/**
 * ieee80211_free_hw - free hardware descriptor
 *
 * This function frees everything that was allocated, including the
 * private data for the driver. You must call ieee80211_unregister_hw()
 * before calling this function.
 *
 * @hw: the hardware to free
 */
void ieee80211_free_hw(struct ieee80211_hw *hw);

/**
 * ieee80211_restart_hw - restart hardware completely
 *
 * Call this function when the hardware was restarted for some reason
 * (hardware error, ...) and the driver is unable to restore its state
 * by itself. mac80211 assumes that at this point the driver/hardware
 * is completely uninitialised and stopped, it starts the process by
 * calling the ->start() operation. The driver will need to reset all
 * internal state that it has prior to calling this function.
 *
 * @hw: the hardware to restart
 */
void ieee80211_restart_hw(struct ieee80211_hw *hw);

/** ieee80211_napi_schedule - schedule NAPI poll
 *
 * Use this function to schedule NAPI polling on a device.
 *
 * @hw: the hardware to start polling
 */
void ieee80211_napi_schedule(struct ieee80211_hw *hw);

/** ieee80211_napi_complete - complete NAPI polling
 *
 * Use this function to finish NAPI polling on a device.
 *
 * @hw: the hardware to stop polling
 */
void ieee80211_napi_complete(struct ieee80211_hw *hw);

/**
 * ieee80211_rx - receive frame
 *
 * Use this function to hand received frames to mac80211. The receive
 * buffer in @skb must start with an IEEE 802.11 header. In case of a
 * paged @skb is used, the driver is recommended to put the ieee80211
 * header of the frame on the linear part of the @skb to avoid memory
 * allocation and/or memcpy by the stack.
 *
 * This function may not be called in IRQ context. Calls to this function
 * for a single hardware must be synchronized against each other. Calls to
 * this function, ieee80211_rx_ni() and ieee80211_rx_irqsafe() may not be
 * mixed for a single hardware.
 *
 * In process context use instead ieee80211_rx_ni().
 *
 * @hw: the hardware this frame came in on
 * @skb: the buffer to receive, owned by mac80211 after this call
 */
void ieee80211_rx(struct ieee80211_hw *hw, struct sk_buff *skb);

/**
 * ieee80211_rx_irqsafe - receive frame
 *
 * Like ieee80211_rx() but can be called in IRQ context
 * (internally defers to a tasklet.)
 *
 * Calls to this function, ieee80211_rx() or ieee80211_rx_ni() may not
 * be mixed for a single hardware.
 *
 * @hw: the hardware this frame came in on
 * @skb: the buffer to receive, owned by mac80211 after this call
 */
void ieee80211_rx_irqsafe(struct ieee80211_hw *hw, struct sk_buff *skb);

/**
 * ieee80211_rx_ni - receive frame (in process context)
 *
 * Like ieee80211_rx() but can be called in process context
 * (internally disables bottom halves).
 *
 * Calls to this function, ieee80211_rx() and ieee80211_rx_irqsafe() may
 * not be mixed for a single hardware.
 *
 * @hw: the hardware this frame came in on
 * @skb: the buffer to receive, owned by mac80211 after this call
 */
static inline void ieee80211_rx_ni(struct ieee80211_hw *hw,
				   struct sk_buff *skb)
{
	local_bh_disable();
	ieee80211_rx(hw, skb);
	local_bh_enable();
}

/**
 * ieee80211_sta_ps_transition - PS transition for connected sta
 *
 * When operating in AP mode with the %IEEE80211_HW_AP_LINK_PS
 * flag set, use this function to inform mac80211 about a connected station
 * entering/leaving PS mode.
 *
 * This function may not be called in IRQ context or with softirqs enabled.
 *
 * Calls to this function for a single hardware must be synchronized against
 * each other.
 *
 * The function returns -EINVAL when the requested PS mode is already set.
 *
 * @sta: currently connected sta
 * @start: start or stop PS
 */
int ieee80211_sta_ps_transition(struct ieee80211_sta *sta, bool start);

/**
 * ieee80211_sta_ps_transition_ni - PS transition for connected sta
 *                                  (in process context)
 *
 * Like ieee80211_sta_ps_transition() but can be called in process context
 * (internally disables bottom halves). Concurrent call restriction still
 * applies.
 *
 * @sta: currently connected sta
 * @start: start or stop PS
 */
static inline int ieee80211_sta_ps_transition_ni(struct ieee80211_sta *sta,
						  bool start)
{
	int ret;

	local_bh_disable();
	ret = ieee80211_sta_ps_transition(sta, start);
	local_bh_enable();

	return ret;
}

/*
 * The TX headroom reserved by mac80211 for its own tx_status functions.
 * This is enough for the radiotap header.
 */
#define IEEE80211_TX_STATUS_HEADROOM	13

/**
 * ieee80211_sta_set_tim - set the TIM bit for a sleeping station
<<<<<<< HEAD
=======
 * @sta: &struct ieee80211_sta pointer for the sleeping station
>>>>>>> 5e152b4c
 *
 * If a driver buffers frames for a powersave station instead of passing
 * them back to mac80211 for retransmission, the station needs to be told
 * to wake up using the TIM bitmap in the beacon.
 *
 * This function sets the station's TIM bit - it will be cleared when the
 * station wakes up.
 */
void ieee80211_sta_set_tim(struct ieee80211_sta *sta);

/**
 * ieee80211_tx_status - transmit status callback
 *
 * Call this function for all transmitted frames after they have been
 * transmitted. It is permissible to not call this function for
 * multicast frames but this can affect statistics.
 *
 * This function may not be called in IRQ context. Calls to this function
 * for a single hardware must be synchronized against each other. Calls
 * to this function, ieee80211_tx_status_ni() and ieee80211_tx_status_irqsafe()
 * may not be mixed for a single hardware.
 *
 * @hw: the hardware the frame was transmitted by
 * @skb: the frame that was transmitted, owned by mac80211 after this call
 */
void ieee80211_tx_status(struct ieee80211_hw *hw,
			 struct sk_buff *skb);

/**
 * ieee80211_tx_status_ni - transmit status callback (in process context)
 *
 * Like ieee80211_tx_status() but can be called in process context.
 *
 * Calls to this function, ieee80211_tx_status() and
 * ieee80211_tx_status_irqsafe() may not be mixed
 * for a single hardware.
 *
 * @hw: the hardware the frame was transmitted by
 * @skb: the frame that was transmitted, owned by mac80211 after this call
 */
static inline void ieee80211_tx_status_ni(struct ieee80211_hw *hw,
					  struct sk_buff *skb)
{
	local_bh_disable();
	ieee80211_tx_status(hw, skb);
	local_bh_enable();
}

/**
 * ieee80211_tx_status_irqsafe - IRQ-safe transmit status callback
 *
 * Like ieee80211_tx_status() but can be called in IRQ context
 * (internally defers to a tasklet.)
 *
 * Calls to this function, ieee80211_tx_status() and
 * ieee80211_tx_status_ni() may not be mixed for a single hardware.
 *
 * @hw: the hardware the frame was transmitted by
 * @skb: the frame that was transmitted, owned by mac80211 after this call
 */
void ieee80211_tx_status_irqsafe(struct ieee80211_hw *hw,
				 struct sk_buff *skb);

/**
 * ieee80211_report_low_ack - report non-responding station
 *
 * When operating in AP-mode, call this function to report a non-responding
 * connected STA.
 *
 * @sta: the non-responding connected sta
 * @num_packets: number of packets sent to @sta without a response
 */
void ieee80211_report_low_ack(struct ieee80211_sta *sta, u32 num_packets);

/**
 * ieee80211_beacon_get_tim - beacon generation function
 * @hw: pointer obtained from ieee80211_alloc_hw().
 * @vif: &struct ieee80211_vif pointer from the add_interface callback.
 * @tim_offset: pointer to variable that will receive the TIM IE offset.
 *	Set to 0 if invalid (in non-AP modes).
 * @tim_length: pointer to variable that will receive the TIM IE length,
 *	(including the ID and length bytes!).
 *	Set to 0 if invalid (in non-AP modes).
 *
 * If the driver implements beaconing modes, it must use this function to
 * obtain the beacon frame/template.
 *
 * If the beacon frames are generated by the host system (i.e., not in
 * hardware/firmware), the driver uses this function to get each beacon
 * frame from mac80211 -- it is responsible for calling this function
 * before the beacon is needed (e.g. based on hardware interrupt).
 *
 * If the beacon frames are generated by the device, then the driver
 * must use the returned beacon as the template and change the TIM IE
 * according to the current DTIM parameters/TIM bitmap.
 *
 * The driver is responsible for freeing the returned skb.
 */
struct sk_buff *ieee80211_beacon_get_tim(struct ieee80211_hw *hw,
					 struct ieee80211_vif *vif,
					 u16 *tim_offset, u16 *tim_length);

/**
 * ieee80211_beacon_get - beacon generation function
 * @hw: pointer obtained from ieee80211_alloc_hw().
 * @vif: &struct ieee80211_vif pointer from the add_interface callback.
 *
 * See ieee80211_beacon_get_tim().
 */
static inline struct sk_buff *ieee80211_beacon_get(struct ieee80211_hw *hw,
						   struct ieee80211_vif *vif)
{
	return ieee80211_beacon_get_tim(hw, vif, NULL, NULL);
}

/**
 * ieee80211_pspoll_get - retrieve a PS Poll template
 * @hw: pointer obtained from ieee80211_alloc_hw().
 * @vif: &struct ieee80211_vif pointer from the add_interface callback.
 *
 * Creates a PS Poll a template which can, for example, uploaded to
 * hardware. The template must be updated after association so that correct
 * AID, BSSID and MAC address is used.
 *
 * Note: Caller (or hardware) is responsible for setting the
 * &IEEE80211_FCTL_PM bit.
 */
struct sk_buff *ieee80211_pspoll_get(struct ieee80211_hw *hw,
				     struct ieee80211_vif *vif);

/**
 * ieee80211_nullfunc_get - retrieve a nullfunc template
 * @hw: pointer obtained from ieee80211_alloc_hw().
 * @vif: &struct ieee80211_vif pointer from the add_interface callback.
 *
 * Creates a Nullfunc template which can, for example, uploaded to
 * hardware. The template must be updated after association so that correct
 * BSSID and address is used.
 *
 * Note: Caller (or hardware) is responsible for setting the
 * &IEEE80211_FCTL_PM bit as well as Duration and Sequence Control fields.
 */
struct sk_buff *ieee80211_nullfunc_get(struct ieee80211_hw *hw,
				       struct ieee80211_vif *vif);

/**
 * ieee80211_probereq_get - retrieve a Probe Request template
 * @hw: pointer obtained from ieee80211_alloc_hw().
 * @vif: &struct ieee80211_vif pointer from the add_interface callback.
 * @ssid: SSID buffer
 * @ssid_len: length of SSID
 * @ie: buffer containing all IEs except SSID for the template
 * @ie_len: length of the IE buffer
 *
 * Creates a Probe Request template which can, for example, be uploaded to
 * hardware.
 */
struct sk_buff *ieee80211_probereq_get(struct ieee80211_hw *hw,
				       struct ieee80211_vif *vif,
				       const u8 *ssid, size_t ssid_len,
				       const u8 *ie, size_t ie_len);

/**
 * ieee80211_rts_get - RTS frame generation function
 * @hw: pointer obtained from ieee80211_alloc_hw().
 * @vif: &struct ieee80211_vif pointer from the add_interface callback.
 * @frame: pointer to the frame that is going to be protected by the RTS.
 * @frame_len: the frame length (in octets).
 * @frame_txctl: &struct ieee80211_tx_info of the frame.
 * @rts: The buffer where to store the RTS frame.
 *
 * If the RTS frames are generated by the host system (i.e., not in
 * hardware/firmware), the low-level driver uses this function to receive
 * the next RTS frame from the 802.11 code. The low-level is responsible
 * for calling this function before and RTS frame is needed.
 */
void ieee80211_rts_get(struct ieee80211_hw *hw, struct ieee80211_vif *vif,
		       const void *frame, size_t frame_len,
		       const struct ieee80211_tx_info *frame_txctl,
		       struct ieee80211_rts *rts);

/**
 * ieee80211_rts_duration - Get the duration field for an RTS frame
 * @hw: pointer obtained from ieee80211_alloc_hw().
 * @vif: &struct ieee80211_vif pointer from the add_interface callback.
 * @frame_len: the length of the frame that is going to be protected by the RTS.
 * @frame_txctl: &struct ieee80211_tx_info of the frame.
 *
 * If the RTS is generated in firmware, but the host system must provide
 * the duration field, the low-level driver uses this function to receive
 * the duration field value in little-endian byteorder.
 */
__le16 ieee80211_rts_duration(struct ieee80211_hw *hw,
			      struct ieee80211_vif *vif, size_t frame_len,
			      const struct ieee80211_tx_info *frame_txctl);

/**
 * ieee80211_ctstoself_get - CTS-to-self frame generation function
 * @hw: pointer obtained from ieee80211_alloc_hw().
 * @vif: &struct ieee80211_vif pointer from the add_interface callback.
 * @frame: pointer to the frame that is going to be protected by the CTS-to-self.
 * @frame_len: the frame length (in octets).
 * @frame_txctl: &struct ieee80211_tx_info of the frame.
 * @cts: The buffer where to store the CTS-to-self frame.
 *
 * If the CTS-to-self frames are generated by the host system (i.e., not in
 * hardware/firmware), the low-level driver uses this function to receive
 * the next CTS-to-self frame from the 802.11 code. The low-level is responsible
 * for calling this function before and CTS-to-self frame is needed.
 */
void ieee80211_ctstoself_get(struct ieee80211_hw *hw,
			     struct ieee80211_vif *vif,
			     const void *frame, size_t frame_len,
			     const struct ieee80211_tx_info *frame_txctl,
			     struct ieee80211_cts *cts);

/**
 * ieee80211_ctstoself_duration - Get the duration field for a CTS-to-self frame
 * @hw: pointer obtained from ieee80211_alloc_hw().
 * @vif: &struct ieee80211_vif pointer from the add_interface callback.
 * @frame_len: the length of the frame that is going to be protected by the CTS-to-self.
 * @frame_txctl: &struct ieee80211_tx_info of the frame.
 *
 * If the CTS-to-self is generated in firmware, but the host system must provide
 * the duration field, the low-level driver uses this function to receive
 * the duration field value in little-endian byteorder.
 */
__le16 ieee80211_ctstoself_duration(struct ieee80211_hw *hw,
				    struct ieee80211_vif *vif,
				    size_t frame_len,
				    const struct ieee80211_tx_info *frame_txctl);

/**
 * ieee80211_generic_frame_duration - Calculate the duration field for a frame
 * @hw: pointer obtained from ieee80211_alloc_hw().
 * @vif: &struct ieee80211_vif pointer from the add_interface callback.
 * @frame_len: the length of the frame.
 * @rate: the rate at which the frame is going to be transmitted.
 *
 * Calculate the duration field of some generic frame, given its
 * length and transmission rate (in 100kbps).
 */
__le16 ieee80211_generic_frame_duration(struct ieee80211_hw *hw,
					struct ieee80211_vif *vif,
					size_t frame_len,
					struct ieee80211_rate *rate);

/**
 * ieee80211_get_buffered_bc - accessing buffered broadcast and multicast frames
 * @hw: pointer as obtained from ieee80211_alloc_hw().
 * @vif: &struct ieee80211_vif pointer from the add_interface callback.
 *
 * Function for accessing buffered broadcast and multicast frames. If
 * hardware/firmware does not implement buffering of broadcast/multicast
 * frames when power saving is used, 802.11 code buffers them in the host
 * memory. The low-level driver uses this function to fetch next buffered
 * frame. In most cases, this is used when generating beacon frame. This
 * function returns a pointer to the next buffered skb or NULL if no more
 * buffered frames are available.
 *
 * Note: buffered frames are returned only after DTIM beacon frame was
 * generated with ieee80211_beacon_get() and the low-level driver must thus
 * call ieee80211_beacon_get() first. ieee80211_get_buffered_bc() returns
 * NULL if the previous generated beacon was not DTIM, so the low-level driver
 * does not need to check for DTIM beacons separately and should be able to
 * use common code for all beacons.
 */
struct sk_buff *
ieee80211_get_buffered_bc(struct ieee80211_hw *hw, struct ieee80211_vif *vif);

/**
 * ieee80211_get_tkip_key - get a TKIP rc4 for skb
 *
 * This function computes a TKIP rc4 key for an skb. It computes
 * a phase 1 key if needed (iv16 wraps around). This function is to
 * be used by drivers which can do HW encryption but need to compute
 * to phase 1/2 key in SW.
 *
 * @keyconf: the parameter passed with the set key
 * @skb: the skb for which the key is needed
 * @type: TBD
 * @key: a buffer to which the key will be written
 */
void ieee80211_get_tkip_key(struct ieee80211_key_conf *keyconf,
				struct sk_buff *skb,
				enum ieee80211_tkip_key_type type, u8 *key);
/**
 * ieee80211_wake_queue - wake specific queue
 * @hw: pointer as obtained from ieee80211_alloc_hw().
 * @queue: queue number (counted from zero).
 *
 * Drivers should use this function instead of netif_wake_queue.
 */
void ieee80211_wake_queue(struct ieee80211_hw *hw, int queue);

/**
 * ieee80211_stop_queue - stop specific queue
 * @hw: pointer as obtained from ieee80211_alloc_hw().
 * @queue: queue number (counted from zero).
 *
 * Drivers should use this function instead of netif_stop_queue.
 */
void ieee80211_stop_queue(struct ieee80211_hw *hw, int queue);

/**
 * ieee80211_queue_stopped - test status of the queue
 * @hw: pointer as obtained from ieee80211_alloc_hw().
 * @queue: queue number (counted from zero).
 *
 * Drivers should use this function instead of netif_stop_queue.
 */

int ieee80211_queue_stopped(struct ieee80211_hw *hw, int queue);

/**
 * ieee80211_stop_queues - stop all queues
 * @hw: pointer as obtained from ieee80211_alloc_hw().
 *
 * Drivers should use this function instead of netif_stop_queue.
 */
void ieee80211_stop_queues(struct ieee80211_hw *hw);

/**
 * ieee80211_wake_queues - wake all queues
 * @hw: pointer as obtained from ieee80211_alloc_hw().
 *
 * Drivers should use this function instead of netif_wake_queue.
 */
void ieee80211_wake_queues(struct ieee80211_hw *hw);

/**
 * ieee80211_scan_completed - completed hardware scan
 *
 * When hardware scan offload is used (i.e. the hw_scan() callback is
 * assigned) this function needs to be called by the driver to notify
 * mac80211 that the scan finished. This function can be called from
 * any context, including hardirq context.
 *
 * @hw: the hardware that finished the scan
 * @aborted: set to true if scan was aborted
 */
void ieee80211_scan_completed(struct ieee80211_hw *hw, bool aborted);

/**
 * ieee80211_sched_scan_results - got results from scheduled scan
 *
 * When a scheduled scan is running, this function needs to be called by the
 * driver whenever there are new scan results available.
 *
 * @hw: the hardware that is performing scheduled scans
 */
void ieee80211_sched_scan_results(struct ieee80211_hw *hw);

/**
 * ieee80211_sched_scan_stopped - inform that the scheduled scan has stopped
 *
 * When a scheduled scan is running, this function can be called by
 * the driver if it needs to stop the scan to perform another task.
 * Usual scenarios are drivers that cannot continue the scheduled scan
 * while associating, for instance.
 *
 * @hw: the hardware that is performing scheduled scans
 */
void ieee80211_sched_scan_stopped(struct ieee80211_hw *hw);

/**
 * ieee80211_iterate_active_interfaces - iterate active interfaces
 *
 * This function iterates over the interfaces associated with a given
 * hardware that are currently active and calls the callback for them.
 * This function allows the iterator function to sleep, when the iterator
 * function is atomic @ieee80211_iterate_active_interfaces_atomic can
 * be used.
 * Does not iterate over a new interface during add_interface()
 *
 * @hw: the hardware struct of which the interfaces should be iterated over
 * @iterator: the iterator function to call
 * @data: first argument of the iterator function
 */
void ieee80211_iterate_active_interfaces(struct ieee80211_hw *hw,
					 void (*iterator)(void *data, u8 *mac,
						struct ieee80211_vif *vif),
					 void *data);

/**
 * ieee80211_iterate_active_interfaces_atomic - iterate active interfaces
 *
 * This function iterates over the interfaces associated with a given
 * hardware that are currently active and calls the callback for them.
 * This function requires the iterator callback function to be atomic,
 * if that is not desired, use @ieee80211_iterate_active_interfaces instead.
 * Does not iterate over a new interface during add_interface()
 *
 * @hw: the hardware struct of which the interfaces should be iterated over
 * @iterator: the iterator function to call, cannot sleep
 * @data: first argument of the iterator function
 */
void ieee80211_iterate_active_interfaces_atomic(struct ieee80211_hw *hw,
						void (*iterator)(void *data,
						    u8 *mac,
						    struct ieee80211_vif *vif),
						void *data);

/**
 * ieee80211_queue_work - add work onto the mac80211 workqueue
 *
 * Drivers and mac80211 use this to add work onto the mac80211 workqueue.
 * This helper ensures drivers are not queueing work when they should not be.
 *
 * @hw: the hardware struct for the interface we are adding work for
 * @work: the work we want to add onto the mac80211 workqueue
 */
void ieee80211_queue_work(struct ieee80211_hw *hw, struct work_struct *work);

/**
 * ieee80211_queue_delayed_work - add work onto the mac80211 workqueue
 *
 * Drivers and mac80211 use this to queue delayed work onto the mac80211
 * workqueue.
 *
 * @hw: the hardware struct for the interface we are adding work for
 * @dwork: delayable work to queue onto the mac80211 workqueue
 * @delay: number of jiffies to wait before queueing
 */
void ieee80211_queue_delayed_work(struct ieee80211_hw *hw,
				  struct delayed_work *dwork,
				  unsigned long delay);

/**
 * ieee80211_start_tx_ba_session - Start a tx Block Ack session.
 * @sta: the station for which to start a BA session
 * @tid: the TID to BA on.
 * @timeout: session timeout value (in TUs)
 *
 * Return: success if addBA request was sent, failure otherwise
 *
 * Although mac80211/low level driver/user space application can estimate
 * the need to start aggregation on a certain RA/TID, the session level
 * will be managed by the mac80211.
 */
int ieee80211_start_tx_ba_session(struct ieee80211_sta *sta, u16 tid,
				  u16 timeout);

/**
 * ieee80211_start_tx_ba_cb_irqsafe - low level driver ready to aggregate.
 * @vif: &struct ieee80211_vif pointer from the add_interface callback
 * @ra: receiver address of the BA session recipient.
 * @tid: the TID to BA on.
 *
 * This function must be called by low level driver once it has
 * finished with preparations for the BA session. It can be called
 * from any context.
 */
void ieee80211_start_tx_ba_cb_irqsafe(struct ieee80211_vif *vif, const u8 *ra,
				      u16 tid);

/**
 * ieee80211_stop_tx_ba_session - Stop a Block Ack session.
 * @sta: the station whose BA session to stop
 * @tid: the TID to stop BA.
 *
 * Return: negative error if the TID is invalid, or no aggregation active
 *
 * Although mac80211/low level driver/user space application can estimate
 * the need to stop aggregation on a certain RA/TID, the session level
 * will be managed by the mac80211.
 */
int ieee80211_stop_tx_ba_session(struct ieee80211_sta *sta, u16 tid);

/**
 * ieee80211_stop_tx_ba_cb_irqsafe - low level driver ready to stop aggregate.
 * @vif: &struct ieee80211_vif pointer from the add_interface callback
 * @ra: receiver address of the BA session recipient.
 * @tid: the desired TID to BA on.
 *
 * This function must be called by low level driver once it has
 * finished with preparations for the BA session tear down. It
 * can be called from any context.
 */
void ieee80211_stop_tx_ba_cb_irqsafe(struct ieee80211_vif *vif, const u8 *ra,
				     u16 tid);

/**
 * ieee80211_find_sta - find a station
 *
 * @vif: virtual interface to look for station on
 * @addr: station's address
 *
 * This function must be called under RCU lock and the
 * resulting pointer is only valid under RCU lock as well.
 */
struct ieee80211_sta *ieee80211_find_sta(struct ieee80211_vif *vif,
					 const u8 *addr);

/**
 * ieee80211_find_sta_by_ifaddr - find a station on hardware
 *
 * @hw: pointer as obtained from ieee80211_alloc_hw()
 * @addr: remote station's address
 * @localaddr: local address (vif->sdata->vif.addr). Use NULL for 'any'.
 *
 * This function must be called under RCU lock and the
 * resulting pointer is only valid under RCU lock as well.
 *
 * NOTE: You may pass NULL for localaddr, but then you will just get
 *      the first STA that matches the remote address 'addr'.
 *      We can have multiple STA associated with multiple
 *      logical stations (e.g. consider a station connecting to another
 *      BSSID on the same AP hardware without disconnecting first).
 *      In this case, the result of this method with localaddr NULL
 *      is not reliable.
 *
 * DO NOT USE THIS FUNCTION with localaddr NULL if at all possible.
 */
struct ieee80211_sta *ieee80211_find_sta_by_ifaddr(struct ieee80211_hw *hw,
					       const u8 *addr,
					       const u8 *localaddr);

/**
 * ieee80211_sta_block_awake - block station from waking up
 * @hw: the hardware
 * @pubsta: the station
 * @block: whether to block or unblock
 *
 * Some devices require that all frames that are on the queues
 * for a specific station that went to sleep are flushed before
 * a poll response or frames after the station woke up can be
 * delivered to that it. Note that such frames must be rejected
 * by the driver as filtered, with the appropriate status flag.
 *
 * This function allows implementing this mode in a race-free
 * manner.
 *
 * To do this, a driver must keep track of the number of frames
 * still enqueued for a specific station. If this number is not
 * zero when the station goes to sleep, the driver must call
 * this function to force mac80211 to consider the station to
 * be asleep regardless of the station's actual state. Once the
 * number of outstanding frames reaches zero, the driver must
 * call this function again to unblock the station. That will
 * cause mac80211 to be able to send ps-poll responses, and if
 * the station queried in the meantime then frames will also
 * be sent out as a result of this. Additionally, the driver
 * will be notified that the station woke up some time after
 * it is unblocked, regardless of whether the station actually
 * woke up while blocked or not.
 */
void ieee80211_sta_block_awake(struct ieee80211_hw *hw,
			       struct ieee80211_sta *pubsta, bool block);

/**
 * ieee80211_ap_probereq_get - retrieve a Probe Request template
 * @hw: pointer obtained from ieee80211_alloc_hw().
 * @vif: &struct ieee80211_vif pointer from the add_interface callback.
 *
 * Creates a Probe Request template which can, for example, be uploaded to
 * hardware. The template is filled with bssid, ssid and supported rate
 * information. This function must only be called from within the
 * .bss_info_changed callback function and only in managed mode. The function
 * is only useful when the interface is associated, otherwise it will return
 * NULL.
 */
struct sk_buff *ieee80211_ap_probereq_get(struct ieee80211_hw *hw,
					  struct ieee80211_vif *vif);

/**
 * ieee80211_beacon_loss - inform hardware does not receive beacons
 *
 * @vif: &struct ieee80211_vif pointer from the add_interface callback.
 *
 * When beacon filtering is enabled with %IEEE80211_HW_BEACON_FILTER and
 * %IEEE80211_CONF_PS is set, the driver needs to inform whenever the
 * hardware is not receiving beacons with this function.
 */
void ieee80211_beacon_loss(struct ieee80211_vif *vif);

/**
 * ieee80211_connection_loss - inform hardware has lost connection to the AP
 *
 * @vif: &struct ieee80211_vif pointer from the add_interface callback.
 *
 * When beacon filtering is enabled with %IEEE80211_HW_BEACON_FILTER, and
 * %IEEE80211_CONF_PS and %IEEE80211_HW_CONNECTION_MONITOR are set, the driver
 * needs to inform if the connection to the AP has been lost.
 *
 * This function will cause immediate change to disassociated state,
 * without connection recovery attempts.
 */
void ieee80211_connection_loss(struct ieee80211_vif *vif);

/**
 * ieee80211_disable_dyn_ps - force mac80211 to temporarily disable dynamic psm
 *
 * @vif: &struct ieee80211_vif pointer from the add_interface callback.
 *
 * Some hardware require full power save to manage simultaneous BT traffic
 * on the WLAN frequency. Full PSM is required periodically, whenever there are
 * burst of BT traffic. The hardware gets information of BT traffic via
 * hardware co-existence lines, and consequentially requests mac80211 to
 * (temporarily) enter full psm.
 * This function will only temporarily disable dynamic PS, not enable PSM if
 * it was not already enabled.
 * The driver must make sure to re-enable dynamic PS using
 * ieee80211_enable_dyn_ps() if the driver has disabled it.
 *
 */
void ieee80211_disable_dyn_ps(struct ieee80211_vif *vif);

/**
 * ieee80211_enable_dyn_ps - restore dynamic psm after being disabled
 *
 * @vif: &struct ieee80211_vif pointer from the add_interface callback.
 *
 * This function restores dynamic PS after being temporarily disabled via
 * ieee80211_disable_dyn_ps(). Each ieee80211_disable_dyn_ps() call must
 * be coupled with an eventual call to this function.
 *
 */
void ieee80211_enable_dyn_ps(struct ieee80211_vif *vif);

/**
 * ieee80211_cqm_rssi_notify - inform a configured connection quality monitoring
 *	rssi threshold triggered
 *
 * @vif: &struct ieee80211_vif pointer from the add_interface callback.
 * @rssi_event: the RSSI trigger event type
 * @gfp: context flags
 *
 * When the %IEEE80211_HW_SUPPORTS_CQM_RSSI is set, and a connection quality
 * monitoring is configured with an rssi threshold, the driver will inform
 * whenever the rssi level reaches the threshold.
 */
void ieee80211_cqm_rssi_notify(struct ieee80211_vif *vif,
			       enum nl80211_cqm_rssi_threshold_event rssi_event,
			       gfp_t gfp);

/**
 * ieee80211_chswitch_done - Complete channel switch process
 * @vif: &struct ieee80211_vif pointer from the add_interface callback.
 * @success: make the channel switch successful or not
 *
 * Complete the channel switch post-process: set the new operational channel
 * and wake up the suspended queues.
 */
void ieee80211_chswitch_done(struct ieee80211_vif *vif, bool success);

/**
 * ieee80211_request_smps - request SM PS transition
 * @vif: &struct ieee80211_vif pointer from the add_interface callback.
 * @smps_mode: new SM PS mode
 *
 * This allows the driver to request an SM PS transition in managed
 * mode. This is useful when the driver has more information than
 * the stack about possible interference, for example by bluetooth.
 */
void ieee80211_request_smps(struct ieee80211_vif *vif,
			    enum ieee80211_smps_mode smps_mode);

/**
 * ieee80211_key_removed - disable hw acceleration for key
 * @key_conf: The key hw acceleration should be disabled for
 *
 * This allows drivers to indicate that the given key has been
 * removed from hardware acceleration, due to a new key that
 * was added. Don't use this if the key can continue to be used
 * for TX, if the key restriction is on RX only it is permitted
 * to keep the key for TX only and not call this function.
 *
 * Due to locking constraints, it may only be called during
 * @set_key. This function must be allowed to sleep, and the
 * key it tries to disable may still be used until it returns.
 */
void ieee80211_key_removed(struct ieee80211_key_conf *key_conf);

/**
 * ieee80211_ready_on_channel - notification of remain-on-channel start
 * @hw: pointer as obtained from ieee80211_alloc_hw()
 */
void ieee80211_ready_on_channel(struct ieee80211_hw *hw);

/**
 * ieee80211_remain_on_channel_expired - remain_on_channel duration expired
 * @hw: pointer as obtained from ieee80211_alloc_hw()
 */
void ieee80211_remain_on_channel_expired(struct ieee80211_hw *hw);

/* Rate control API */

/**
 * enum rate_control_changed - flags to indicate which parameter changed
 *
 * @IEEE80211_RC_HT_CHANGED: The HT parameters of the operating channel have
 *	changed, rate control algorithm can update its internal state if needed.
 */
enum rate_control_changed {
	IEEE80211_RC_HT_CHANGED = BIT(0)
};

/**
 * struct ieee80211_tx_rate_control - rate control information for/from RC algo
 *
 * @hw: The hardware the algorithm is invoked for.
 * @sband: The band this frame is being transmitted on.
 * @bss_conf: the current BSS configuration
 * @reported_rate: The rate control algorithm can fill this in to indicate
 *	which rate should be reported to userspace as the current rate and
 *	used for rate calculations in the mesh network.
 * @rts: whether RTS will be used for this frame because it is longer than the
 *	RTS threshold
 * @short_preamble: whether mac80211 will request short-preamble transmission
 *	if the selected rate supports it
 * @max_rate_idx: user-requested maximum rate (not MCS for now)
 *	(deprecated; this will be removed once drivers get updated to use
 *	rate_idx_mask)
 * @rate_idx_mask: user-requested rate mask (not MCS for now)
 * @skb: the skb that will be transmitted, the control information in it needs
 *	to be filled in
 * @bss: whether this frame is sent out in AP or IBSS mode
 */
struct ieee80211_tx_rate_control {
	struct ieee80211_hw *hw;
	struct ieee80211_supported_band *sband;
	struct ieee80211_bss_conf *bss_conf;
	struct sk_buff *skb;
	struct ieee80211_tx_rate reported_rate;
	bool rts, short_preamble;
	u8 max_rate_idx;
	u32 rate_idx_mask;
	bool bss;
};

struct rate_control_ops {
	struct module *module;
	const char *name;
	void *(*alloc)(struct ieee80211_hw *hw, struct dentry *debugfsdir);
	void (*free)(void *priv);

	void *(*alloc_sta)(void *priv, struct ieee80211_sta *sta, gfp_t gfp);
	void (*rate_init)(void *priv, struct ieee80211_supported_band *sband,
			  struct ieee80211_sta *sta, void *priv_sta);
	void (*rate_update)(void *priv, struct ieee80211_supported_band *sband,
			    struct ieee80211_sta *sta,
			    void *priv_sta, u32 changed,
			    enum nl80211_channel_type oper_chan_type);
	void (*free_sta)(void *priv, struct ieee80211_sta *sta,
			 void *priv_sta);

	void (*tx_status)(void *priv, struct ieee80211_supported_band *sband,
			  struct ieee80211_sta *sta, void *priv_sta,
			  struct sk_buff *skb);
	void (*get_rate)(void *priv, struct ieee80211_sta *sta, void *priv_sta,
			 struct ieee80211_tx_rate_control *txrc);

	void (*add_sta_debugfs)(void *priv, void *priv_sta,
				struct dentry *dir);
	void (*remove_sta_debugfs)(void *priv, void *priv_sta);
};

static inline int rate_supported(struct ieee80211_sta *sta,
				 enum ieee80211_band band,
				 int index)
{
	return (sta == NULL || sta->supp_rates[band] & BIT(index));
}

/**
 * rate_control_send_low - helper for drivers for management/no-ack frames
 *
 * Rate control algorithms that agree to use the lowest rate to
 * send management frames and NO_ACK data with the respective hw
 * retries should use this in the beginning of their mac80211 get_rate
 * callback. If true is returned the rate control can simply return.
 * If false is returned we guarantee that sta and sta and priv_sta is
 * not null.
 *
 * Rate control algorithms wishing to do more intelligent selection of
 * rate for multicast/broadcast frames may choose to not use this.
 *
 * @sta: &struct ieee80211_sta pointer to the target destination. Note
 * 	that this may be null.
 * @priv_sta: private rate control structure. This may be null.
 * @txrc: rate control information we sholud populate for mac80211.
 */
bool rate_control_send_low(struct ieee80211_sta *sta,
			   void *priv_sta,
			   struct ieee80211_tx_rate_control *txrc);


static inline s8
rate_lowest_index(struct ieee80211_supported_band *sband,
		  struct ieee80211_sta *sta)
{
	int i;

	for (i = 0; i < sband->n_bitrates; i++)
		if (rate_supported(sta, sband->band, i))
			return i;

	/* warn when we cannot find a rate. */
	WARN_ON(1);

	return 0;
}

static inline
bool rate_usable_index_exists(struct ieee80211_supported_band *sband,
			      struct ieee80211_sta *sta)
{
	unsigned int i;

	for (i = 0; i < sband->n_bitrates; i++)
		if (rate_supported(sta, sband->band, i))
			return true;
	return false;
}

int ieee80211_rate_control_register(struct rate_control_ops *ops);
void ieee80211_rate_control_unregister(struct rate_control_ops *ops);

static inline bool
conf_is_ht20(struct ieee80211_conf *conf)
{
	return conf->channel_type == NL80211_CHAN_HT20;
}

static inline bool
conf_is_ht40_minus(struct ieee80211_conf *conf)
{
	return conf->channel_type == NL80211_CHAN_HT40MINUS;
}

static inline bool
conf_is_ht40_plus(struct ieee80211_conf *conf)
{
	return conf->channel_type == NL80211_CHAN_HT40PLUS;
}

static inline bool
conf_is_ht40(struct ieee80211_conf *conf)
{
	return conf_is_ht40_minus(conf) || conf_is_ht40_plus(conf);
}

static inline bool
conf_is_ht(struct ieee80211_conf *conf)
{
	return conf->channel_type != NL80211_CHAN_NO_HT;
}

static inline enum nl80211_iftype
ieee80211_iftype_p2p(enum nl80211_iftype type, bool p2p)
{
	if (p2p) {
		switch (type) {
		case NL80211_IFTYPE_STATION:
			return NL80211_IFTYPE_P2P_CLIENT;
		case NL80211_IFTYPE_AP:
			return NL80211_IFTYPE_P2P_GO;
		default:
			break;
		}
	}
	return type;
}

static inline enum nl80211_iftype
ieee80211_vif_type_p2p(struct ieee80211_vif *vif)
{
	return ieee80211_iftype_p2p(vif->type, vif->p2p);
}

#endif /* MAC80211_H */<|MERGE_RESOLUTION|>--- conflicted
+++ resolved
@@ -538,11 +538,7 @@
 };
 
 /**
-<<<<<<< HEAD
- * ieee80211_sched_scan_ies - scheduled scan IEs
-=======
  * struct ieee80211_sched_scan_ies - scheduled scan IEs
->>>>>>> 5e152b4c
  *
  * This structure is used to pass the appropriate IEs to be used in scheduled
  * scans for all bands.  It contains both the IEs passed from the userspace
@@ -2282,10 +2278,7 @@
 
 /**
  * ieee80211_sta_set_tim - set the TIM bit for a sleeping station
-<<<<<<< HEAD
-=======
  * @sta: &struct ieee80211_sta pointer for the sleeping station
->>>>>>> 5e152b4c
  *
  * If a driver buffers frames for a powersave station instead of passing
  * them back to mac80211 for retransmission, the station needs to be told
