#ifndef _ASM_GENERIC_BUG_H
#define _ASM_GENERIC_BUG_H

#include <linux/compiler.h>

#ifdef CONFIG_BUG

#ifdef CONFIG_GENERIC_BUG
#ifndef __ASSEMBLY__
struct bug_entry {
#ifndef CONFIG_GENERIC_BUG_RELATIVE_POINTERS
	unsigned long	bug_addr;
#else
	signed int	bug_addr_disp;
#endif
#ifdef CONFIG_DEBUG_BUGVERBOSE
#ifndef CONFIG_GENERIC_BUG_RELATIVE_POINTERS
	const char	*file;
#else
	signed int	file_disp;
#endif
	unsigned short	line;
#endif
	unsigned short	flags;
};
#endif		/* __ASSEMBLY__ */

#define BUGFLAG_WARNING		(1 << 0)
#define BUGFLAG_TAINT(taint)	(BUGFLAG_WARNING | ((taint) << 8))
#define BUG_GET_TAINT(bug)	((bug)->flags >> 8)

#endif	/* CONFIG_GENERIC_BUG */

/*
 * Don't use BUG() or BUG_ON() unless there's really no way out; one
 * example might be detecting data structure corruption in the middle
 * of an operation that can't be backed out of.  If the (sub)system
 * can somehow continue operating, perhaps with reduced functionality,
 * it's probably not BUG-worthy.
 *
 * If you're tempted to BUG(), think again:  is completely giving up
 * really the *only* solution?  There are usually better options, where
 * users don't need to reboot ASAP and can mostly shut down cleanly.
 */
#ifndef HAVE_ARCH_BUG
#define BUG() do { \
	printk("BUG: failure at %s:%d/%s()!\n", __FILE__, __LINE__, __func__); \
	panic("BUG!"); \
} while (0)
#endif

#ifndef HAVE_ARCH_BUG_ON
#define BUG_ON(condition) do { if (unlikely(condition)) BUG(); } while(0)
#endif

/*
 * WARN(), WARN_ON(), WARN_ON_ONCE, and so on can be used to report
 * significant issues that need prompt attention if they should ever
 * appear at runtime.  Use the versions with printk format strings
 * to provide better diagnostics.
 */
#ifndef __WARN_TAINT
#ifndef __ASSEMBLY__
extern void warn_slowpath_fmt(const char *file, const int line,
		const char *fmt, ...) __attribute__((format(printf, 3, 4)));
extern void warn_slowpath_fmt_taint(const char *file, const int line,
				    unsigned taint, const char *fmt, ...)
	__attribute__((format(printf, 4, 5)));
extern void warn_slowpath_null(const char *file, const int line);
#define WANT_WARN_ON_SLOWPATH
#endif
#define __WARN()		warn_slowpath_null(__FILE__, __LINE__)
#define __WARN_printf(arg...)	warn_slowpath_fmt(__FILE__, __LINE__, arg)
#define __WARN_printf_taint(taint, arg...)				\
	warn_slowpath_fmt_taint(__FILE__, __LINE__, taint, arg)
#else
#define __WARN()		__WARN_TAINT(TAINT_WARN)
#define __WARN_printf(arg...)	do { printk(arg); __WARN(); } while (0)
#define __WARN_printf_taint(taint, arg...)				\
	do { printk(arg); __WARN_TAINT(taint); } while (0)
#endif

#ifndef WARN_ON
#define WARN_ON(condition) ({						\
	int __ret_warn_on = !!(condition);				\
	if (unlikely(__ret_warn_on))					\
		__WARN();						\
	unlikely(__ret_warn_on);					\
})
#endif

#ifndef WARN
#define WARN(condition, format...) ({						\
	int __ret_warn_on = !!(condition);				\
	if (unlikely(__ret_warn_on))					\
		__WARN_printf(format);					\
	unlikely(__ret_warn_on);					\
})
#endif

#define WARN_TAINT(condition, taint, format...) ({			\
	int __ret_warn_on = !!(condition);				\
	if (unlikely(__ret_warn_on))					\
		__WARN_printf_taint(taint, format);			\
	unlikely(__ret_warn_on);					\
})

#else /* !CONFIG_BUG */
#ifndef HAVE_ARCH_BUG
#define BUG() do {} while(0)
#endif

#ifndef HAVE_ARCH_BUG_ON
#define BUG_ON(condition) do { if (condition) ; } while(0)
#endif

#ifndef HAVE_ARCH_WARN_ON
#define WARN_ON(condition) ({						\
	int __ret_warn_on = !!(condition);				\
	unlikely(__ret_warn_on);					\
})
#endif

#ifndef WARN
#define WARN(condition, format...) ({					\
	int __ret_warn_on = !!(condition);				\
	unlikely(__ret_warn_on);					\
})
#endif

#define WARN_TAINT(condition, taint, format...) WARN_ON(condition)

#endif

#define WARN_ON_ONCE(condition)	({				\
	static bool __warned;					\
	int __ret_warn_once = !!(condition);			\
								\
	if (unlikely(__ret_warn_once))				\
		if (WARN_ON(!__warned)) 			\
			__warned = true;			\
	unlikely(__ret_warn_once);				\
})

#define WARN_ONCE(condition, format...)	({			\
	static bool __warned;					\
	int __ret_warn_once = !!(condition);			\
								\
	if (unlikely(__ret_warn_once))				\
		if (WARN(!__warned, format)) 			\
			__warned = true;			\
	unlikely(__ret_warn_once);				\
})

#define WARN_TAINT_ONCE(condition, taint, format...)	({	\
	static bool __warned;					\
	int __ret_warn_once = !!(condition);			\
								\
	if (unlikely(__ret_warn_once))				\
		if (WARN_TAINT(!__warned, taint, format))	\
			__warned = true;			\
	unlikely(__ret_warn_once);				\
})

<<<<<<< HEAD
#ifdef CONFIG_PRINTK

#define WARN_ON_RATELIMIT(condition, state)			\
		WARN_ON((condition) && __ratelimit(state))

#define __WARN_RATELIMIT(condition, state, format...)		\
({								\
	int rtn = 0;						\
	if (unlikely(__ratelimit(state)))			\
		rtn = WARN(condition, format);			\
	rtn;							\
})

#define WARN_RATELIMIT(condition, format...)			\
({								\
	static DEFINE_RATELIMIT_STATE(_rs,			\
				      DEFAULT_RATELIMIT_INTERVAL,	\
				      DEFAULT_RATELIMIT_BURST);	\
	__WARN_RATELIMIT(condition, &_rs, format);		\
})

#else

#define WARN_ON_RATELIMIT(condition, state)			\
	WARN_ON(condition)

#define __WARN_RATELIMIT(condition, state, format...)		\
({								\
	int rtn = WARN(condition, format);			\
	rtn;							\
})

#define WARN_RATELIMIT(condition, format...)			\
({								\
	int rtn = WARN(condition, format);			\
	rtn;							\
})

#endif

=======
>>>>>>> 29a6ccca
/*
 * WARN_ON_SMP() is for cases that the warning is either
 * meaningless for !SMP or may even cause failures.
 * This is usually used for cases that we have
 * WARN_ON(!spin_is_locked(&lock)) checks, as spin_is_locked()
 * returns 0 for uniprocessor settings.
 * It can also be used with values that are only defined
 * on SMP:
 *
 * struct foo {
 *  [...]
 * #ifdef CONFIG_SMP
 *	int bar;
 * #endif
 * };
 *
 * void func(struct foo *zoot)
 * {
 *	WARN_ON_SMP(!zoot->bar);
 *
 * For CONFIG_SMP, WARN_ON_SMP() should act the same as WARN_ON(),
 * and should be a nop and return false for uniprocessor.
 *
 * if (WARN_ON_SMP(x)) returns true only when CONFIG_SMP is set
 * and x is true.
 */
#ifdef CONFIG_SMP
# define WARN_ON_SMP(x)			WARN_ON(x)
#else
/*
 * Use of ({0;}) because WARN_ON_SMP(x) may be used either as
 * a stand alone line statement or as a condition in an if ()
 * statement.
 * A simple "0" would cause gcc to give a "statement has no effect"
 * warning.
 */
# define WARN_ON_SMP(x)			({0;})
#endif

#endif<|MERGE_RESOLUTION|>--- conflicted
+++ resolved
@@ -162,49 +162,6 @@
 	unlikely(__ret_warn_once);				\
 })
 
-<<<<<<< HEAD
-#ifdef CONFIG_PRINTK
-
-#define WARN_ON_RATELIMIT(condition, state)			\
-		WARN_ON((condition) && __ratelimit(state))
-
-#define __WARN_RATELIMIT(condition, state, format...)		\
-({								\
-	int rtn = 0;						\
-	if (unlikely(__ratelimit(state)))			\
-		rtn = WARN(condition, format);			\
-	rtn;							\
-})
-
-#define WARN_RATELIMIT(condition, format...)			\
-({								\
-	static DEFINE_RATELIMIT_STATE(_rs,			\
-				      DEFAULT_RATELIMIT_INTERVAL,	\
-				      DEFAULT_RATELIMIT_BURST);	\
-	__WARN_RATELIMIT(condition, &_rs, format);		\
-})
-
-#else
-
-#define WARN_ON_RATELIMIT(condition, state)			\
-	WARN_ON(condition)
-
-#define __WARN_RATELIMIT(condition, state, format...)		\
-({								\
-	int rtn = WARN(condition, format);			\
-	rtn;							\
-})
-
-#define WARN_RATELIMIT(condition, format...)			\
-({								\
-	int rtn = WARN(condition, format);			\
-	rtn;							\
-})
-
-#endif
-
-=======
->>>>>>> 29a6ccca
 /*
  * WARN_ON_SMP() is for cases that the warning is either
  * meaningless for !SMP or may even cause failures.
