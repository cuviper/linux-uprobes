--- conflicted
+++ resolved
@@ -515,12 +515,7 @@
 	if (boot)
 		gfp = GFP_NOWAIT;
 
-<<<<<<< HEAD
-	if (!alloc_cpumask_var_node(&desc->affinity, gfp, node))
-=======
-#ifdef CONFIG_CPUMASK_OFFSTACK
 	if (!alloc_cpumask_var_node(&desc->irq_data.affinity, gfp, node))
->>>>>>> bd151412
 		return false;
 
 #ifdef CONFIG_GENERIC_PENDING_IRQ
