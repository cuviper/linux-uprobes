#ifndef _LINUX_PIPE_FS_I_H
#define _LINUX_PIPE_FS_I_H

#define PIPEFS_MAGIC		0x50495045

<<<<<<< HEAD
#define PIPE_BUFFERS		64
=======
#define PIPE_DEF_BUFFERS	16
>>>>>>> 70f20804

#define PIPE_BUF_FLAG_LRU	0x01	/* page is on the LRU */
#define PIPE_BUF_FLAG_ATOMIC	0x02	/* was atomically mapped */
#define PIPE_BUF_FLAG_GIFT	0x04	/* page is a gift */

/**
 *	struct pipe_buffer - a linux kernel pipe buffer
 *	@page: the page containing the data for the pipe buffer
 *	@offset: offset of data inside the @page
 *	@len: length of data inside the @page
 *	@ops: operations associated with this buffer. See @pipe_buf_operations.
 *	@flags: pipe buffer flags. See above.
 *	@private: private data owned by the ops.
 **/
struct pipe_buffer {
	struct page *page;
	unsigned int offset, len;
	const struct pipe_buf_operations *ops;
	unsigned int flags;
	unsigned long private;
};

/**
 *	struct pipe_inode_info - a linux kernel pipe
 *	@wait: reader/writer wait point in case of empty/full pipe
 *	@nrbufs: the number of non-empty pipe buffers in this pipe
 *	@curbuf: the current pipe buffer entry
 *	@tmp_page: cached released page
 *	@readers: number of current readers of this pipe
 *	@writers: number of current writers of this pipe
 *	@waiting_writers: number of writers blocked waiting for room
 *	@r_counter: reader counter
 *	@w_counter: writer counter
 *	@fasync_readers: reader side fasync
 *	@fasync_writers: writer side fasync
 *	@inode: inode this pipe is attached to
 *	@bufs: the circular array of pipe buffers
 **/
struct pipe_inode_info {
	wait_queue_head_t wait;
	unsigned int nrbufs, curbuf, buffers;
	unsigned int readers;
	unsigned int writers;
	unsigned int waiting_writers;
	unsigned int r_counter;
	unsigned int w_counter;
	struct page *tmp_page;
	struct fasync_struct *fasync_readers;
	struct fasync_struct *fasync_writers;
	struct inode *inode;
	struct pipe_buffer *bufs;
};

/*
 * Note on the nesting of these functions:
 *
 * ->confirm()
 *	->steal()
 *	...
 *	->map()
 *	...
 *	->unmap()
 *
 * That is, ->map() must be called on a confirmed buffer,
 * same goes for ->steal(). See below for the meaning of each
 * operation. Also see kerneldoc in fs/pipe.c for the pipe
 * and generic variants of these hooks.
 */
struct pipe_buf_operations {
	/*
	 * This is set to 1, if the generic pipe read/write may coalesce
	 * data into an existing buffer. If this is set to 0, a new pipe
	 * page segment is always used for new data.
	 */
	int can_merge;

	/*
	 * ->map() returns a virtual address mapping of the pipe buffer.
	 * The last integer flag reflects whether this should be an atomic
	 * mapping or not. The atomic map is faster, however you can't take
	 * page faults before calling ->unmap() again. So if you need to eg
	 * access user data through copy_to/from_user(), then you must get
	 * a non-atomic map. ->map() uses the KM_USER0 atomic slot for
	 * atomic maps, so you can't map more than one pipe_buffer at once
	 * and you have to be careful if mapping another page as source
	 * or destination for a copy (IOW, it has to use something else
	 * than KM_USER0).
	 */
	void * (*map)(struct pipe_inode_info *, struct pipe_buffer *, int);

	/*
	 * Undoes ->map(), finishes the virtual mapping of the pipe buffer.
	 */
	void (*unmap)(struct pipe_inode_info *, struct pipe_buffer *, void *);

	/*
	 * ->confirm() verifies that the data in the pipe buffer is there
	 * and that the contents are good. If the pages in the pipe belong
	 * to a file system, we may need to wait for IO completion in this
	 * hook. Returns 0 for good, or a negative error value in case of
	 * error.
	 */
	int (*confirm)(struct pipe_inode_info *, struct pipe_buffer *);

	/*
	 * When the contents of this pipe buffer has been completely
	 * consumed by a reader, ->release() is called.
	 */
	void (*release)(struct pipe_inode_info *, struct pipe_buffer *);

	/*
	 * Attempt to take ownership of the pipe buffer and its contents.
	 * ->steal() returns 0 for success, in which case the contents
	 * of the pipe (the buf->page) is locked and now completely owned
	 * by the caller. The page may then be transferred to a different
	 * mapping, the most often used case is insertion into different
	 * file address space cache.
	 */
	int (*steal)(struct pipe_inode_info *, struct pipe_buffer *);

	/*
	 * Get a reference to the pipe buffer.
	 */
	void (*get)(struct pipe_inode_info *, struct pipe_buffer *);
};

/* Differs from PIPE_BUF in that PIPE_SIZE is the length of the actual
   memory allocation, whereas PIPE_BUF makes atomicity guarantees.  */
#define PIPE_SIZE		PAGE_SIZE

/* Pipe lock and unlock operations */
void pipe_lock(struct pipe_inode_info *);
void pipe_unlock(struct pipe_inode_info *);
void pipe_double_lock(struct pipe_inode_info *, struct pipe_inode_info *);

extern unsigned int pipe_max_pages;

/* Drop the inode semaphore and wait for a pipe event, atomically */
void pipe_wait(struct pipe_inode_info *pipe);

struct pipe_inode_info * alloc_pipe_info(struct inode * inode);
void free_pipe_info(struct inode * inode);
void __free_pipe_info(struct pipe_inode_info *);

/* Generic pipe buffer ops functions */
void *generic_pipe_buf_map(struct pipe_inode_info *, struct pipe_buffer *, int);
void generic_pipe_buf_unmap(struct pipe_inode_info *, struct pipe_buffer *, void *);
void generic_pipe_buf_get(struct pipe_inode_info *, struct pipe_buffer *);
int generic_pipe_buf_confirm(struct pipe_inode_info *, struct pipe_buffer *);
int generic_pipe_buf_steal(struct pipe_inode_info *, struct pipe_buffer *);
void generic_pipe_buf_release(struct pipe_inode_info *, struct pipe_buffer *);

/* for F_SETPIPE_SZ and F_GETPIPE_SZ */
long pipe_fcntl(struct file *, unsigned int, unsigned long arg);

#endif<|MERGE_RESOLUTION|>--- conflicted
+++ resolved
@@ -1,13 +1,9 @@
 #ifndef _LINUX_PIPE_FS_I_H
 #define _LINUX_PIPE_FS_I_H
 
-#define PIPEFS_MAGIC		0x50495045
+#define PIPEFS_MAGIC 0x50495045
 
-<<<<<<< HEAD
-#define PIPE_BUFFERS		64
-=======
 #define PIPE_DEF_BUFFERS	16
->>>>>>> 70f20804
 
 #define PIPE_BUF_FLAG_LRU	0x01	/* page is on the LRU */
 #define PIPE_BUF_FLAG_ATOMIC	0x02	/* was atomically mapped */
