#ifndef _LINUX_PROC_FS_H
#define _LINUX_PROC_FS_H

#include <linux/slab.h>
#include <linux/fs.h>
#include <linux/spinlock.h>
#include <linux/magic.h>
#include <asm/atomic.h>

struct net;
struct completion;
struct mm_struct;

/*
 * The proc filesystem constants/structures
 */

/*
 * Offset of the first process in the /proc root directory..
 */
#define FIRST_PROCESS_ENTRY 256

/* Worst case buffer size needed for holding an integer. */
#define PROC_NUMBUF 13

/*
 * We always define these enumerators
 */

enum {
	PROC_ROOT_INO = 1,
};

/*
 * This is not completely implemented yet. The idea is to
 * create an in-memory tree (like the actual /proc filesystem
 * tree) of these proc_dir_entries, so that we can dynamically
 * add new files to /proc.
 *
 * The "next" pointer creates a linked list of one /proc directory,
 * while parent/subdir create the directory structure (every
 * /proc file has a parent, but "subdir" is NULL for all
 * non-directory entries).
 */

typedef	int (read_proc_t)(char *page, char **start, off_t off,
			  int count, int *eof, void *data);
typedef	int (write_proc_t)(struct file *file, const char __user *buffer,
			   unsigned long count, void *data);

struct proc_dir_entry {
	unsigned int low_ino;
	unsigned int namelen;
	const char *name;
	mode_t mode;
	nlink_t nlink;
	uid_t uid;
	gid_t gid;
	loff_t size;
	const struct inode_operations *proc_iops;
	/*
	 * NULL ->proc_fops means "PDE is going away RSN" or
	 * "PDE is just created". In either case, e.g. ->read_proc won't be
	 * called because it's too late or too early, respectively.
	 *
	 * If you're allocating ->proc_fops dynamically, save a pointer
	 * somewhere.
	 */
	const struct file_operations *proc_fops;
	struct proc_dir_entry *next, *parent, *subdir;
	void *data;
	read_proc_t *read_proc;
	write_proc_t *write_proc;
	atomic_t count;		/* use count */
	int pde_users;	/* number of callers into module in progress */
	spinlock_t pde_unload_lock; /* proc_fops checks and pde_users bumps */
	struct completion *pde_unload_completion;
	struct list_head pde_openers;	/* who did ->open, but not ->release */
};

enum kcore_type {
	KCORE_TEXT,
	KCORE_VMALLOC,
	KCORE_RAM,
	KCORE_VMEMMAP,
	KCORE_OTHER,
};

struct kcore_list {
	struct list_head list;
	unsigned long addr;
	size_t size;
	int type;
};

struct vmcore {
	struct list_head list;
	unsigned long long paddr;
	unsigned long long size;
	loff_t offset;
};

#ifdef CONFIG_PROC_FS

extern void proc_root_init(void);

void proc_flush_task(struct task_struct *task);

extern struct proc_dir_entry *create_proc_entry(const char *name, mode_t mode,
						struct proc_dir_entry *parent);
struct proc_dir_entry *proc_create_data(const char *name, mode_t mode,
				struct proc_dir_entry *parent,
				const struct file_operations *proc_fops,
				void *data);
extern void remove_proc_entry(const char *name, struct proc_dir_entry *parent);

struct pid_namespace;

extern int pid_ns_prepare_proc(struct pid_namespace *ns);
extern void pid_ns_release_proc(struct pid_namespace *ns);

/*
 * proc_tty.c
 */
struct tty_driver;
extern void proc_tty_init(void);
extern void proc_tty_register_driver(struct tty_driver *driver);
extern void proc_tty_unregister_driver(struct tty_driver *driver);

/*
 * proc_devtree.c
 */
#ifdef CONFIG_PROC_DEVICETREE
struct device_node;
struct property;
extern void proc_device_tree_init(void);
extern void proc_device_tree_add_node(struct device_node *, struct proc_dir_entry *);
extern void proc_device_tree_add_prop(struct proc_dir_entry *pde, struct property *prop);
extern void proc_device_tree_remove_prop(struct proc_dir_entry *pde,
					 struct property *prop);
extern void proc_device_tree_update_prop(struct proc_dir_entry *pde,
					 struct property *newprop,
					 struct property *oldprop);
#endif /* CONFIG_PROC_DEVICETREE */

extern struct proc_dir_entry *proc_symlink(const char *,
		struct proc_dir_entry *, const char *);
extern struct proc_dir_entry *proc_mkdir(const char *,struct proc_dir_entry *);
extern struct proc_dir_entry *proc_mkdir_mode(const char *name, mode_t mode,
			struct proc_dir_entry *parent);

static inline struct proc_dir_entry *proc_create(const char *name, mode_t mode,
	struct proc_dir_entry *parent, const struct file_operations *proc_fops)
{
	return proc_create_data(name, mode, parent, proc_fops, NULL);
}

static inline struct proc_dir_entry *create_proc_read_entry(const char *name,
	mode_t mode, struct proc_dir_entry *base, 
	read_proc_t *read_proc, void * data)
{
	struct proc_dir_entry *res=create_proc_entry(name,mode,base);
	if (res) {
		res->read_proc=read_proc;
		res->data=data;
	}
	return res;
}
 
extern struct proc_dir_entry *proc_net_fops_create(struct net *net,
	const char *name, mode_t mode, const struct file_operations *fops);
extern void proc_net_remove(struct net *net, const char *name);
extern struct proc_dir_entry *proc_net_mkdir(struct net *net, const char *name,
	struct proc_dir_entry *parent);

extern struct file *proc_ns_fget(int fd);

extern struct file *proc_ns_fget(int fd);

#else

#define proc_net_fops_create(net, name, mode, fops)  ({ (void)(mode), NULL; })
static inline void proc_net_remove(struct net *net, const char *name) {}

static inline void proc_flush_task(struct task_struct *task)
{
}

static inline struct proc_dir_entry *create_proc_entry(const char *name,
	mode_t mode, struct proc_dir_entry *parent) { return NULL; }
static inline struct proc_dir_entry *proc_create(const char *name,
	mode_t mode, struct proc_dir_entry *parent,
	const struct file_operations *proc_fops)
{
	return NULL;
}
static inline struct proc_dir_entry *proc_create_data(const char *name,
	mode_t mode, struct proc_dir_entry *parent,
	const struct file_operations *proc_fops, void *data)
{
	return NULL;
}
#define remove_proc_entry(name, parent) do {} while (0)

static inline struct proc_dir_entry *proc_symlink(const char *name,
		struct proc_dir_entry *parent,const char *dest) {return NULL;}
static inline struct proc_dir_entry *proc_mkdir(const char *name,
	struct proc_dir_entry *parent) {return NULL;}
static inline struct proc_dir_entry *proc_mkdir_mode(const char *name,
	mode_t mode, struct proc_dir_entry *parent) { return NULL; }

static inline struct proc_dir_entry *create_proc_read_entry(const char *name,
	mode_t mode, struct proc_dir_entry *base, 
	read_proc_t *read_proc, void * data) { return NULL; }

struct tty_driver;
static inline void proc_tty_register_driver(struct tty_driver *driver) {};
static inline void proc_tty_unregister_driver(struct tty_driver *driver) {};

static inline int pid_ns_prepare_proc(struct pid_namespace *ns)
{
	return 0;
}

static inline void pid_ns_release_proc(struct pid_namespace *ns)
{
}

static inline struct file *proc_ns_fget(int fd)
{
	return ERR_PTR(-EINVAL);
}

<<<<<<< HEAD
static inline void dup_mm_exe_file(struct mm_struct *oldmm,
	       			   struct mm_struct *newmm)
{}

static inline struct file *proc_ns_fget(int fd)
{
	return ERR_PTR(-EINVAL);
}

=======
>>>>>>> dc7acbb2
#endif /* CONFIG_PROC_FS */

#if !defined(CONFIG_PROC_KCORE)
static inline void
kclist_add(struct kcore_list *new, void *addr, size_t size, int type)
{
}
#else
extern void kclist_add(struct kcore_list *, void *, size_t, int type);
#endif

struct nsproxy;
struct proc_ns_operations {
	const char *name;
	int type;
	void *(*get)(struct task_struct *task);
	void (*put)(void *ns);
	int (*install)(struct nsproxy *nsproxy, void *ns);
};
extern const struct proc_ns_operations netns_operations;
extern const struct proc_ns_operations utsns_operations;
extern const struct proc_ns_operations ipcns_operations;

union proc_op {
	int (*proc_get_link)(struct inode *, struct path *);
	int (*proc_read)(struct task_struct *task, char *page);
	int (*proc_show)(struct seq_file *m,
		struct pid_namespace *ns, struct pid *pid,
		struct task_struct *task);
};

struct ctl_table_header;
struct ctl_table;

struct proc_inode {
	struct pid *pid;
	int fd;
	union proc_op op;
	struct proc_dir_entry *pde;
	struct ctl_table_header *sysctl;
	struct ctl_table *sysctl_entry;
	void *ns;
	const struct proc_ns_operations *ns_ops;
	struct inode vfs_inode;
};

static inline struct proc_inode *PROC_I(const struct inode *inode)
{
	return container_of(inode, struct proc_inode, vfs_inode);
}

static inline struct proc_dir_entry *PDE(const struct inode *inode)
{
	return PROC_I(inode)->pde;
}

static inline struct net *PDE_NET(struct proc_dir_entry *pde)
{
	return pde->parent->data;
}

#endif /* _LINUX_PROC_FS_H */<|MERGE_RESOLUTION|>--- conflicted
+++ resolved
@@ -175,8 +175,6 @@
 
 extern struct file *proc_ns_fget(int fd);
 
-extern struct file *proc_ns_fget(int fd);
-
 #else
 
 #define proc_net_fops_create(net, name, mode, fops)  ({ (void)(mode), NULL; })
@@ -231,18 +229,6 @@
 	return ERR_PTR(-EINVAL);
 }
 
-<<<<<<< HEAD
-static inline void dup_mm_exe_file(struct mm_struct *oldmm,
-	       			   struct mm_struct *newmm)
-{}
-
-static inline struct file *proc_ns_fget(int fd)
-{
-	return ERR_PTR(-EINVAL);
-}
-
-=======
->>>>>>> dc7acbb2
 #endif /* CONFIG_PROC_FS */
 
 #if !defined(CONFIG_PROC_KCORE)
