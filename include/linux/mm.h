#ifndef _LINUX_MM_H
#define _LINUX_MM_H

#include <linux/errno.h>

#ifdef __KERNEL__

#include <linux/gfp.h>
#include <linux/list.h>
#include <linux/mmzone.h>
#include <linux/rbtree.h>
#include <linux/prio_tree.h>
#include <linux/debug_locks.h>
#include <linux/mm_types.h>
#include <linux/range.h>
#include <linux/pfn.h>
#include <linux/bit_spinlock.h>

struct mempolicy;
struct anon_vma;
struct file_ra_state;
struct user_struct;
struct writeback_control;

#ifndef CONFIG_DISCONTIGMEM          /* Don't use mapnrs, do it properly */
extern unsigned long max_mapnr;
#endif

extern unsigned long num_physpages;
extern unsigned long totalram_pages;
extern void * high_memory;
extern int page_cluster;

#ifdef CONFIG_SYSCTL
extern int sysctl_legacy_va_layout;
#else
#define sysctl_legacy_va_layout 0
#endif

#include <asm/page.h>
#include <asm/pgtable.h>
#include <asm/processor.h>

#define nth_page(page,n) pfn_to_page(page_to_pfn((page)) + (n))

/* to align the pointer to the (next) page boundary */
#define PAGE_ALIGN(addr) ALIGN(addr, PAGE_SIZE)

/*
 * Linux kernel virtual memory manager primitives.
 * The idea being to have a "virtual" mm in the same way
 * we have a virtual fs - giving a cleaner interface to the
 * mm details, and allowing different kinds of memory mappings
 * (from shared memory to executable loading to arbitrary
 * mmap() functions).
 */

extern struct kmem_cache *vm_area_cachep;

#ifndef CONFIG_MMU
extern struct rb_root nommu_region_tree;
extern struct rw_semaphore nommu_region_sem;

extern unsigned int kobjsize(const void *objp);
#endif

/*
 * vm_flags in vm_area_struct, see mm_types.h.
 */
#define VM_READ		0x00000001	/* currently active flags */
#define VM_WRITE	0x00000002
#define VM_EXEC		0x00000004
#define VM_SHARED	0x00000008

/* mprotect() hardcodes VM_MAYREAD >> 4 == VM_READ, and so for r/w/x bits. */
#define VM_MAYREAD	0x00000010	/* limits for mprotect() etc */
#define VM_MAYWRITE	0x00000020
#define VM_MAYEXEC	0x00000040
#define VM_MAYSHARE	0x00000080

#define VM_GROWSDOWN	0x00000100	/* general info on the segment */
#if defined(CONFIG_STACK_GROWSUP) || defined(CONFIG_IA64)
#define VM_GROWSUP	0x00000200
#else
#define VM_GROWSUP	0x00000000
#define VM_NOHUGEPAGE	0x00000200	/* MADV_NOHUGEPAGE marked this vma */
#endif
#define VM_PFNMAP	0x00000400	/* Page-ranges managed without "struct page", just pure PFN */
#define VM_DENYWRITE	0x00000800	/* ETXTBSY on write attempts.. */

#define VM_EXECUTABLE	0x00001000
#define VM_LOCKED	0x00002000
#define VM_IO           0x00004000	/* Memory mapped I/O or similar */

					/* Used by sys_madvise() */
#define VM_SEQ_READ	0x00008000	/* App will access data sequentially */
#define VM_RAND_READ	0x00010000	/* App will not benefit from clustered reads */

#define VM_DONTCOPY	0x00020000      /* Do not copy this vma on fork */
#define VM_DONTEXPAND	0x00040000	/* Cannot expand with mremap() */
#define VM_RESERVED	0x00080000	/* Count as reserved_vm like IO */
#define VM_ACCOUNT	0x00100000	/* Is a VM accounted object */
#define VM_NORESERVE	0x00200000	/* should the VM suppress accounting */
#define VM_HUGETLB	0x00400000	/* Huge TLB Page VM */
#define VM_NONLINEAR	0x00800000	/* Is non-linear (remap_file_pages) */
#ifndef CONFIG_TRANSPARENT_HUGEPAGE
#define VM_MAPPED_COPY	0x01000000	/* T if mapped copy of data (nommu mmap) */
#else
#define VM_HUGEPAGE	0x01000000	/* MADV_HUGEPAGE marked this vma */
#endif
#define VM_INSERTPAGE	0x02000000	/* The vma has had "vm_insert_page()" done on it */
#define VM_ALWAYSDUMP	0x04000000	/* Always include in core dumps */

#define VM_CAN_NONLINEAR 0x08000000	/* Has ->fault & does nonlinear pages */
#define VM_MIXEDMAP	0x10000000	/* Can contain "struct page" and pure PFN pages */
#define VM_SAO		0x20000000	/* Strong Access Ordering (powerpc) */
#define VM_PFN_AT_MMAP	0x40000000	/* PFNMAP vma that is fully mapped at mmap time */
#define VM_MERGEABLE	0x80000000	/* KSM may merge identical pages */

/* Bits set in the VMA until the stack is in its final location */
#define VM_STACK_INCOMPLETE_SETUP	(VM_RAND_READ | VM_SEQ_READ)

#ifndef VM_STACK_DEFAULT_FLAGS		/* arch can override this */
#define VM_STACK_DEFAULT_FLAGS VM_DATA_DEFAULT_FLAGS
#endif

#ifdef CONFIG_STACK_GROWSUP
#define VM_STACK_FLAGS	(VM_GROWSUP | VM_STACK_DEFAULT_FLAGS | VM_ACCOUNT)
#else
#define VM_STACK_FLAGS	(VM_GROWSDOWN | VM_STACK_DEFAULT_FLAGS | VM_ACCOUNT)
#endif

#define VM_READHINTMASK			(VM_SEQ_READ | VM_RAND_READ)
#define VM_ClearReadHint(v)		(v)->vm_flags &= ~VM_READHINTMASK
#define VM_NormalReadHint(v)		(!((v)->vm_flags & VM_READHINTMASK))
#define VM_SequentialReadHint(v)	((v)->vm_flags & VM_SEQ_READ)
#define VM_RandomReadHint(v)		((v)->vm_flags & VM_RAND_READ)

/*
 * special vmas that are non-mergable, non-mlock()able
 */
#define VM_SPECIAL (VM_IO | VM_DONTEXPAND | VM_RESERVED | VM_PFNMAP)

/*
 * mapping from the currently active vm_flags protection bits (the
 * low four bits) to a page protection mask..
 */
extern pgprot_t protection_map[16];

#define FAULT_FLAG_WRITE	0x01	/* Fault was a write access */
#define FAULT_FLAG_NONLINEAR	0x02	/* Fault was via a nonlinear mapping */
#define FAULT_FLAG_MKWRITE	0x04	/* Fault was mkwrite of existing pte */
#define FAULT_FLAG_ALLOW_RETRY	0x08	/* Retry fault if blocking */
#define FAULT_FLAG_RETRY_NOWAIT	0x10	/* Don't drop mmap_sem and wait when retrying */

/*
 * This interface is used by x86 PAT code to identify a pfn mapping that is
 * linear over entire vma. This is to optimize PAT code that deals with
 * marking the physical region with a particular prot. This is not for generic
 * mm use. Note also that this check will not work if the pfn mapping is
 * linear for a vma starting at physical address 0. In which case PAT code
 * falls back to slow path of reserving physical range page by page.
 */
static inline int is_linear_pfn_mapping(struct vm_area_struct *vma)
{
	return (vma->vm_flags & VM_PFN_AT_MMAP);
}

static inline int is_pfn_mapping(struct vm_area_struct *vma)
{
	return (vma->vm_flags & VM_PFNMAP);
}

/*
 * vm_fault is filled by the the pagefault handler and passed to the vma's
 * ->fault function. The vma's ->fault is responsible for returning a bitmask
 * of VM_FAULT_xxx flags that give details about how the fault was handled.
 *
 * pgoff should be used in favour of virtual_address, if possible. If pgoff
 * is used, one may set VM_CAN_NONLINEAR in the vma->vm_flags to get nonlinear
 * mapping support.
 */
struct vm_fault {
	unsigned int flags;		/* FAULT_FLAG_xxx flags */
	pgoff_t pgoff;			/* Logical page offset based on vma */
	void __user *virtual_address;	/* Faulting virtual address */

	struct page *page;		/* ->fault handlers should return a
					 * page here, unless VM_FAULT_NOPAGE
					 * is set (which is also implied by
					 * VM_FAULT_ERROR).
					 */
};

/*
 * These are the virtual MM functions - opening of an area, closing and
 * unmapping it (needed to keep files on disk up-to-date etc), pointer
 * to the functions called when a no-page or a wp-page exception occurs. 
 */
struct vm_operations_struct {
	void (*open)(struct vm_area_struct * area);
	void (*close)(struct vm_area_struct * area);
	int (*fault)(struct vm_area_struct *vma, struct vm_fault *vmf);

	/* notification that a previously read-only page is about to become
	 * writable, if an error is returned it will cause a SIGBUS */
	int (*page_mkwrite)(struct vm_area_struct *vma, struct vm_fault *vmf);

	/* called by access_process_vm when get_user_pages() fails, typically
	 * for use by special VMAs that can switch between memory and hardware
	 */
	int (*access)(struct vm_area_struct *vma, unsigned long addr,
		      void *buf, int len, int write);
#ifdef CONFIG_NUMA
	/*
	 * set_policy() op must add a reference to any non-NULL @new mempolicy
	 * to hold the policy upon return.  Caller should pass NULL @new to
	 * remove a policy and fall back to surrounding context--i.e. do not
	 * install a MPOL_DEFAULT policy, nor the task or system default
	 * mempolicy.
	 */
	int (*set_policy)(struct vm_area_struct *vma, struct mempolicy *new);

	/*
	 * get_policy() op must add reference [mpol_get()] to any policy at
	 * (vma,addr) marked as MPOL_SHARED.  The shared policy infrastructure
	 * in mm/mempolicy.c will do this automatically.
	 * get_policy() must NOT add a ref if the policy at (vma,addr) is not
	 * marked as MPOL_SHARED. vma policies are protected by the mmap_sem.
	 * If no [shared/vma] mempolicy exists at the addr, get_policy() op
	 * must return NULL--i.e., do not "fallback" to task or system default
	 * policy.
	 */
	struct mempolicy *(*get_policy)(struct vm_area_struct *vma,
					unsigned long addr);
	int (*migrate)(struct vm_area_struct *vma, const nodemask_t *from,
		const nodemask_t *to, unsigned long flags);
#endif
};

struct mmu_gather;
struct inode;

#define page_private(page)		((page)->private)
#define set_page_private(page, v)	((page)->private = (v))

/*
 * FIXME: take this include out, include page-flags.h in
 * files which need it (119 of them)
 */
#include <linux/page-flags.h>
#include <linux/huge_mm.h>

/*
 * Methods to modify the page usage count.
 *
 * What counts for a page usage:
 * - cache mapping   (page->mapping)
 * - private data    (page->private)
 * - page mapped in a task's page tables, each mapping
 *   is counted separately
 *
 * Also, many kernel routines increase the page count before a critical
 * routine so they can be sure the page doesn't go away from under them.
 */

/*
 * Drop a ref, return true if the refcount fell to zero (the page has no users)
 */
static inline int put_page_testzero(struct page *page)
{
	VM_BUG_ON(atomic_read(&page->_count) == 0);
	return atomic_dec_and_test(&page->_count);
}

/*
 * Try to grab a ref unless the page has a refcount of zero, return false if
 * that is the case.
 */
static inline int get_page_unless_zero(struct page *page)
{
	return atomic_inc_not_zero(&page->_count);
}

extern int page_is_ram(unsigned long pfn);

/* Support for virtually mapped pages */
struct page *vmalloc_to_page(const void *addr);
unsigned long vmalloc_to_pfn(const void *addr);

/*
 * Determine if an address is within the vmalloc range
 *
 * On nommu, vmalloc/vfree wrap through kmalloc/kfree directly, so there
 * is no special casing required.
 */
static inline int is_vmalloc_addr(const void *x)
{
#ifdef CONFIG_MMU
	unsigned long addr = (unsigned long)x;

	return addr >= VMALLOC_START && addr < VMALLOC_END;
#else
	return 0;
#endif
}
#ifdef CONFIG_MMU
extern int is_vmalloc_or_module_addr(const void *x);
#else
static inline int is_vmalloc_or_module_addr(const void *x)
{
	return 0;
}
#endif

static inline void compound_lock(struct page *page)
{
#ifdef CONFIG_TRANSPARENT_HUGEPAGE
	bit_spin_lock(PG_compound_lock, &page->flags);
#endif
}

static inline void compound_unlock(struct page *page)
{
#ifdef CONFIG_TRANSPARENT_HUGEPAGE
	bit_spin_unlock(PG_compound_lock, &page->flags);
#endif
}

static inline unsigned long compound_lock_irqsave(struct page *page)
{
	unsigned long uninitialized_var(flags);
#ifdef CONFIG_TRANSPARENT_HUGEPAGE
	local_irq_save(flags);
	compound_lock(page);
#endif
	return flags;
}

static inline void compound_unlock_irqrestore(struct page *page,
					      unsigned long flags)
{
#ifdef CONFIG_TRANSPARENT_HUGEPAGE
	compound_unlock(page);
	local_irq_restore(flags);
#endif
}

static inline struct page *compound_head(struct page *page)
{
	if (unlikely(PageTail(page)))
		return page->first_page;
	return page;
}

static inline int page_count(struct page *page)
{
	return atomic_read(&compound_head(page)->_count);
}

static inline void get_page(struct page *page)
{
	/*
	 * Getting a normal page or the head of a compound page
	 * requires to already have an elevated page->_count. Only if
	 * we're getting a tail page, the elevated page->_count is
	 * required only in the head page, so for tail pages the
	 * bugcheck only verifies that the page->_count isn't
	 * negative.
	 */
	VM_BUG_ON(atomic_read(&page->_count) < !PageTail(page));
	atomic_inc(&page->_count);
	/*
	 * Getting a tail page will elevate both the head and tail
	 * page->_count(s).
	 */
	if (unlikely(PageTail(page))) {
		/*
		 * This is safe only because
		 * __split_huge_page_refcount can't run under
		 * get_page().
		 */
		VM_BUG_ON(atomic_read(&page->first_page->_count) <= 0);
		atomic_inc(&page->first_page->_count);
	}
}

static inline struct page *virt_to_head_page(const void *x)
{
	struct page *page = virt_to_page(x);
	return compound_head(page);
}

/*
 * Setup the page count before being freed into the page allocator for
 * the first time (boot or memory hotplug)
 */
static inline void init_page_count(struct page *page)
{
	atomic_set(&page->_count, 1);
}

/*
 * PageBuddy() indicate that the page is free and in the buddy system
 * (see mm/page_alloc.c).
 *
 * PAGE_BUDDY_MAPCOUNT_VALUE must be <= -2 but better not too close to
 * -2 so that an underflow of the page_mapcount() won't be mistaken
 * for a genuine PAGE_BUDDY_MAPCOUNT_VALUE. -128 can be created very
 * efficiently by most CPU architectures.
 */
#define PAGE_BUDDY_MAPCOUNT_VALUE (-128)

static inline int PageBuddy(struct page *page)
{
	return atomic_read(&page->_mapcount) == PAGE_BUDDY_MAPCOUNT_VALUE;
}

static inline void __SetPageBuddy(struct page *page)
{
	VM_BUG_ON(atomic_read(&page->_mapcount) != -1);
	atomic_set(&page->_mapcount, PAGE_BUDDY_MAPCOUNT_VALUE);
}

static inline void __ClearPageBuddy(struct page *page)
{
	VM_BUG_ON(!PageBuddy(page));
	atomic_set(&page->_mapcount, -1);
}

void put_page(struct page *page);
void put_pages_list(struct list_head *pages);

void split_page(struct page *page, unsigned int order);
int split_free_page(struct page *page);

/*
 * Compound pages have a destructor function.  Provide a
 * prototype for that function and accessor functions.
 * These are _only_ valid on the head of a PG_compound page.
 */
typedef void compound_page_dtor(struct page *);

static inline void set_compound_page_dtor(struct page *page,
						compound_page_dtor *dtor)
{
	page[1].lru.next = (void *)dtor;
}

static inline compound_page_dtor *get_compound_page_dtor(struct page *page)
{
	return (compound_page_dtor *)page[1].lru.next;
}

static inline int compound_order(struct page *page)
{
	if (!PageHead(page))
		return 0;
	return (unsigned long)page[1].lru.prev;
}

static inline int compound_trans_order(struct page *page)
{
	int order;
	unsigned long flags;

	if (!PageHead(page))
		return 0;

	flags = compound_lock_irqsave(page);
	order = compound_order(page);
	compound_unlock_irqrestore(page, flags);
	return order;
}

static inline void set_compound_order(struct page *page, unsigned long order)
{
	page[1].lru.prev = (void *)order;
}

#ifdef CONFIG_MMU
/*
 * Do pte_mkwrite, but only if the vma says VM_WRITE.  We do this when
 * servicing faults for write access.  In the normal case, do always want
 * pte_mkwrite.  But get_user_pages can cause write faults for mappings
 * that do not have writing enabled, when used by access_process_vm.
 */
static inline pte_t maybe_mkwrite(pte_t pte, struct vm_area_struct *vma)
{
	if (likely(vma->vm_flags & VM_WRITE))
		pte = pte_mkwrite(pte);
	return pte;
}
#endif

/*
 * Multiple processes may "see" the same page. E.g. for untouched
 * mappings of /dev/null, all processes see the same page full of
 * zeroes, and text pages of executables and shared libraries have
 * only one copy in memory, at most, normally.
 *
 * For the non-reserved pages, page_count(page) denotes a reference count.
 *   page_count() == 0 means the page is free. page->lru is then used for
 *   freelist management in the buddy allocator.
 *   page_count() > 0  means the page has been allocated.
 *
 * Pages are allocated by the slab allocator in order to provide memory
 * to kmalloc and kmem_cache_alloc. In this case, the management of the
 * page, and the fields in 'struct page' are the responsibility of mm/slab.c
 * unless a particular usage is carefully commented. (the responsibility of
 * freeing the kmalloc memory is the caller's, of course).
 *
 * A page may be used by anyone else who does a __get_free_page().
 * In this case, page_count still tracks the references, and should only
 * be used through the normal accessor functions. The top bits of page->flags
 * and page->virtual store page management information, but all other fields
 * are unused and could be used privately, carefully. The management of this
 * page is the responsibility of the one who allocated it, and those who have
 * subsequently been given references to it.
 *
 * The other pages (we may call them "pagecache pages") are completely
 * managed by the Linux memory manager: I/O, buffers, swapping etc.
 * The following discussion applies only to them.
 *
 * A pagecache page contains an opaque `private' member, which belongs to the
 * page's address_space. Usually, this is the address of a circular list of
 * the page's disk buffers. PG_private must be set to tell the VM to call
 * into the filesystem to release these pages.
 *
 * A page may belong to an inode's memory mapping. In this case, page->mapping
 * is the pointer to the inode, and page->index is the file offset of the page,
 * in units of PAGE_CACHE_SIZE.
 *
 * If pagecache pages are not associated with an inode, they are said to be
 * anonymous pages. These may become associated with the swapcache, and in that
 * case PG_swapcache is set, and page->private is an offset into the swapcache.
 *
 * In either case (swapcache or inode backed), the pagecache itself holds one
 * reference to the page. Setting PG_private should also increment the
 * refcount. The each user mapping also has a reference to the page.
 *
 * The pagecache pages are stored in a per-mapping radix tree, which is
 * rooted at mapping->page_tree, and indexed by offset.
 * Where 2.4 and early 2.6 kernels kept dirty/clean pages in per-address_space
 * lists, we instead now tag pages as dirty/writeback in the radix tree.
 *
 * All pagecache pages may be subject to I/O:
 * - inode pages may need to be read from disk,
 * - inode pages which have been modified and are MAP_SHARED may need
 *   to be written back to the inode on disk,
 * - anonymous pages (including MAP_PRIVATE file mappings) which have been
 *   modified may need to be swapped out to swap space and (later) to be read
 *   back into memory.
 */

/*
 * The zone field is never updated after free_area_init_core()
 * sets it, so none of the operations on it need to be atomic.
 */


/*
 * page->flags layout:
 *
 * There are three possibilities for how page->flags get
 * laid out.  The first is for the normal case, without
 * sparsemem.  The second is for sparsemem when there is
 * plenty of space for node and section.  The last is when
 * we have run out of space and have to fall back to an
 * alternate (slower) way of determining the node.
 *
 * No sparsemem or sparsemem vmemmap: |       NODE     | ZONE | ... | FLAGS |
 * classic sparse with space for node:| SECTION | NODE | ZONE | ... | FLAGS |
 * classic sparse no space for node:  | SECTION |     ZONE    | ... | FLAGS |
 */
#if defined(CONFIG_SPARSEMEM) && !defined(CONFIG_SPARSEMEM_VMEMMAP)
#define SECTIONS_WIDTH		SECTIONS_SHIFT
#else
#define SECTIONS_WIDTH		0
#endif

#define ZONES_WIDTH		ZONES_SHIFT

#if SECTIONS_WIDTH+ZONES_WIDTH+NODES_SHIFT <= BITS_PER_LONG - NR_PAGEFLAGS
#define NODES_WIDTH		NODES_SHIFT
#else
#ifdef CONFIG_SPARSEMEM_VMEMMAP
#error "Vmemmap: No space for nodes field in page flags"
#endif
#define NODES_WIDTH		0
#endif

/* Page flags: | [SECTION] | [NODE] | ZONE | ... | FLAGS | */
#define SECTIONS_PGOFF		((sizeof(unsigned long)*8) - SECTIONS_WIDTH)
#define NODES_PGOFF		(SECTIONS_PGOFF - NODES_WIDTH)
#define ZONES_PGOFF		(NODES_PGOFF - ZONES_WIDTH)

/*
 * We are going to use the flags for the page to node mapping if its in
 * there.  This includes the case where there is no node, so it is implicit.
 */
#if !(NODES_WIDTH > 0 || NODES_SHIFT == 0)
#define NODE_NOT_IN_PAGE_FLAGS
#endif

#ifndef PFN_SECTION_SHIFT
#define PFN_SECTION_SHIFT 0
#endif

/*
 * Define the bit shifts to access each section.  For non-existant
 * sections we define the shift as 0; that plus a 0 mask ensures
 * the compiler will optimise away reference to them.
 */
#define SECTIONS_PGSHIFT	(SECTIONS_PGOFF * (SECTIONS_WIDTH != 0))
#define NODES_PGSHIFT		(NODES_PGOFF * (NODES_WIDTH != 0))
#define ZONES_PGSHIFT		(ZONES_PGOFF * (ZONES_WIDTH != 0))

/* NODE:ZONE or SECTION:ZONE is used to ID a zone for the buddy allocator */
#ifdef NODE_NOT_IN_PAGE_FLAGS
#define ZONEID_SHIFT		(SECTIONS_SHIFT + ZONES_SHIFT)
#define ZONEID_PGOFF		((SECTIONS_PGOFF < ZONES_PGOFF)? \
						SECTIONS_PGOFF : ZONES_PGOFF)
#else
#define ZONEID_SHIFT		(NODES_SHIFT + ZONES_SHIFT)
#define ZONEID_PGOFF		((NODES_PGOFF < ZONES_PGOFF)? \
						NODES_PGOFF : ZONES_PGOFF)
#endif

#define ZONEID_PGSHIFT		(ZONEID_PGOFF * (ZONEID_SHIFT != 0))

#if SECTIONS_WIDTH+NODES_WIDTH+ZONES_WIDTH > BITS_PER_LONG - NR_PAGEFLAGS
#error SECTIONS_WIDTH+NODES_WIDTH+ZONES_WIDTH > BITS_PER_LONG - NR_PAGEFLAGS
#endif

#define ZONES_MASK		((1UL << ZONES_WIDTH) - 1)
#define NODES_MASK		((1UL << NODES_WIDTH) - 1)
#define SECTIONS_MASK		((1UL << SECTIONS_WIDTH) - 1)
#define ZONEID_MASK		((1UL << ZONEID_SHIFT) - 1)

static inline enum zone_type page_zonenum(struct page *page)
{
	return (page->flags >> ZONES_PGSHIFT) & ZONES_MASK;
}

/*
 * The identification function is only used by the buddy allocator for
 * determining if two pages could be buddies. We are not really
 * identifying a zone since we could be using a the section number
 * id if we have not node id available in page flags.
 * We guarantee only that it will return the same value for two
 * combinable pages in a zone.
 */
static inline int page_zone_id(struct page *page)
{
	return (page->flags >> ZONEID_PGSHIFT) & ZONEID_MASK;
}

static inline int zone_to_nid(struct zone *zone)
{
#ifdef CONFIG_NUMA
	return zone->node;
#else
	return 0;
#endif
}

#ifdef NODE_NOT_IN_PAGE_FLAGS
extern int page_to_nid(struct page *page);
#else
static inline int page_to_nid(struct page *page)
{
	return (page->flags >> NODES_PGSHIFT) & NODES_MASK;
}
#endif

static inline struct zone *page_zone(struct page *page)
{
	return &NODE_DATA(page_to_nid(page))->node_zones[page_zonenum(page)];
}

#if defined(CONFIG_SPARSEMEM) && !defined(CONFIG_SPARSEMEM_VMEMMAP)
static inline unsigned long page_to_section(struct page *page)
{
	return (page->flags >> SECTIONS_PGSHIFT) & SECTIONS_MASK;
}
#endif

static inline void set_page_zone(struct page *page, enum zone_type zone)
{
	page->flags &= ~(ZONES_MASK << ZONES_PGSHIFT);
	page->flags |= (zone & ZONES_MASK) << ZONES_PGSHIFT;
}

static inline void set_page_node(struct page *page, unsigned long node)
{
	page->flags &= ~(NODES_MASK << NODES_PGSHIFT);
	page->flags |= (node & NODES_MASK) << NODES_PGSHIFT;
}

static inline void set_page_section(struct page *page, unsigned long section)
{
	page->flags &= ~(SECTIONS_MASK << SECTIONS_PGSHIFT);
	page->flags |= (section & SECTIONS_MASK) << SECTIONS_PGSHIFT;
}

static inline void set_page_links(struct page *page, enum zone_type zone,
	unsigned long node, unsigned long pfn)
{
	set_page_zone(page, zone);
	set_page_node(page, node);
	set_page_section(page, pfn_to_section_nr(pfn));
}

/*
 * Some inline functions in vmstat.h depend on page_zone()
 */
#include <linux/vmstat.h>

static __always_inline void *lowmem_page_address(struct page *page)
{
	return __va(PFN_PHYS(page_to_pfn(page)));
}

#if defined(CONFIG_HIGHMEM) && !defined(WANT_PAGE_VIRTUAL)
#define HASHED_PAGE_VIRTUAL
#endif

#if defined(WANT_PAGE_VIRTUAL)
#define page_address(page) ((page)->virtual)
#define set_page_address(page, address)			\
	do {						\
		(page)->virtual = (address);		\
	} while(0)
#define page_address_init()  do { } while(0)
#endif

#if defined(HASHED_PAGE_VIRTUAL)
void *page_address(struct page *page);
void set_page_address(struct page *page, void *virtual);
void page_address_init(void);
#endif

#if !defined(HASHED_PAGE_VIRTUAL) && !defined(WANT_PAGE_VIRTUAL)
#define page_address(page) lowmem_page_address(page)
#define set_page_address(page, address)  do { } while(0)
#define page_address_init()  do { } while(0)
#endif

/*
 * On an anonymous page mapped into a user virtual memory area,
 * page->mapping points to its anon_vma, not to a struct address_space;
 * with the PAGE_MAPPING_ANON bit set to distinguish it.  See rmap.h.
 *
 * On an anonymous page in a VM_MERGEABLE area, if CONFIG_KSM is enabled,
 * the PAGE_MAPPING_KSM bit may be set along with the PAGE_MAPPING_ANON bit;
 * and then page->mapping points, not to an anon_vma, but to a private
 * structure which KSM associates with that merged page.  See ksm.h.
 *
 * PAGE_MAPPING_KSM without PAGE_MAPPING_ANON is currently never used.
 *
 * Please note that, confusingly, "page_mapping" refers to the inode
 * address_space which maps the page from disk; whereas "page_mapped"
 * refers to user virtual address space into which the page is mapped.
 */
#define PAGE_MAPPING_ANON	1
#define PAGE_MAPPING_KSM	2
#define PAGE_MAPPING_FLAGS	(PAGE_MAPPING_ANON | PAGE_MAPPING_KSM)

extern struct address_space swapper_space;
static inline struct address_space *page_mapping(struct page *page)
{
	struct address_space *mapping = page->mapping;

	VM_BUG_ON(PageSlab(page));
	if (unlikely(PageSwapCache(page)))
		mapping = &swapper_space;
	else if ((unsigned long)mapping & PAGE_MAPPING_ANON)
		mapping = NULL;
	return mapping;
}

/* Neutral page->mapping pointer to address_space or anon_vma or other */
static inline void *page_rmapping(struct page *page)
{
	return (void *)((unsigned long)page->mapping & ~PAGE_MAPPING_FLAGS);
}

static inline int PageAnon(struct page *page)
{
	return ((unsigned long)page->mapping & PAGE_MAPPING_ANON) != 0;
}

/*
 * Return the pagecache index of the passed page.  Regular pagecache pages
 * use ->index whereas swapcache pages use ->private
 */
static inline pgoff_t page_index(struct page *page)
{
	if (unlikely(PageSwapCache(page)))
		return page_private(page);
	return page->index;
}

/*
 * The atomic page->_mapcount, like _count, starts from -1:
 * so that transitions both from it and to it can be tracked,
 * using atomic_inc_and_test and atomic_add_negative(-1).
 */
static inline void reset_page_mapcount(struct page *page)
{
	atomic_set(&(page)->_mapcount, -1);
}

static inline int page_mapcount(struct page *page)
{
	return atomic_read(&(page)->_mapcount) + 1;
}

/*
 * Return true if this page is mapped into pagetables.
 */
static inline int page_mapped(struct page *page)
{
	return atomic_read(&(page)->_mapcount) >= 0;
}

/*
 * Different kinds of faults, as returned by handle_mm_fault().
 * Used to decide whether a process gets delivered SIGBUS or
 * just gets major/minor fault counters bumped up.
 */

#define VM_FAULT_MINOR	0 /* For backwards compat. Remove me quickly. */

#define VM_FAULT_OOM	0x0001
#define VM_FAULT_SIGBUS	0x0002
#define VM_FAULT_MAJOR	0x0004
#define VM_FAULT_WRITE	0x0008	/* Special case for get_user_pages */
#define VM_FAULT_HWPOISON 0x0010	/* Hit poisoned small page */
#define VM_FAULT_HWPOISON_LARGE 0x0020  /* Hit poisoned large page. Index encoded in upper bits */

#define VM_FAULT_NOPAGE	0x0100	/* ->fault installed the pte, not return page */
#define VM_FAULT_LOCKED	0x0200	/* ->fault locked the returned page */
#define VM_FAULT_RETRY	0x0400	/* ->fault blocked, must retry */

#define VM_FAULT_HWPOISON_LARGE_MASK 0xf000 /* encodes hpage index for large hwpoison */

#define VM_FAULT_ERROR	(VM_FAULT_OOM | VM_FAULT_SIGBUS | VM_FAULT_HWPOISON | \
			 VM_FAULT_HWPOISON_LARGE)

/* Encode hstate index for a hwpoisoned large page */
#define VM_FAULT_SET_HINDEX(x) ((x) << 12)
#define VM_FAULT_GET_HINDEX(x) (((x) >> 12) & 0xf)

/*
 * Can be called by the pagefault handler when it gets a VM_FAULT_OOM.
 */
extern void pagefault_out_of_memory(void);

#define offset_in_page(p)	((unsigned long)(p) & ~PAGE_MASK)

/*
<<<<<<< HEAD
 * Flags passed to __show_mem() and __show_free_areas() to suppress output in
=======
 * Flags passed to show_mem() and __show_free_areas() to suppress output in
>>>>>>> 9ca85c63
 * various contexts.
 */
#define SHOW_MEM_FILTER_NODES	(0x0001u)	/* filter disallowed nodes */

extern void show_free_areas(void);
extern void __show_free_areas(unsigned int flags);

int shmem_lock(struct file *file, int lock, struct user_struct *user);
struct file *shmem_file_setup(const char *name, loff_t size, unsigned long flags);
int shmem_zero_setup(struct vm_area_struct *);

#ifndef CONFIG_MMU
extern unsigned long shmem_get_unmapped_area(struct file *file,
					     unsigned long addr,
					     unsigned long len,
					     unsigned long pgoff,
					     unsigned long flags);
#endif

extern int can_do_mlock(void);
extern int user_shm_lock(size_t, struct user_struct *);
extern void user_shm_unlock(size_t, struct user_struct *);

/*
 * Parameter block passed down to zap_pte_range in exceptional cases.
 */
struct zap_details {
	struct vm_area_struct *nonlinear_vma;	/* Check page->index if set */
	struct address_space *check_mapping;	/* Check page->mapping if set */
	pgoff_t	first_index;			/* Lowest page->index to unmap */
	pgoff_t last_index;			/* Highest page->index to unmap */
	spinlock_t *i_mmap_lock;		/* For unmap_mapping_range: */
	unsigned long truncate_count;		/* Compare vm_truncate_count */
};

struct page *vm_normal_page(struct vm_area_struct *vma, unsigned long addr,
		pte_t pte);

int zap_vma_ptes(struct vm_area_struct *vma, unsigned long address,
		unsigned long size);
unsigned long zap_page_range(struct vm_area_struct *vma, unsigned long address,
		unsigned long size, struct zap_details *);
unsigned long unmap_vmas(struct mmu_gather **tlb,
		struct vm_area_struct *start_vma, unsigned long start_addr,
		unsigned long end_addr, unsigned long *nr_accounted,
		struct zap_details *);

/**
 * mm_walk - callbacks for walk_page_range
 * @pgd_entry: if set, called for each non-empty PGD (top-level) entry
 * @pud_entry: if set, called for each non-empty PUD (2nd-level) entry
 * @pmd_entry: if set, called for each non-empty PMD (3rd-level) entry
 *	       this handler is required to be able to handle
 *	       pmd_trans_huge() pmds.  They may simply choose to
 *	       split_huge_page() instead of handling it explicitly.
 * @pte_entry: if set, called for each non-empty PTE (4th-level) entry
 * @pte_hole: if set, called for each hole at all levels
 * @hugetlb_entry: if set, called for each hugetlb entry
 *
 * (see walk_page_range for more details)
 */
struct mm_walk {
	int (*pgd_entry)(pgd_t *, unsigned long, unsigned long, struct mm_walk *);
	int (*pud_entry)(pud_t *, unsigned long, unsigned long, struct mm_walk *);
	int (*pmd_entry)(pmd_t *, unsigned long, unsigned long, struct mm_walk *);
	int (*pte_entry)(pte_t *, unsigned long, unsigned long, struct mm_walk *);
	int (*pte_hole)(unsigned long, unsigned long, struct mm_walk *);
	int (*hugetlb_entry)(pte_t *, unsigned long,
			     unsigned long, unsigned long, struct mm_walk *);
	struct mm_struct *mm;
	void *private;
};

int walk_page_range(unsigned long addr, unsigned long end,
		struct mm_walk *walk);
void free_pgd_range(struct mmu_gather *tlb, unsigned long addr,
		unsigned long end, unsigned long floor, unsigned long ceiling);
int copy_page_range(struct mm_struct *dst, struct mm_struct *src,
			struct vm_area_struct *vma);
void unmap_mapping_range(struct address_space *mapping,
		loff_t const holebegin, loff_t const holelen, int even_cows);
int follow_pfn(struct vm_area_struct *vma, unsigned long address,
	unsigned long *pfn);
int follow_phys(struct vm_area_struct *vma, unsigned long address,
		unsigned int flags, unsigned long *prot, resource_size_t *phys);
int generic_access_phys(struct vm_area_struct *vma, unsigned long addr,
			void *buf, int len, int write);

static inline void unmap_shared_mapping_range(struct address_space *mapping,
		loff_t const holebegin, loff_t const holelen)
{
	unmap_mapping_range(mapping, holebegin, holelen, 0);
}

extern void truncate_pagecache(struct inode *inode, loff_t old, loff_t new);
extern void truncate_setsize(struct inode *inode, loff_t newsize);
extern int vmtruncate(struct inode *inode, loff_t offset);
extern int vmtruncate_range(struct inode *inode, loff_t offset, loff_t end);

int truncate_inode_page(struct address_space *mapping, struct page *page);
int generic_error_remove_page(struct address_space *mapping, struct page *page);

int invalidate_inode_page(struct page *page);

#ifdef CONFIG_MMU
extern int handle_mm_fault(struct mm_struct *mm, struct vm_area_struct *vma,
			unsigned long address, unsigned int flags);
#else
static inline int handle_mm_fault(struct mm_struct *mm,
			struct vm_area_struct *vma, unsigned long address,
			unsigned int flags)
{
	/* should never happen if there's no MMU */
	BUG();
	return VM_FAULT_SIGBUS;
}
#endif

extern int make_pages_present(unsigned long addr, unsigned long end);
extern int access_process_vm(struct task_struct *tsk, unsigned long addr, void *buf, int len, int write);
extern int access_remote_vm(struct mm_struct *mm, unsigned long addr,
		void *buf, int len, int write);

int __get_user_pages(struct task_struct *tsk, struct mm_struct *mm,
		     unsigned long start, int len, unsigned int foll_flags,
		     struct page **pages, struct vm_area_struct **vmas,
		     int *nonblocking);
int get_user_pages(struct task_struct *tsk, struct mm_struct *mm,
			unsigned long start, int nr_pages, int write, int force,
			struct page **pages, struct vm_area_struct **vmas);
int get_user_pages_fast(unsigned long start, int nr_pages, int write,
			struct page **pages);
struct page *get_dump_page(unsigned long addr);

extern int try_to_release_page(struct page * page, gfp_t gfp_mask);
extern void do_invalidatepage(struct page *page, unsigned long offset);

int __set_page_dirty_nobuffers(struct page *page);
int __set_page_dirty_no_writeback(struct page *page);
int redirty_page_for_writepage(struct writeback_control *wbc,
				struct page *page);
void account_page_dirtied(struct page *page, struct address_space *mapping);
void account_page_writeback(struct page *page);
int set_page_dirty(struct page *page);
int set_page_dirty_lock(struct page *page);
int clear_page_dirty_for_io(struct page *page);

/* Is the vma a continuation of the stack vma above it? */
static inline int vma_stack_continue(struct vm_area_struct *vma, unsigned long addr)
{
	return vma && (vma->vm_end == addr) && (vma->vm_flags & VM_GROWSDOWN);
}

extern unsigned long move_page_tables(struct vm_area_struct *vma,
		unsigned long old_addr, struct vm_area_struct *new_vma,
		unsigned long new_addr, unsigned long len);
extern unsigned long do_mremap(unsigned long addr,
			       unsigned long old_len, unsigned long new_len,
			       unsigned long flags, unsigned long new_addr);
extern int mprotect_fixup(struct vm_area_struct *vma,
			  struct vm_area_struct **pprev, unsigned long start,
			  unsigned long end, unsigned long newflags);

/*
 * doesn't attempt to fault and will return short.
 */
int __get_user_pages_fast(unsigned long start, int nr_pages, int write,
			  struct page **pages);
/*
 * per-process(per-mm_struct) statistics.
 */
#if defined(SPLIT_RSS_COUNTING)
/*
 * The mm counters are not protected by its page_table_lock,
 * so must be incremented atomically.
 */
static inline void set_mm_counter(struct mm_struct *mm, int member, long value)
{
	atomic_long_set(&mm->rss_stat.count[member], value);
}

unsigned long get_mm_counter(struct mm_struct *mm, int member);

static inline void add_mm_counter(struct mm_struct *mm, int member, long value)
{
	atomic_long_add(value, &mm->rss_stat.count[member]);
}

static inline void inc_mm_counter(struct mm_struct *mm, int member)
{
	atomic_long_inc(&mm->rss_stat.count[member]);
}

static inline void dec_mm_counter(struct mm_struct *mm, int member)
{
	atomic_long_dec(&mm->rss_stat.count[member]);
}

#else  /* !USE_SPLIT_PTLOCKS */
/*
 * The mm counters are protected by its page_table_lock,
 * so can be incremented directly.
 */
static inline void set_mm_counter(struct mm_struct *mm, int member, long value)
{
	mm->rss_stat.count[member] = value;
}

static inline unsigned long get_mm_counter(struct mm_struct *mm, int member)
{
	return mm->rss_stat.count[member];
}

static inline void add_mm_counter(struct mm_struct *mm, int member, long value)
{
	mm->rss_stat.count[member] += value;
}

static inline void inc_mm_counter(struct mm_struct *mm, int member)
{
	mm->rss_stat.count[member]++;
}

static inline void dec_mm_counter(struct mm_struct *mm, int member)
{
	mm->rss_stat.count[member]--;
}

#endif /* !USE_SPLIT_PTLOCKS */

static inline unsigned long get_mm_rss(struct mm_struct *mm)
{
	return get_mm_counter(mm, MM_FILEPAGES) +
		get_mm_counter(mm, MM_ANONPAGES);
}

static inline unsigned long get_mm_hiwater_rss(struct mm_struct *mm)
{
	return max(mm->hiwater_rss, get_mm_rss(mm));
}

static inline unsigned long get_mm_hiwater_vm(struct mm_struct *mm)
{
	return max(mm->hiwater_vm, mm->total_vm);
}

static inline void update_hiwater_rss(struct mm_struct *mm)
{
	unsigned long _rss = get_mm_rss(mm);

	if ((mm)->hiwater_rss < _rss)
		(mm)->hiwater_rss = _rss;
}

static inline void update_hiwater_vm(struct mm_struct *mm)
{
	if (mm->hiwater_vm < mm->total_vm)
		mm->hiwater_vm = mm->total_vm;
}

static inline void setmax_mm_hiwater_rss(unsigned long *maxrss,
					 struct mm_struct *mm)
{
	unsigned long hiwater_rss = get_mm_hiwater_rss(mm);

	if (*maxrss < hiwater_rss)
		*maxrss = hiwater_rss;
}

#if defined(SPLIT_RSS_COUNTING)
void sync_mm_rss(struct task_struct *task, struct mm_struct *mm);
#else
static inline void sync_mm_rss(struct task_struct *task, struct mm_struct *mm)
{
}
#endif

/*
 * A callback you can register to apply pressure to ageable caches.
 *
 * 'shrink' is passed a count 'nr_to_scan' and a 'gfpmask'.  It should
 * look through the least-recently-used 'nr_to_scan' entries and
 * attempt to free them up.  It should return the number of objects
 * which remain in the cache.  If it returns -1, it means it cannot do
 * any scanning at this time (eg. there is a risk of deadlock).
 *
 * The 'gfpmask' refers to the allocation we are currently trying to
 * fulfil.
 *
 * Note that 'shrink' will be passed nr_to_scan == 0 when the VM is
 * querying the cache size, so a fastpath for that case is appropriate.
 */
struct shrinker {
	int (*shrink)(struct shrinker *, int nr_to_scan, gfp_t gfp_mask);
	int seeks;	/* seeks to recreate an obj */

	/* These are for internal use */
	struct list_head list;
	long nr;	/* objs pending delete */
};
#define DEFAULT_SEEKS 2 /* A good number if you don't know better. */
extern void register_shrinker(struct shrinker *);
extern void unregister_shrinker(struct shrinker *);

int vma_wants_writenotify(struct vm_area_struct *vma);

extern pte_t *__get_locked_pte(struct mm_struct *mm, unsigned long addr,
			       spinlock_t **ptl);
static inline pte_t *get_locked_pte(struct mm_struct *mm, unsigned long addr,
				    spinlock_t **ptl)
{
	pte_t *ptep;
	__cond_lock(*ptl, ptep = __get_locked_pte(mm, addr, ptl));
	return ptep;
}

#ifdef __PAGETABLE_PUD_FOLDED
static inline int __pud_alloc(struct mm_struct *mm, pgd_t *pgd,
						unsigned long address)
{
	return 0;
}
#else
int __pud_alloc(struct mm_struct *mm, pgd_t *pgd, unsigned long address);
#endif

#ifdef __PAGETABLE_PMD_FOLDED
static inline int __pmd_alloc(struct mm_struct *mm, pud_t *pud,
						unsigned long address)
{
	return 0;
}
#else
int __pmd_alloc(struct mm_struct *mm, pud_t *pud, unsigned long address);
#endif

int __pte_alloc(struct mm_struct *mm, struct vm_area_struct *vma,
		pmd_t *pmd, unsigned long address);
int __pte_alloc_kernel(pmd_t *pmd, unsigned long address);

/*
 * The following ifdef needed to get the 4level-fixup.h header to work.
 * Remove it when 4level-fixup.h has been removed.
 */
#if defined(CONFIG_MMU) && !defined(__ARCH_HAS_4LEVEL_HACK)
static inline pud_t *pud_alloc(struct mm_struct *mm, pgd_t *pgd, unsigned long address)
{
	return (unlikely(pgd_none(*pgd)) && __pud_alloc(mm, pgd, address))?
		NULL: pud_offset(pgd, address);
}

static inline pmd_t *pmd_alloc(struct mm_struct *mm, pud_t *pud, unsigned long address)
{
	return (unlikely(pud_none(*pud)) && __pmd_alloc(mm, pud, address))?
		NULL: pmd_offset(pud, address);
}
#endif /* CONFIG_MMU && !__ARCH_HAS_4LEVEL_HACK */

#if USE_SPLIT_PTLOCKS
/*
 * We tuck a spinlock to guard each pagetable page into its struct page,
 * at page->private, with BUILD_BUG_ON to make sure that this will not
 * overflow into the next struct page (as it might with DEBUG_SPINLOCK).
 * When freeing, reset page->mapping so free_pages_check won't complain.
 */
#define __pte_lockptr(page)	&((page)->ptl)
#define pte_lock_init(_page)	do {					\
	spin_lock_init(__pte_lockptr(_page));				\
} while (0)
#define pte_lock_deinit(page)	((page)->mapping = NULL)
#define pte_lockptr(mm, pmd)	({(void)(mm); __pte_lockptr(pmd_page(*(pmd)));})
#else	/* !USE_SPLIT_PTLOCKS */
/*
 * We use mm->page_table_lock to guard all pagetable pages of the mm.
 */
#define pte_lock_init(page)	do {} while (0)
#define pte_lock_deinit(page)	do {} while (0)
#define pte_lockptr(mm, pmd)	({(void)(pmd); &(mm)->page_table_lock;})
#endif /* USE_SPLIT_PTLOCKS */

static inline void pgtable_page_ctor(struct page *page)
{
	pte_lock_init(page);
	inc_zone_page_state(page, NR_PAGETABLE);
}

static inline void pgtable_page_dtor(struct page *page)
{
	pte_lock_deinit(page);
	dec_zone_page_state(page, NR_PAGETABLE);
}

#define pte_offset_map_lock(mm, pmd, address, ptlp)	\
({							\
	spinlock_t *__ptl = pte_lockptr(mm, pmd);	\
	pte_t *__pte = pte_offset_map(pmd, address);	\
	*(ptlp) = __ptl;				\
	spin_lock(__ptl);				\
	__pte;						\
})

#define pte_unmap_unlock(pte, ptl)	do {		\
	spin_unlock(ptl);				\
	pte_unmap(pte);					\
} while (0)

#define pte_alloc_map(mm, vma, pmd, address)				\
	((unlikely(pmd_none(*(pmd))) && __pte_alloc(mm, vma,	\
							pmd, address))?	\
	 NULL: pte_offset_map(pmd, address))

#define pte_alloc_map_lock(mm, pmd, address, ptlp)	\
	((unlikely(pmd_none(*(pmd))) && __pte_alloc(mm, NULL,	\
							pmd, address))?	\
		NULL: pte_offset_map_lock(mm, pmd, address, ptlp))

#define pte_alloc_kernel(pmd, address)			\
	((unlikely(pmd_none(*(pmd))) && __pte_alloc_kernel(pmd, address))? \
		NULL: pte_offset_kernel(pmd, address))

extern void free_area_init(unsigned long * zones_size);
extern void free_area_init_node(int nid, unsigned long * zones_size,
		unsigned long zone_start_pfn, unsigned long *zholes_size);
#ifdef CONFIG_ARCH_POPULATES_NODE_MAP
/*
 * With CONFIG_ARCH_POPULATES_NODE_MAP set, an architecture may initialise its
 * zones, allocate the backing mem_map and account for memory holes in a more
 * architecture independent manner. This is a substitute for creating the
 * zone_sizes[] and zholes_size[] arrays and passing them to
 * free_area_init_node()
 *
 * An architecture is expected to register range of page frames backed by
 * physical memory with add_active_range() before calling
 * free_area_init_nodes() passing in the PFN each zone ends at. At a basic
 * usage, an architecture is expected to do something like
 *
 * unsigned long max_zone_pfns[MAX_NR_ZONES] = {max_dma, max_normal_pfn,
 * 							 max_highmem_pfn};
 * for_each_valid_physical_page_range()
 * 	add_active_range(node_id, start_pfn, end_pfn)
 * free_area_init_nodes(max_zone_pfns);
 *
 * If the architecture guarantees that there are no holes in the ranges
 * registered with add_active_range(), free_bootmem_active_regions()
 * will call free_bootmem_node() for each registered physical page range.
 * Similarly sparse_memory_present_with_active_regions() calls
 * memory_present() for each range when SPARSEMEM is enabled.
 *
 * See mm/page_alloc.c for more information on each function exposed by
 * CONFIG_ARCH_POPULATES_NODE_MAP
 */
extern void free_area_init_nodes(unsigned long *max_zone_pfn);
extern void add_active_range(unsigned int nid, unsigned long start_pfn,
					unsigned long end_pfn);
extern void remove_active_range(unsigned int nid, unsigned long start_pfn,
					unsigned long end_pfn);
extern void remove_all_active_ranges(void);
void sort_node_map(void);
unsigned long __absent_pages_in_range(int nid, unsigned long start_pfn,
						unsigned long end_pfn);
extern unsigned long absent_pages_in_range(unsigned long start_pfn,
						unsigned long end_pfn);
extern void get_pfn_range_for_nid(unsigned int nid,
			unsigned long *start_pfn, unsigned long *end_pfn);
extern unsigned long find_min_pfn_with_active_regions(void);
extern void free_bootmem_with_active_regions(int nid,
						unsigned long max_low_pfn);
int add_from_early_node_map(struct range *range, int az,
				   int nr_range, int nid);
u64 __init find_memory_core_early(int nid, u64 size, u64 align,
					u64 goal, u64 limit);
typedef int (*work_fn_t)(unsigned long, unsigned long, void *);
extern void work_with_active_regions(int nid, work_fn_t work_fn, void *data);
extern void sparse_memory_present_with_active_regions(int nid);
#endif /* CONFIG_ARCH_POPULATES_NODE_MAP */

#if !defined(CONFIG_ARCH_POPULATES_NODE_MAP) && \
    !defined(CONFIG_HAVE_ARCH_EARLY_PFN_TO_NID)
static inline int __early_pfn_to_nid(unsigned long pfn)
{
	return 0;
}
#else
/* please see mm/page_alloc.c */
extern int __meminit early_pfn_to_nid(unsigned long pfn);
#ifdef CONFIG_HAVE_ARCH_EARLY_PFN_TO_NID
/* there is a per-arch backend function. */
extern int __meminit __early_pfn_to_nid(unsigned long pfn);
#endif /* CONFIG_HAVE_ARCH_EARLY_PFN_TO_NID */
#endif

extern void set_dma_reserve(unsigned long new_dma_reserve);
extern void memmap_init_zone(unsigned long, int, unsigned long,
				unsigned long, enum memmap_context);
extern void setup_per_zone_wmarks(void);
extern void calculate_zone_inactive_ratio(struct zone *zone);
extern void mem_init(void);
extern void __init mmap_init(void);
<<<<<<< HEAD
extern void show_mem(void);
extern void __show_mem(unsigned int flags);
=======
extern void show_mem(unsigned int flags);
>>>>>>> 9ca85c63
extern void si_meminfo(struct sysinfo * val);
extern void si_meminfo_node(struct sysinfo *val, int nid);
extern int after_bootmem;

extern void setup_per_cpu_pageset(void);

extern void zone_pcp_update(struct zone *zone);

/* nommu.c */
extern atomic_long_t mmap_pages_allocated;
extern int nommu_shrink_inode_mappings(struct inode *, size_t, size_t);

/* prio_tree.c */
void vma_prio_tree_add(struct vm_area_struct *, struct vm_area_struct *old);
void vma_prio_tree_insert(struct vm_area_struct *, struct prio_tree_root *);
void vma_prio_tree_remove(struct vm_area_struct *, struct prio_tree_root *);
struct vm_area_struct *vma_prio_tree_next(struct vm_area_struct *vma,
	struct prio_tree_iter *iter);

#define vma_prio_tree_foreach(vma, iter, root, begin, end)	\
	for (prio_tree_iter_init(iter, root, begin, end), vma = NULL;	\
		(vma = vma_prio_tree_next(vma, iter)); )

static inline void vma_nonlinear_insert(struct vm_area_struct *vma,
					struct list_head *list)
{
	vma->shared.vm_set.parent = NULL;
	list_add_tail(&vma->shared.vm_set.list, list);
}

/* mmap.c */
extern int __vm_enough_memory(struct mm_struct *mm, long pages, int cap_sys_admin);
extern int vma_adjust(struct vm_area_struct *vma, unsigned long start,
	unsigned long end, pgoff_t pgoff, struct vm_area_struct *insert);
extern struct vm_area_struct *vma_merge(struct mm_struct *,
	struct vm_area_struct *prev, unsigned long addr, unsigned long end,
	unsigned long vm_flags, struct anon_vma *, struct file *, pgoff_t,
	struct mempolicy *);
extern struct anon_vma *find_mergeable_anon_vma(struct vm_area_struct *);
extern int split_vma(struct mm_struct *,
	struct vm_area_struct *, unsigned long addr, int new_below);
extern int insert_vm_struct(struct mm_struct *, struct vm_area_struct *);
extern void __vma_link_rb(struct mm_struct *, struct vm_area_struct *,
	struct rb_node **, struct rb_node *);
extern void unlink_file_vma(struct vm_area_struct *);
extern struct vm_area_struct *copy_vma(struct vm_area_struct **,
	unsigned long addr, unsigned long len, pgoff_t pgoff);
extern void exit_mmap(struct mm_struct *);

extern int mm_take_all_locks(struct mm_struct *mm);
extern void mm_drop_all_locks(struct mm_struct *mm);

#ifdef CONFIG_PROC_FS
/* From fs/proc/base.c. callers must _not_ hold the mm's exe_file_lock */
extern void added_exe_file_vma(struct mm_struct *mm);
extern void removed_exe_file_vma(struct mm_struct *mm);
#else
static inline void added_exe_file_vma(struct mm_struct *mm)
{}

static inline void removed_exe_file_vma(struct mm_struct *mm)
{}
#endif /* CONFIG_PROC_FS */

extern int may_expand_vm(struct mm_struct *mm, unsigned long npages);
extern int install_special_mapping(struct mm_struct *mm,
				   unsigned long addr, unsigned long len,
				   unsigned long flags, struct page **pages);

extern unsigned long get_unmapped_area(struct file *, unsigned long, unsigned long, unsigned long, unsigned long);

extern unsigned long do_mmap_pgoff(struct file *file, unsigned long addr,
	unsigned long len, unsigned long prot,
	unsigned long flag, unsigned long pgoff);
extern unsigned long mmap_region(struct file *file, unsigned long addr,
	unsigned long len, unsigned long flags,
	unsigned int vm_flags, unsigned long pgoff);

static inline unsigned long do_mmap(struct file *file, unsigned long addr,
	unsigned long len, unsigned long prot,
	unsigned long flag, unsigned long offset)
{
	unsigned long ret = -EINVAL;
	if ((offset + PAGE_ALIGN(len)) < offset)
		goto out;
	if (!(offset & ~PAGE_MASK))
		ret = do_mmap_pgoff(file, addr, len, prot, flag, offset >> PAGE_SHIFT);
out:
	return ret;
}

extern int do_munmap(struct mm_struct *, unsigned long, size_t);

extern unsigned long do_brk(unsigned long, unsigned long);

/* filemap.c */
extern unsigned long page_unuse(struct page *);
extern void truncate_inode_pages(struct address_space *, loff_t);
extern void truncate_inode_pages_range(struct address_space *,
				       loff_t lstart, loff_t lend);

/* generic vm_area_ops exported for stackable file systems */
extern int filemap_fault(struct vm_area_struct *, struct vm_fault *);

/* mm/page-writeback.c */
int write_one_page(struct page *page, int wait);
void task_dirty_inc(struct task_struct *tsk);

/* readahead.c */
#define VM_MAX_READAHEAD	128	/* kbytes */
#define VM_MIN_READAHEAD	16	/* kbytes (includes current page) */

int force_page_cache_readahead(struct address_space *mapping, struct file *filp,
			pgoff_t offset, unsigned long nr_to_read);

void page_cache_sync_readahead(struct address_space *mapping,
			       struct file_ra_state *ra,
			       struct file *filp,
			       pgoff_t offset,
			       unsigned long size);

void page_cache_async_readahead(struct address_space *mapping,
				struct file_ra_state *ra,
				struct file *filp,
				struct page *pg,
				pgoff_t offset,
				unsigned long size);

unsigned long max_sane_readahead(unsigned long nr);
unsigned long ra_submit(struct file_ra_state *ra,
			struct address_space *mapping,
			struct file *filp);

/* Do stack extension */
extern int expand_stack(struct vm_area_struct *vma, unsigned long address);
#if VM_GROWSUP
extern int expand_upwards(struct vm_area_struct *vma, unsigned long address);
#else
  #define expand_upwards(vma, address) do { } while (0)
#endif
extern int expand_stack_downwards(struct vm_area_struct *vma,
				  unsigned long address);

/* Look up the first VMA which satisfies  addr < vm_end,  NULL if none. */
extern struct vm_area_struct * find_vma(struct mm_struct * mm, unsigned long addr);
extern struct vm_area_struct * find_vma_prev(struct mm_struct * mm, unsigned long addr,
					     struct vm_area_struct **pprev);

/* Look up the first VMA which intersects the interval start_addr..end_addr-1,
   NULL if none.  Assume start_addr < end_addr. */
static inline struct vm_area_struct * find_vma_intersection(struct mm_struct * mm, unsigned long start_addr, unsigned long end_addr)
{
	struct vm_area_struct * vma = find_vma(mm,start_addr);

	if (vma && end_addr <= vma->vm_start)
		vma = NULL;
	return vma;
}

static inline unsigned long vma_pages(struct vm_area_struct *vma)
{
	return (vma->vm_end - vma->vm_start) >> PAGE_SHIFT;
}

#ifdef CONFIG_MMU
pgprot_t vm_get_page_prot(unsigned long vm_flags);
#else
static inline pgprot_t vm_get_page_prot(unsigned long vm_flags)
{
	return __pgprot(0);
}
#endif

struct vm_area_struct *find_extend_vma(struct mm_struct *, unsigned long addr);
int remap_pfn_range(struct vm_area_struct *, unsigned long addr,
			unsigned long pfn, unsigned long size, pgprot_t);
int vm_insert_page(struct vm_area_struct *, unsigned long addr, struct page *);
int vm_insert_pfn(struct vm_area_struct *vma, unsigned long addr,
			unsigned long pfn);
int vm_insert_mixed(struct vm_area_struct *vma, unsigned long addr,
			unsigned long pfn);

struct page *follow_page(struct vm_area_struct *, unsigned long address,
			unsigned int foll_flags);
#define FOLL_WRITE	0x01	/* check pte is writable */
#define FOLL_TOUCH	0x02	/* mark page accessed */
#define FOLL_GET	0x04	/* do get_page on page */
#define FOLL_DUMP	0x08	/* give error on hole if it would be zero */
#define FOLL_FORCE	0x10	/* get_user_pages read/write w/o permission */
#define FOLL_NOWAIT	0x20	/* if a disk transfer is needed, start the IO
				 * and return without waiting upon it */
#define FOLL_MLOCK	0x40	/* mark page as mlocked */
#define FOLL_SPLIT	0x80	/* don't return transhuge pages, split them */
#define FOLL_HWPOISON	0x100	/* check page is hwpoisoned */

typedef int (*pte_fn_t)(pte_t *pte, pgtable_t token, unsigned long addr,
			void *data);
extern int apply_to_page_range(struct mm_struct *mm, unsigned long address,
			       unsigned long size, pte_fn_t fn, void *data);

#ifdef CONFIG_PROC_FS
void vm_stat_account(struct mm_struct *, unsigned long, struct file *, long);
#else
static inline void vm_stat_account(struct mm_struct *mm,
			unsigned long flags, struct file *file, long pages)
{
}
#endif /* CONFIG_PROC_FS */

#ifdef CONFIG_DEBUG_PAGEALLOC
extern int debug_pagealloc_enabled;

extern void kernel_map_pages(struct page *page, int numpages, int enable);

static inline void enable_debug_pagealloc(void)
{
	debug_pagealloc_enabled = 1;
}
#ifdef CONFIG_HIBERNATION
extern bool kernel_page_present(struct page *page);
#endif /* CONFIG_HIBERNATION */
#else
static inline void
kernel_map_pages(struct page *page, int numpages, int enable) {}
static inline void enable_debug_pagealloc(void)
{
}
#ifdef CONFIG_HIBERNATION
static inline bool kernel_page_present(struct page *page) { return true; }
#endif /* CONFIG_HIBERNATION */
#endif

extern struct vm_area_struct *get_gate_vma(struct mm_struct *mm);
#ifdef	__HAVE_ARCH_GATE_AREA
int in_gate_area_no_mm(unsigned long addr);
int in_gate_area(struct mm_struct *mm, unsigned long addr);
#else
int in_gate_area_no_mm(unsigned long addr);
#define in_gate_area(mm, addr) ({(void)mm; in_gate_area_no_mm(addr);})
#endif	/* __HAVE_ARCH_GATE_AREA */

int drop_caches_sysctl_handler(struct ctl_table *, int,
					void __user *, size_t *, loff_t *);
unsigned long shrink_slab(unsigned long scanned, gfp_t gfp_mask,
			unsigned long lru_pages);

#ifndef CONFIG_MMU
#define randomize_va_space 0
#else
extern int randomize_va_space;
#endif

const char * arch_vma_name(struct vm_area_struct *vma);
void print_vma_addr(char *prefix, unsigned long rip);

void sparse_mem_maps_populate_node(struct page **map_map,
				   unsigned long pnum_begin,
				   unsigned long pnum_end,
				   unsigned long map_count,
				   int nodeid);

struct page *sparse_mem_map_populate(unsigned long pnum, int nid);
pgd_t *vmemmap_pgd_populate(unsigned long addr, int node);
pud_t *vmemmap_pud_populate(pgd_t *pgd, unsigned long addr, int node);
pmd_t *vmemmap_pmd_populate(pud_t *pud, unsigned long addr, int node);
pte_t *vmemmap_pte_populate(pmd_t *pmd, unsigned long addr, int node);
void *vmemmap_alloc_block(unsigned long size, int node);
void *vmemmap_alloc_block_buf(unsigned long size, int node);
void vmemmap_verify(pte_t *, int, unsigned long, unsigned long);
int vmemmap_populate_basepages(struct page *start_page,
						unsigned long pages, int node);
int vmemmap_populate(struct page *start_page, unsigned long pages, int node);
void vmemmap_populate_print_last(void);


enum mf_flags {
	MF_COUNT_INCREASED = 1 << 0,
};
extern void memory_failure(unsigned long pfn, int trapno);
extern int __memory_failure(unsigned long pfn, int trapno, int flags);
extern int unpoison_memory(unsigned long pfn);
extern int sysctl_memory_failure_early_kill;
extern int sysctl_memory_failure_recovery;
extern void shake_page(struct page *p, int access);
extern atomic_long_t mce_bad_pages;
extern int soft_offline_page(struct page *page, int flags);

extern void dump_page(struct page *page);

#if defined(CONFIG_TRANSPARENT_HUGEPAGE) || defined(CONFIG_HUGETLBFS)
extern void clear_huge_page(struct page *page,
			    unsigned long addr,
			    unsigned int pages_per_huge_page);
extern void copy_user_huge_page(struct page *dst, struct page *src,
				unsigned long addr, struct vm_area_struct *vma,
				unsigned int pages_per_huge_page);
#endif /* CONFIG_TRANSPARENT_HUGEPAGE || CONFIG_HUGETLBFS */

#endif /* __KERNEL__ */
#endif /* _LINUX_MM_H */<|MERGE_RESOLUTION|>--- conflicted
+++ resolved
@@ -861,11 +861,7 @@
 #define offset_in_page(p)	((unsigned long)(p) & ~PAGE_MASK)
 
 /*
-<<<<<<< HEAD
- * Flags passed to __show_mem() and __show_free_areas() to suppress output in
-=======
  * Flags passed to show_mem() and __show_free_areas() to suppress output in
->>>>>>> 9ca85c63
  * various contexts.
  */
 #define SHOW_MEM_FILTER_NODES	(0x0001u)	/* filter disallowed nodes */
@@ -1364,12 +1360,7 @@
 extern void calculate_zone_inactive_ratio(struct zone *zone);
 extern void mem_init(void);
 extern void __init mmap_init(void);
-<<<<<<< HEAD
-extern void show_mem(void);
-extern void __show_mem(unsigned int flags);
-=======
 extern void show_mem(unsigned int flags);
->>>>>>> 9ca85c63
 extern void si_meminfo(struct sysinfo * val);
 extern void si_meminfo_node(struct sysinfo *val, int nid);
 extern int after_bootmem;
