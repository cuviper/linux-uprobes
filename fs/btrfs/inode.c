--- conflicted
+++ resolved
@@ -2661,11 +2661,7 @@
 	 * The data relocation inode should also be directly updated
 	 * without delay
 	 */
-<<<<<<< HEAD
-	if (!is_free_space_inode(root, inode)
-=======
 	if (!btrfs_is_free_space_inode(root, inode)
->>>>>>> 55f9c40f
 	    && root->root_key.objectid != BTRFS_DATA_RELOC_TREE_OBJECTID) {
 		ret = btrfs_delayed_update_inode(trans, root, inode);
 		if (!ret)
