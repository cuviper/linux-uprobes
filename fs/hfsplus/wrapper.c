--- conflicted
+++ resolved
@@ -56,8 +56,6 @@
 	DECLARE_COMPLETION_ONSTACK(wait);
 	struct bio *bio;
 	int ret = 0;
-<<<<<<< HEAD
-=======
 	unsigned int io_size;
 	loff_t start;
 	int offset;
@@ -71,7 +69,6 @@
 	start = (loff_t)sector << HFSPLUS_SECTOR_SHIFT;
 	offset = start & (io_size - 1);
 	sector &= ~((io_size >> HFSPLUS_SECTOR_SHIFT) - 1);
->>>>>>> 55f9c40f
 
 	bio = bio_alloc(GFP_NOIO, 1);
 	bio->bi_sector = sector;
@@ -102,14 +99,9 @@
 	if (!bio_flagged(bio, BIO_UPTODATE))
 		ret = -EIO;
 
-<<<<<<< HEAD
-	bio_put(bio);
-	return ret;
-=======
 out:
 	bio_put(bio);
 	return ret < 0 ? ret : 0;
->>>>>>> 55f9c40f
 }
 
 static int hfsplus_read_mdb(void *bufptr, struct hfsplus_wd *wd)
