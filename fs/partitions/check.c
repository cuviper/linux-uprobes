/*
 *  fs/partitions/check.c
 *
 *  Code extracted from drivers/block/genhd.c
 *  Copyright (C) 1991-1998  Linus Torvalds
 *  Re-organised Feb 1998 Russell King
 *
 *  We now have independent partition support from the
 *  block drivers, which allows all the partition code to
 *  be grouped in one location, and it to be mostly self
 *  contained.
 *
 *  Added needed MAJORS for new pairs, {hdi,hdj}, {hdk,hdl}
 */

#include <linux/init.h>
#include <linux/module.h>
#include <linux/fs.h>
#include <linux/slab.h>
#include <linux/kmod.h>
#include <linux/ctype.h>
#include <linux/genhd.h>
#include <linux/blktrace_api.h>

#include "check.h"

#include "acorn.h"
#include "amiga.h"
#include "atari.h"
#include "ldm.h"
#include "mac.h"
#include "msdos.h"
#include "osf.h"
#include "sgi.h"
#include "sun.h"
#include "ibm.h"
#include "ultrix.h"
#include "efi.h"
#include "karma.h"
#include "sysv68.h"

#ifdef CONFIG_BLK_DEV_MD
extern void md_autodetect_dev(dev_t dev);
#endif

int warn_no_part = 1; /*This is ugly: should make genhd removable media aware*/

static int (*check_part[])(struct parsed_partitions *) = {
	/*
	 * Probe partition formats with tables at disk address 0
	 * that also have an ADFS boot block at 0xdc0.
	 */
#ifdef CONFIG_ACORN_PARTITION_ICS
	adfspart_check_ICS,
#endif
#ifdef CONFIG_ACORN_PARTITION_POWERTEC
	adfspart_check_POWERTEC,
#endif
#ifdef CONFIG_ACORN_PARTITION_EESOX
	adfspart_check_EESOX,
#endif

	/*
	 * Now move on to formats that only have partition info at
	 * disk address 0xdc0.  Since these may also have stale
	 * PC/BIOS partition tables, they need to come before
	 * the msdos entry.
	 */
#ifdef CONFIG_ACORN_PARTITION_CUMANA
	adfspart_check_CUMANA,
#endif
#ifdef CONFIG_ACORN_PARTITION_ADFS
	adfspart_check_ADFS,
#endif

#ifdef CONFIG_EFI_PARTITION
	efi_partition,		/* this must come before msdos */
#endif
#ifdef CONFIG_SGI_PARTITION
	sgi_partition,
#endif
#ifdef CONFIG_LDM_PARTITION
	ldm_partition,		/* this must come before msdos */
#endif
#ifdef CONFIG_MSDOS_PARTITION
	msdos_partition,
#endif
#ifdef CONFIG_OSF_PARTITION
	osf_partition,
#endif
#ifdef CONFIG_SUN_PARTITION
	sun_partition,
#endif
#ifdef CONFIG_AMIGA_PARTITION
	amiga_partition,
#endif
#ifdef CONFIG_ATARI_PARTITION
	atari_partition,
#endif
#ifdef CONFIG_MAC_PARTITION
	mac_partition,
#endif
#ifdef CONFIG_ULTRIX_PARTITION
	ultrix_partition,
#endif
#ifdef CONFIG_IBM_PARTITION
	ibm_partition,
#endif
#ifdef CONFIG_KARMA_PARTITION
	karma_partition,
#endif
#ifdef CONFIG_SYSV68_PARTITION
	sysv68_partition,
#endif
	NULL
};
 
/*
 * disk_name() is used by partition check code and the genhd driver.
 * It formats the devicename of the indicated disk into
 * the supplied buffer (of size at least 32), and returns
 * a pointer to that same buffer (for convenience).
 */

char *disk_name(struct gendisk *hd, int partno, char *buf)
{
	if (!partno)
		snprintf(buf, BDEVNAME_SIZE, "%s", hd->disk_name);
	else if (isdigit(hd->disk_name[strlen(hd->disk_name)-1]))
		snprintf(buf, BDEVNAME_SIZE, "%sp%d", hd->disk_name, partno);
	else
		snprintf(buf, BDEVNAME_SIZE, "%s%d", hd->disk_name, partno);

	return buf;
}

const char *bdevname(struct block_device *bdev, char *buf)
{
	return disk_name(bdev->bd_disk, bdev->bd_part->partno, buf);
}

EXPORT_SYMBOL(bdevname);

/*
 * There's very little reason to use this, you should really
 * have a struct block_device just about everywhere and use
 * bdevname() instead.
 */
const char *__bdevname(dev_t dev, char *buffer)
{
	scnprintf(buffer, BDEVNAME_SIZE, "unknown-block(%u,%u)",
				MAJOR(dev), MINOR(dev));
	return buffer;
}

EXPORT_SYMBOL(__bdevname);

static struct parsed_partitions *
check_partition(struct gendisk *hd, struct block_device *bdev)
{
	struct parsed_partitions *state;
	int i, res, err;

	state = kzalloc(sizeof(struct parsed_partitions), GFP_KERNEL);
	if (!state)
		return NULL;
	state->pp_buf = (char *)__get_free_page(GFP_KERNEL);
	if (!state->pp_buf) {
		kfree(state);
		return NULL;
	}
	state->pp_buf[0] = '\0';

	state->bdev = bdev;
	disk_name(hd, 0, state->name);
	snprintf(state->pp_buf, PAGE_SIZE, " %s:", state->name);
	if (isdigit(state->name[strlen(state->name)-1]))
		sprintf(state->name, "p");

	state->limit = disk_max_parts(hd);
	i = res = err = 0;
	while (!res && check_part[i]) {
		memset(&state->parts, 0, sizeof(state->parts));
		res = check_part[i++](state);
		if (res < 0) {
			/* We have hit an I/O error which we don't report now.
		 	* But record it, and let the others do their job.
		 	*/
			err = res;
			res = 0;
		}

	}
	if (res > 0) {
		printk(KERN_INFO "%s", state->pp_buf);

		free_page((unsigned long)state->pp_buf);
		return state;
	}
	if (state->access_beyond_eod)
		err = -ENOSPC;
	if (err)
	/* The partition is unrecognized. So report I/O errors if there were any */
		res = err;
	if (!res)
		strlcat(state->pp_buf, " unknown partition table\n", PAGE_SIZE);
	else if (warn_no_part)
		strlcat(state->pp_buf, " unable to read partition table\n", PAGE_SIZE);

	printk(KERN_INFO "%s", state->pp_buf);

	free_page((unsigned long)state->pp_buf);
	kfree(state);
	return ERR_PTR(res);
}

static ssize_t part_partition_show(struct device *dev,
				   struct device_attribute *attr, char *buf)
{
	struct hd_struct *p = dev_to_part(dev);

	return sprintf(buf, "%d\n", p->partno);
}

static ssize_t part_start_show(struct device *dev,
			       struct device_attribute *attr, char *buf)
{
	struct hd_struct *p = dev_to_part(dev);

	return sprintf(buf, "%llu\n",(unsigned long long)p->start_sect);
}

ssize_t part_size_show(struct device *dev,
		       struct device_attribute *attr, char *buf)
{
	struct hd_struct *p = dev_to_part(dev);
	return sprintf(buf, "%llu\n",(unsigned long long)p->nr_sects);
}

ssize_t part_ro_show(struct device *dev,
		       struct device_attribute *attr, char *buf)
{
	struct hd_struct *p = dev_to_part(dev);
	return sprintf(buf, "%d\n", p->policy ? 1 : 0);
}

ssize_t part_alignment_offset_show(struct device *dev,
				   struct device_attribute *attr, char *buf)
{
	struct hd_struct *p = dev_to_part(dev);
	return sprintf(buf, "%llu\n", (unsigned long long)p->alignment_offset);
}

ssize_t part_discard_alignment_show(struct device *dev,
				   struct device_attribute *attr, char *buf)
{
	struct hd_struct *p = dev_to_part(dev);
	struct gendisk *disk = dev_to_disk(dev);
<<<<<<< HEAD

	return sprintf(buf, "%u\n",
			queue_limit_discard_alignment(&disk->queue->limits,
							p->start_sect));
=======
	unsigned int alignment = 0;

	if (disk->queue)
		alignment = queue_limit_discard_alignment(&disk->queue->limits,
								p->start_sect);
	return sprintf(buf, "%u\n", alignment);
>>>>>>> 29a6ccca
}

ssize_t part_stat_show(struct device *dev,
		       struct device_attribute *attr, char *buf)
{
	struct hd_struct *p = dev_to_part(dev);
	int cpu;

	cpu = part_stat_lock();
	part_round_stats(cpu, p);
	part_stat_unlock();
	return sprintf(buf,
		"%8lu %8lu %8llu %8u "
		"%8lu %8lu %8llu %8u "
		"%8u %8u %8u"
		"\n",
		part_stat_read(p, ios[READ]),
		part_stat_read(p, merges[READ]),
		(unsigned long long)part_stat_read(p, sectors[READ]),
		jiffies_to_msecs(part_stat_read(p, ticks[READ])),
		part_stat_read(p, ios[WRITE]),
		part_stat_read(p, merges[WRITE]),
		(unsigned long long)part_stat_read(p, sectors[WRITE]),
		jiffies_to_msecs(part_stat_read(p, ticks[WRITE])),
		part_in_flight(p),
		jiffies_to_msecs(part_stat_read(p, io_ticks)),
		jiffies_to_msecs(part_stat_read(p, time_in_queue)));
}

ssize_t part_inflight_show(struct device *dev,
			struct device_attribute *attr, char *buf)
{
	struct hd_struct *p = dev_to_part(dev);

	return sprintf(buf, "%8u %8u\n", atomic_read(&p->in_flight[0]),
		atomic_read(&p->in_flight[1]));
}

#ifdef CONFIG_FAIL_MAKE_REQUEST
ssize_t part_fail_show(struct device *dev,
		       struct device_attribute *attr, char *buf)
{
	struct hd_struct *p = dev_to_part(dev);

	return sprintf(buf, "%d\n", p->make_it_fail);
}

ssize_t part_fail_store(struct device *dev,
			struct device_attribute *attr,
			const char *buf, size_t count)
{
	struct hd_struct *p = dev_to_part(dev);
	int i;

	if (count > 0 && sscanf(buf, "%d", &i) > 0)
		p->make_it_fail = (i == 0) ? 0 : 1;

	return count;
}
#endif

static DEVICE_ATTR(partition, S_IRUGO, part_partition_show, NULL);
static DEVICE_ATTR(start, S_IRUGO, part_start_show, NULL);
static DEVICE_ATTR(size, S_IRUGO, part_size_show, NULL);
static DEVICE_ATTR(ro, S_IRUGO, part_ro_show, NULL);
static DEVICE_ATTR(alignment_offset, S_IRUGO, part_alignment_offset_show, NULL);
static DEVICE_ATTR(discard_alignment, S_IRUGO, part_discard_alignment_show,
		   NULL);
static DEVICE_ATTR(stat, S_IRUGO, part_stat_show, NULL);
static DEVICE_ATTR(inflight, S_IRUGO, part_inflight_show, NULL);
#ifdef CONFIG_FAIL_MAKE_REQUEST
static struct device_attribute dev_attr_fail =
	__ATTR(make-it-fail, S_IRUGO|S_IWUSR, part_fail_show, part_fail_store);
#endif

static struct attribute *part_attrs[] = {
	&dev_attr_partition.attr,
	&dev_attr_start.attr,
	&dev_attr_size.attr,
	&dev_attr_ro.attr,
	&dev_attr_alignment_offset.attr,
	&dev_attr_discard_alignment.attr,
	&dev_attr_stat.attr,
	&dev_attr_inflight.attr,
#ifdef CONFIG_FAIL_MAKE_REQUEST
	&dev_attr_fail.attr,
#endif
	NULL
};

static struct attribute_group part_attr_group = {
	.attrs = part_attrs,
};

static const struct attribute_group *part_attr_groups[] = {
	&part_attr_group,
#ifdef CONFIG_BLK_DEV_IO_TRACE
	&blk_trace_attr_group,
#endif
	NULL
};

static void part_release(struct device *dev)
{
	struct hd_struct *p = dev_to_part(dev);
	free_part_stats(p);
	free_part_info(p);
	kfree(p);
}

struct device_type part_type = {
	.name		= "partition",
	.groups		= part_attr_groups,
	.release	= part_release,
};

static void delete_partition_rcu_cb(struct rcu_head *head)
{
	struct hd_struct *part = container_of(head, struct hd_struct, rcu_head);

	part->start_sect = 0;
	part->nr_sects = 0;
	part_stat_set_all(part, 0);
	put_device(part_to_dev(part));
}

void __delete_partition(struct hd_struct *part)
{
	call_rcu(&part->rcu_head, delete_partition_rcu_cb);
}

void delete_partition(struct gendisk *disk, int partno)
{
	struct disk_part_tbl *ptbl = disk->part_tbl;
	struct hd_struct *part;

	if (partno >= ptbl->len)
		return;

	part = ptbl->part[partno];
	if (!part)
		return;

	blk_free_devt(part_devt(part));
	rcu_assign_pointer(ptbl->part[partno], NULL);
	rcu_assign_pointer(ptbl->last_lookup, NULL);
	kobject_put(part->holder_dir);
	device_del(part_to_dev(part));

	hd_struct_put(part);
}

static ssize_t whole_disk_show(struct device *dev,
			       struct device_attribute *attr, char *buf)
{
	return 0;
}
static DEVICE_ATTR(whole_disk, S_IRUSR | S_IRGRP | S_IROTH,
		   whole_disk_show, NULL);

struct hd_struct *add_partition(struct gendisk *disk, int partno,
				sector_t start, sector_t len, int flags,
				struct partition_meta_info *info)
{
	struct hd_struct *p;
	dev_t devt = MKDEV(0, 0);
	struct device *ddev = disk_to_dev(disk);
	struct device *pdev;
	struct disk_part_tbl *ptbl;
	const char *dname;
	int err;

	err = disk_expand_part_tbl(disk, partno);
	if (err)
		return ERR_PTR(err);
	ptbl = disk->part_tbl;

	if (ptbl->part[partno])
		return ERR_PTR(-EBUSY);

	p = kzalloc(sizeof(*p), GFP_KERNEL);
	if (!p)
		return ERR_PTR(-EBUSY);

	if (!init_part_stats(p)) {
		err = -ENOMEM;
		goto out_free;
	}
	pdev = part_to_dev(p);

	p->start_sect = start;
	p->alignment_offset =
		queue_limit_alignment_offset(&disk->queue->limits, start);
	p->nr_sects = len;
	p->partno = partno;
	p->policy = get_disk_ro(disk);

	if (info) {
		struct partition_meta_info *pinfo = alloc_part_info(disk);
		if (!pinfo)
			goto out_free_stats;
		memcpy(pinfo, info, sizeof(*info));
		p->info = pinfo;
	}

	dname = dev_name(ddev);
	if (isdigit(dname[strlen(dname) - 1]))
		dev_set_name(pdev, "%sp%d", dname, partno);
	else
		dev_set_name(pdev, "%s%d", dname, partno);

	device_initialize(pdev);
	pdev->class = &block_class;
	pdev->type = &part_type;
	pdev->parent = ddev;

	err = blk_alloc_devt(p, &devt);
	if (err)
		goto out_free_info;
	pdev->devt = devt;

	/* delay uevent until 'holders' subdir is created */
	dev_set_uevent_suppress(pdev, 1);
	err = device_add(pdev);
	if (err)
		goto out_put;

	err = -ENOMEM;
	p->holder_dir = kobject_create_and_add("holders", &pdev->kobj);
	if (!p->holder_dir)
		goto out_del;

	dev_set_uevent_suppress(pdev, 0);
	if (flags & ADDPART_FLAG_WHOLEDISK) {
		err = device_create_file(pdev, &dev_attr_whole_disk);
		if (err)
			goto out_del;
	}

	/* everything is up and running, commence */
	rcu_assign_pointer(ptbl->part[partno], p);

	/* suppress uevent if the disk suppresses it */
	if (!dev_get_uevent_suppress(ddev))
		kobject_uevent(&pdev->kobj, KOBJ_ADD);

	hd_ref_init(p);
	return p;

out_free_info:
	free_part_info(p);
out_free_stats:
	free_part_stats(p);
out_free:
	kfree(p);
	return ERR_PTR(err);
out_del:
	kobject_put(p->holder_dir);
	device_del(pdev);
out_put:
	put_device(pdev);
	blk_free_devt(devt);
	return ERR_PTR(err);
}

static bool disk_unlock_native_capacity(struct gendisk *disk)
{
	const struct block_device_operations *bdops = disk->fops;

	if (bdops->unlock_native_capacity &&
	    !(disk->flags & GENHD_FL_NATIVE_CAPACITY)) {
		printk(KERN_CONT "enabling native capacity\n");
		bdops->unlock_native_capacity(disk);
		disk->flags |= GENHD_FL_NATIVE_CAPACITY;
		return true;
	} else {
		printk(KERN_CONT "truncated\n");
		return false;
	}
}

int rescan_partitions(struct gendisk *disk, struct block_device *bdev)
{
	struct parsed_partitions *state = NULL;
	struct disk_part_iter piter;
	struct hd_struct *part;
	int p, highest, res;
rescan:
	if (state && !IS_ERR(state)) {
		kfree(state);
		state = NULL;
	}

	if (bdev->bd_part_count)
		return -EBUSY;
	res = invalidate_partition(disk, 0);
	if (res)
		return res;

	disk_part_iter_init(&piter, disk, DISK_PITER_INCL_EMPTY);
	while ((part = disk_part_iter_next(&piter)))
		delete_partition(disk, part->partno);
	disk_part_iter_exit(&piter);

	if (disk->fops->revalidate_disk)
		disk->fops->revalidate_disk(disk);
	check_disk_size_change(disk, bdev);
	bdev->bd_invalidated = 0;
	if (!get_capacity(disk) || !(state = check_partition(disk, bdev)))
		return 0;
	if (IS_ERR(state)) {
		/*
		 * I/O error reading the partition table.  If any
		 * partition code tried to read beyond EOD, retry
		 * after unlocking native capacity.
		 */
		if (PTR_ERR(state) == -ENOSPC) {
			printk(KERN_WARNING "%s: partition table beyond EOD, ",
			       disk->disk_name);
			if (disk_unlock_native_capacity(disk))
				goto rescan;
		}
		return -EIO;
	}
	/*
	 * If any partition code tried to read beyond EOD, try
	 * unlocking native capacity even if partition table is
	 * successfully read as we could be missing some partitions.
	 */
	if (state->access_beyond_eod) {
		printk(KERN_WARNING
		       "%s: partition table partially beyond EOD, ",
		       disk->disk_name);
		if (disk_unlock_native_capacity(disk))
			goto rescan;
	}

	/* tell userspace that the media / partition table may have changed */
	kobject_uevent(&disk_to_dev(disk)->kobj, KOBJ_CHANGE);

	/* Detect the highest partition number and preallocate
	 * disk->part_tbl.  This is an optimization and not strictly
	 * necessary.
	 */
	for (p = 1, highest = 0; p < state->limit; p++)
		if (state->parts[p].size)
			highest = p;

	disk_expand_part_tbl(disk, highest);

	/* add partitions */
	for (p = 1; p < state->limit; p++) {
		sector_t size, from;
		struct partition_meta_info *info = NULL;

		size = state->parts[p].size;
		if (!size)
			continue;

		from = state->parts[p].from;
		if (from >= get_capacity(disk)) {
			printk(KERN_WARNING
			       "%s: p%d start %llu is beyond EOD, ",
			       disk->disk_name, p, (unsigned long long) from);
			if (disk_unlock_native_capacity(disk))
				goto rescan;
			continue;
		}

		if (from + size > get_capacity(disk)) {
			printk(KERN_WARNING
			       "%s: p%d size %llu extends beyond EOD, ",
			       disk->disk_name, p, (unsigned long long) size);

			if (disk_unlock_native_capacity(disk)) {
				/* free state and restart */
				goto rescan;
			} else {
				/*
				 * we can not ignore partitions of broken tables
				 * created by for example camera firmware, but
				 * we limit them to the end of the disk to avoid
				 * creating invalid block devices
				 */
				size = get_capacity(disk) - from;
			}
		}

		if (state->parts[p].has_info)
			info = &state->parts[p].info;
		part = add_partition(disk, p, from, size,
				     state->parts[p].flags,
				     &state->parts[p].info);
		if (IS_ERR(part)) {
			printk(KERN_ERR " %s: p%d could not be added: %ld\n",
			       disk->disk_name, p, -PTR_ERR(part));
			continue;
		}
#ifdef CONFIG_BLK_DEV_MD
		if (state->parts[p].flags & ADDPART_FLAG_RAID)
			md_autodetect_dev(part_to_dev(part)->devt);
#endif
	}
	kfree(state);
	return 0;
}

unsigned char *read_dev_sector(struct block_device *bdev, sector_t n, Sector *p)
{
	struct address_space *mapping = bdev->bd_inode->i_mapping;
	struct page *page;

	page = read_mapping_page(mapping, (pgoff_t)(n >> (PAGE_CACHE_SHIFT-9)),
				 NULL);
	if (!IS_ERR(page)) {
		if (PageError(page))
			goto fail;
		p->v = page;
		return (unsigned char *)page_address(page) +  ((n & ((1 << (PAGE_CACHE_SHIFT - 9)) - 1)) << 9);
fail:
		page_cache_release(page);
	}
	p->v = NULL;
	return NULL;
}

EXPORT_SYMBOL(read_dev_sector);<|MERGE_RESOLUTION|>--- conflicted
+++ resolved
@@ -256,19 +256,12 @@
 {
 	struct hd_struct *p = dev_to_part(dev);
 	struct gendisk *disk = dev_to_disk(dev);
-<<<<<<< HEAD
-
-	return sprintf(buf, "%u\n",
-			queue_limit_discard_alignment(&disk->queue->limits,
-							p->start_sect));
-=======
 	unsigned int alignment = 0;
 
 	if (disk->queue)
 		alignment = queue_limit_discard_alignment(&disk->queue->limits,
 								p->start_sect);
 	return sprintf(buf, "%u\n", alignment);
->>>>>>> 29a6ccca
 }
 
 ssize_t part_stat_show(struct device *dev,
