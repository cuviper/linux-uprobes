--- conflicted
+++ resolved
@@ -199,7 +199,6 @@
 		goto out;
 	}
 
-	mutex_unlock(&inode->i_mutex);
 	commit_tid = datasync ? ei->i_datasync_tid : ei->i_sync_tid;
 	if (jbd2_log_start_commit(journal, commit_tid)) {
 		/*
@@ -218,12 +217,7 @@
 		ret = jbd2_log_wait_commit(journal, commit_tid);
 	} else if (journal->j_flags & JBD2_BARRIER)
 		blkdev_issue_flush(inode->i_sb->s_bdev, GFP_KERNEL, NULL);
-<<<<<<< HEAD
-
-	mutex_lock(&inode->i_mutex);
-=======
  out:
 	trace_ext4_sync_file_exit(inode, ret);
->>>>>>> 9ca85c63
 	return ret;
 }