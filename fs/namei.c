/*
 *  linux/fs/namei.c
 *
 *  Copyright (C) 1991, 1992  Linus Torvalds
 */

/*
 * Some corrections by tytso.
 */

/* [Feb 1997 T. Schoebel-Theuer] Complete rewrite of the pathname
 * lookup logic.
 */
/* [Feb-Apr 2000, AV] Rewrite to the new namespace architecture.
 */

#include <linux/init.h>
#include <linux/module.h>
#include <linux/slab.h>
#include <linux/fs.h>
#include <linux/namei.h>
#include <linux/pagemap.h>
#include <linux/fsnotify.h>
#include <linux/personality.h>
#include <linux/security.h>
#include <linux/ima.h>
#include <linux/syscalls.h>
#include <linux/mount.h>
#include <linux/audit.h>
#include <linux/capability.h>
#include <linux/file.h>
#include <linux/fcntl.h>
#include <linux/device_cgroup.h>
#include <linux/fs_struct.h>
#include <asm/uaccess.h>

#include "internal.h"

/* [Feb-1997 T. Schoebel-Theuer]
 * Fundamental changes in the pathname lookup mechanisms (namei)
 * were necessary because of omirr.  The reason is that omirr needs
 * to know the _real_ pathname, not the user-supplied one, in case
 * of symlinks (and also when transname replacements occur).
 *
 * The new code replaces the old recursive symlink resolution with
 * an iterative one (in case of non-nested symlink chains).  It does
 * this with calls to <fs>_follow_link().
 * As a side effect, dir_namei(), _namei() and follow_link() are now 
 * replaced with a single function lookup_dentry() that can handle all 
 * the special cases of the former code.
 *
 * With the new dcache, the pathname is stored at each inode, at least as
 * long as the refcount of the inode is positive.  As a side effect, the
 * size of the dcache depends on the inode cache and thus is dynamic.
 *
 * [29-Apr-1998 C. Scott Ananian] Updated above description of symlink
 * resolution to correspond with current state of the code.
 *
 * Note that the symlink resolution is not *completely* iterative.
 * There is still a significant amount of tail- and mid- recursion in
 * the algorithm.  Also, note that <fs>_readlink() is not used in
 * lookup_dentry(): lookup_dentry() on the result of <fs>_readlink()
 * may return different results than <fs>_follow_link().  Many virtual
 * filesystems (including /proc) exhibit this behavior.
 */

/* [24-Feb-97 T. Schoebel-Theuer] Side effects caused by new implementation:
 * New symlink semantics: when open() is called with flags O_CREAT | O_EXCL
 * and the name already exists in form of a symlink, try to create the new
 * name indicated by the symlink. The old code always complained that the
 * name already exists, due to not following the symlink even if its target
 * is nonexistent.  The new semantics affects also mknod() and link() when
 * the name is a symlink pointing to a non-existant name.
 *
 * I don't know which semantics is the right one, since I have no access
 * to standards. But I found by trial that HP-UX 9.0 has the full "new"
 * semantics implemented, while SunOS 4.1.1 and Solaris (SunOS 5.4) have the
 * "old" one. Personally, I think the new semantics is much more logical.
 * Note that "ln old new" where "new" is a symlink pointing to a non-existing
 * file does succeed in both HP-UX and SunOs, but not in Solaris
 * and in the old Linux semantics.
 */

/* [16-Dec-97 Kevin Buhr] For security reasons, we change some symlink
 * semantics.  See the comments in "open_namei" and "do_link" below.
 *
 * [10-Sep-98 Alan Modra] Another symlink change.
 */

/* [Feb-Apr 2000 AV] Complete rewrite. Rules for symlinks:
 *	inside the path - always follow.
 *	in the last component in creation/removal/renaming - never follow.
 *	if LOOKUP_FOLLOW passed - follow.
 *	if the pathname has trailing slashes - follow.
 *	otherwise - don't follow.
 * (applied in that order).
 *
 * [Jun 2000 AV] Inconsistent behaviour of open() in case if flags==O_CREAT
 * restored for 2.4. This is the last surviving part of old 4.2BSD bug.
 * During the 2.4 we need to fix the userland stuff depending on it -
 * hopefully we will be able to get rid of that wart in 2.5. So far only
 * XEmacs seems to be relying on it...
 */
/*
 * [Sep 2001 AV] Single-semaphore locking scheme (kudos to David Holland)
 * implemented.  Let's see if raised priority of ->s_vfs_rename_mutex gives
 * any extra contention...
 */

/* In order to reduce some races, while at the same time doing additional
 * checking and hopefully speeding things up, we copy filenames to the
 * kernel data space before using them..
 *
 * POSIX.1 2.4: an empty pathname is invalid (ENOENT).
 * PATH_MAX includes the nul terminator --RR.
 */
static int do_getname(const char __user *filename, char *page)
{
	int retval;
	unsigned long len = PATH_MAX;

	if (!segment_eq(get_fs(), KERNEL_DS)) {
		if ((unsigned long) filename >= TASK_SIZE)
			return -EFAULT;
		if (TASK_SIZE - (unsigned long) filename < PATH_MAX)
			len = TASK_SIZE - (unsigned long) filename;
	}

	retval = strncpy_from_user(page, filename, len);
	if (retval > 0) {
		if (retval < len)
			return 0;
		return -ENAMETOOLONG;
	} else if (!retval)
		retval = -ENOENT;
	return retval;
}

static char *getname_flags(const char __user * filename, int flags)
{
	char *tmp, *result;

	result = ERR_PTR(-ENOMEM);
	tmp = __getname();
	if (tmp)  {
		int retval = do_getname(filename, tmp);

		result = tmp;
		if (retval < 0) {
			if (retval != -ENOENT || !(flags & LOOKUP_EMPTY)) {
				__putname(tmp);
				result = ERR_PTR(retval);
			}
		}
	}
	audit_getname(result);
	return result;
}

char *getname(const char __user * filename)
{
	return getname_flags(filename, 0);
}

#ifdef CONFIG_AUDITSYSCALL
void putname(const char *name)
{
	if (unlikely(!audit_dummy_context()))
		audit_putname(name);
	else
		__putname(name);
}
EXPORT_SYMBOL(putname);
#endif

/*
 * This does basic POSIX ACL permission checking
 */
static int acl_permission_check(struct inode *inode, int mask, unsigned int flags,
		int (*check_acl)(struct inode *inode, int mask, unsigned int flags))
{
	umode_t			mode = inode->i_mode;

	mask &= MAY_READ | MAY_WRITE | MAY_EXEC;

	if (current_fsuid() == inode->i_uid)
		mode >>= 6;
	else {
		if (IS_POSIXACL(inode) && (mode & S_IRWXG) && check_acl) {
			int error = check_acl(inode, mask, flags);
			if (error != -EAGAIN)
				return error;
		}

		if (in_group_p(inode->i_gid))
			mode >>= 3;
	}

	/*
	 * If the DACs are ok we don't need any capability check.
	 */
	if ((mask & ~mode) == 0)
		return 0;
	return -EACCES;
}

/**
 * generic_permission -  check for access rights on a Posix-like filesystem
 * @inode:	inode to check access rights for
 * @mask:	right to check for (%MAY_READ, %MAY_WRITE, %MAY_EXEC)
 * @check_acl:	optional callback to check for Posix ACLs
 * @flags:	IPERM_FLAG_ flags.
 *
 * Used to check for read/write/execute permissions on a file.
 * We use "fsuid" for this, letting us set arbitrary permissions
 * for filesystem access without changing the "normal" uids which
 * are used for other things.
 *
 * generic_permission is rcu-walk aware. It returns -ECHILD in case an rcu-walk
 * request cannot be satisfied (eg. requires blocking or too much complexity).
 * It would then be called again in ref-walk mode.
 */
int generic_permission(struct inode *inode, int mask, unsigned int flags,
	int (*check_acl)(struct inode *inode, int mask, unsigned int flags))
{
	int ret;

	/*
	 * Do the basic POSIX ACL permission checks.
	 */
	ret = acl_permission_check(inode, mask, flags, check_acl);
	if (ret != -EACCES)
		return ret;

	/*
	 * Read/write DACs are always overridable.
	 * Executable DACs are overridable if at least one exec bit is set.
	 */
	if (!(mask & MAY_EXEC) || execute_ok(inode))
		if (capable(CAP_DAC_OVERRIDE))
			return 0;

	/*
	 * Searching includes executable on directories, else just read.
	 */
	mask &= MAY_READ | MAY_WRITE | MAY_EXEC;
	if (mask == MAY_READ || (S_ISDIR(inode->i_mode) && !(mask & MAY_WRITE)))
		if (capable(CAP_DAC_READ_SEARCH))
			return 0;

	return -EACCES;
}

/**
 * inode_permission  -  check for access rights to a given inode
 * @inode:	inode to check permission on
 * @mask:	right to check for (%MAY_READ, %MAY_WRITE, %MAY_EXEC)
 *
 * Used to check for read/write/execute permissions on an inode.
 * We use "fsuid" for this, letting us set arbitrary permissions
 * for filesystem access without changing the "normal" uids which
 * are used for other things.
 */
int inode_permission(struct inode *inode, int mask)
{
	int retval;

	if (mask & MAY_WRITE) {
		umode_t mode = inode->i_mode;

		/*
		 * Nobody gets write access to a read-only fs.
		 */
		if (IS_RDONLY(inode) &&
		    (S_ISREG(mode) || S_ISDIR(mode) || S_ISLNK(mode)))
			return -EROFS;

		/*
		 * Nobody gets write access to an immutable file.
		 */
		if (IS_IMMUTABLE(inode))
			return -EACCES;
	}

	if (inode->i_op->permission)
		retval = inode->i_op->permission(inode, mask, 0);
	else
		retval = generic_permission(inode, mask, 0,
				inode->i_op->check_acl);

	if (retval)
		return retval;

	retval = devcgroup_inode_permission(inode, mask);
	if (retval)
		return retval;

	return security_inode_permission(inode, mask);
}

/**
 * file_permission  -  check for additional access rights to a given file
 * @file:	file to check access rights for
 * @mask:	right to check for (%MAY_READ, %MAY_WRITE, %MAY_EXEC)
 *
 * Used to check for read/write/execute permissions on an already opened
 * file.
 *
 * Note:
 *	Do not use this function in new code.  All access checks should
 *	be done using inode_permission().
 */
int file_permission(struct file *file, int mask)
{
	return inode_permission(file->f_path.dentry->d_inode, mask);
}

/*
 * get_write_access() gets write permission for a file.
 * put_write_access() releases this write permission.
 * This is used for regular files.
 * We cannot support write (and maybe mmap read-write shared) accesses and
 * MAP_DENYWRITE mmappings simultaneously. The i_writecount field of an inode
 * can have the following values:
 * 0: no writers, no VM_DENYWRITE mappings
 * < 0: (-i_writecount) vm_area_structs with VM_DENYWRITE set exist
 * > 0: (i_writecount) users are writing to the file.
 *
 * Normally we operate on that counter with atomic_{inc,dec} and it's safe
 * except for the cases where we don't hold i_writecount yet. Then we need to
 * use {get,deny}_write_access() - these functions check the sign and refuse
 * to do the change if sign is wrong. Exclusion between them is provided by
 * the inode->i_lock spinlock.
 */

int get_write_access(struct inode * inode)
{
	spin_lock(&inode->i_lock);
	if (atomic_read(&inode->i_writecount) < 0) {
		spin_unlock(&inode->i_lock);
		return -ETXTBSY;
	}
	atomic_inc(&inode->i_writecount);
	spin_unlock(&inode->i_lock);

	return 0;
}

int deny_write_access(struct file * file)
{
	struct inode *inode = file->f_path.dentry->d_inode;

	spin_lock(&inode->i_lock);
	if (atomic_read(&inode->i_writecount) > 0) {
		spin_unlock(&inode->i_lock);
		return -ETXTBSY;
	}
	atomic_dec(&inode->i_writecount);
	spin_unlock(&inode->i_lock);

	return 0;
}

/**
 * path_get - get a reference to a path
 * @path: path to get the reference to
 *
 * Given a path increment the reference count to the dentry and the vfsmount.
 */
void path_get(struct path *path)
{
	mntget(path->mnt);
	dget(path->dentry);
}
EXPORT_SYMBOL(path_get);

/**
 * path_put - put a reference to a path
 * @path: path to put the reference to
 *
 * Given a path decrement the reference count to the dentry and the vfsmount.
 */
void path_put(struct path *path)
{
	dput(path->dentry);
	mntput(path->mnt);
}
EXPORT_SYMBOL(path_put);

/**
 * nameidata_drop_rcu - drop this nameidata out of rcu-walk
 * @nd: nameidata pathwalk data to drop
 * Returns: 0 on success, -ECHILD on failure
 *
 * Path walking has 2 modes, rcu-walk and ref-walk (see
 * Documentation/filesystems/path-lookup.txt). __drop_rcu* functions attempt
 * to drop out of rcu-walk mode and take normal reference counts on dentries
 * and vfsmounts to transition to rcu-walk mode. __drop_rcu* functions take
 * refcounts at the last known good point before rcu-walk got stuck, so
 * ref-walk may continue from there. If this is not successful (eg. a seqcount
 * has changed), then failure is returned and path walk restarts from the
 * beginning in ref-walk mode.
 *
 * nameidata_drop_rcu attempts to drop the current nd->path and nd->root into
 * ref-walk. Must be called from rcu-walk context.
 */
static int nameidata_drop_rcu(struct nameidata *nd)
{
	struct fs_struct *fs = current->fs;
	struct dentry *dentry = nd->path.dentry;
	int want_root = 0;

	BUG_ON(!(nd->flags & LOOKUP_RCU));
	if (nd->root.mnt && !(nd->flags & LOOKUP_ROOT)) {
		want_root = 1;
		spin_lock(&fs->lock);
		if (nd->root.mnt != fs->root.mnt ||
				nd->root.dentry != fs->root.dentry)
			goto err_root;
	}
	spin_lock(&dentry->d_lock);
	if (!__d_rcu_to_refcount(dentry, nd->seq))
		goto err;
	BUG_ON(nd->inode != dentry->d_inode);
	spin_unlock(&dentry->d_lock);
	if (want_root) {
		path_get(&nd->root);
		spin_unlock(&fs->lock);
	}
	mntget(nd->path.mnt);

	rcu_read_unlock();
	br_read_unlock(vfsmount_lock);
	nd->flags &= ~LOOKUP_RCU;
	return 0;
err:
	spin_unlock(&dentry->d_lock);
err_root:
	if (want_root)
		spin_unlock(&fs->lock);
	return -ECHILD;
}

/* Try to drop out of rcu-walk mode if we were in it, otherwise do nothing.  */
static inline int nameidata_drop_rcu_maybe(struct nameidata *nd)
{
	if (nd->flags & LOOKUP_RCU)
		return nameidata_drop_rcu(nd);
	return 0;
}

/**
 * nameidata_dentry_drop_rcu - drop nameidata and dentry out of rcu-walk
 * @nd: nameidata pathwalk data to drop
 * @dentry: dentry to drop
 * Returns: 0 on success, -ECHILD on failure
 *
 * nameidata_dentry_drop_rcu attempts to drop the current nd->path and nd->root,
 * and dentry into ref-walk. @dentry must be a path found by a do_lookup call on
 * @nd. Must be called from rcu-walk context.
 */
static int nameidata_dentry_drop_rcu(struct nameidata *nd, struct dentry *dentry)
{
	struct fs_struct *fs = current->fs;
	struct dentry *parent = nd->path.dentry;
	int want_root = 0;

	BUG_ON(!(nd->flags & LOOKUP_RCU));
	if (nd->root.mnt && !(nd->flags & LOOKUP_ROOT)) {
		want_root = 1;
		spin_lock(&fs->lock);
		if (nd->root.mnt != fs->root.mnt ||
				nd->root.dentry != fs->root.dentry)
			goto err_root;
	}
	spin_lock(&parent->d_lock);
	spin_lock_nested(&dentry->d_lock, DENTRY_D_LOCK_NESTED);
	if (!__d_rcu_to_refcount(dentry, nd->seq))
		goto err;
	/*
	 * If the sequence check on the child dentry passed, then the child has
	 * not been removed from its parent. This means the parent dentry must
	 * be valid and able to take a reference at this point.
	 */
	BUG_ON(!IS_ROOT(dentry) && dentry->d_parent != parent);
	BUG_ON(!parent->d_count);
	parent->d_count++;
	spin_unlock(&dentry->d_lock);
	spin_unlock(&parent->d_lock);
	if (want_root) {
		path_get(&nd->root);
		spin_unlock(&fs->lock);
	}
	mntget(nd->path.mnt);

	rcu_read_unlock();
	br_read_unlock(vfsmount_lock);
	nd->flags &= ~LOOKUP_RCU;
	return 0;
err:
	spin_unlock(&dentry->d_lock);
	spin_unlock(&parent->d_lock);
err_root:
	if (want_root)
		spin_unlock(&fs->lock);
	return -ECHILD;
}

/* Try to drop out of rcu-walk mode if we were in it, otherwise do nothing.  */
static inline int nameidata_dentry_drop_rcu_maybe(struct nameidata *nd, struct dentry *dentry)
{
	if (nd->flags & LOOKUP_RCU) {
		if (unlikely(nameidata_dentry_drop_rcu(nd, dentry))) {
			nd->flags &= ~LOOKUP_RCU;
			if (!(nd->flags & LOOKUP_ROOT))
				nd->root.mnt = NULL;
			rcu_read_unlock();
			br_read_unlock(vfsmount_lock);
			return -ECHILD;
		}
	}
	return 0;
}

/**
 * nameidata_drop_rcu_last - drop nameidata ending path walk out of rcu-walk
 * @nd: nameidata pathwalk data to drop
 * Returns: 0 on success, -ECHILD on failure
 *
 * nameidata_drop_rcu_last attempts to drop the current nd->path into ref-walk.
 * nd->path should be the final element of the lookup, so nd->root is discarded.
 * Must be called from rcu-walk context.
 */
static int nameidata_drop_rcu_last(struct nameidata *nd)
{
	struct dentry *dentry = nd->path.dentry;

	BUG_ON(!(nd->flags & LOOKUP_RCU));
	nd->flags &= ~LOOKUP_RCU;
	if (!(nd->flags & LOOKUP_ROOT))
		nd->root.mnt = NULL;
	spin_lock(&dentry->d_lock);
	if (!__d_rcu_to_refcount(dentry, nd->seq))
		goto err_unlock;
	BUG_ON(nd->inode != dentry->d_inode);
	spin_unlock(&dentry->d_lock);

	mntget(nd->path.mnt);

	rcu_read_unlock();
	br_read_unlock(vfsmount_lock);

	return 0;

err_unlock:
	spin_unlock(&dentry->d_lock);
	rcu_read_unlock();
	br_read_unlock(vfsmount_lock);
	return -ECHILD;
}

/**
 * release_open_intent - free up open intent resources
 * @nd: pointer to nameidata
 */
void release_open_intent(struct nameidata *nd)
{
	struct file *file = nd->intent.open.file;

	if (file && !IS_ERR(file)) {
		if (file->f_path.dentry == NULL)
			put_filp(file);
		else
			fput(file);
	}
}

static inline int d_revalidate(struct dentry *dentry, struct nameidata *nd)
{
	return dentry->d_op->d_revalidate(dentry, nd);
}

static struct dentry *
do_revalidate(struct dentry *dentry, struct nameidata *nd)
{
	int status = d_revalidate(dentry, nd);
	if (unlikely(status <= 0)) {
		/*
		 * The dentry failed validation.
		 * If d_revalidate returned 0 attempt to invalidate
		 * the dentry otherwise d_revalidate is asking us
		 * to return a fail status.
		 */
		if (status < 0) {
			dput(dentry);
			dentry = ERR_PTR(status);
		} else if (!d_invalidate(dentry)) {
			dput(dentry);
			dentry = NULL;
		}
	}
	return dentry;
}

/*
 * handle_reval_path - force revalidation of a dentry
 *
 * In some situations the path walking code will trust dentries without
 * revalidating them. This causes problems for filesystems that depend on
 * d_revalidate to handle file opens (e.g. NFSv4). When FS_REVAL_DOT is set
 * (which indicates that it's possible for the dentry to go stale), force
 * a d_revalidate call before proceeding.
 *
 * Returns 0 if the revalidation was successful. If the revalidation fails,
 * either return the error returned by d_revalidate or -ESTALE if the
 * revalidation it just returned 0. If d_revalidate returns 0, we attempt to
 * invalidate the dentry. It's up to the caller to handle putting references
 * to the path if necessary.
 */
static inline int handle_reval_path(struct nameidata *nd)
{
	struct dentry *dentry = nd->path.dentry;
	int status;

	if (likely(!(nd->flags & LOOKUP_JUMPED)))
		return 0;

	if (likely(!(dentry->d_flags & DCACHE_OP_REVALIDATE)))
		return 0;

	if (likely(!(dentry->d_sb->s_type->fs_flags & FS_REVAL_DOT)))
		return 0;

	/* Note: we do not d_invalidate() */
	status = d_revalidate(dentry, nd);
	if (status > 0)
		return 0;

	if (!status)
		status = -ESTALE;

	return status;
}

/*
 * Short-cut version of permission(), for calling on directories
 * during pathname resolution.  Combines parts of permission()
 * and generic_permission(), and tests ONLY for MAY_EXEC permission.
 *
 * If appropriate, check DAC only.  If not appropriate, or
 * short-cut DAC fails, then call ->permission() to do more
 * complete permission check.
 */
static inline int exec_permission(struct inode *inode, unsigned int flags)
{
	int ret;

	if (inode->i_op->permission) {
		ret = inode->i_op->permission(inode, MAY_EXEC, flags);
	} else {
		ret = acl_permission_check(inode, MAY_EXEC, flags,
				inode->i_op->check_acl);
	}
	if (likely(!ret))
		goto ok;
	if (ret == -ECHILD)
		return ret;

	if (capable(CAP_DAC_OVERRIDE) || capable(CAP_DAC_READ_SEARCH))
		goto ok;

	return ret;
ok:
	return security_inode_exec_permission(inode, flags);
}

static __always_inline void set_root(struct nameidata *nd)
{
	if (!nd->root.mnt)
		get_fs_root(current->fs, &nd->root);
}

static int link_path_walk(const char *, struct nameidata *);

static __always_inline void set_root_rcu(struct nameidata *nd)
{
	if (!nd->root.mnt) {
		struct fs_struct *fs = current->fs;
		unsigned seq;

		do {
			seq = read_seqcount_begin(&fs->seq);
			nd->root = fs->root;
		} while (read_seqcount_retry(&fs->seq, seq));
	}
}

static __always_inline int __vfs_follow_link(struct nameidata *nd, const char *link)
{
	int ret;

	if (IS_ERR(link))
		goto fail;

	if (*link == '/') {
		set_root(nd);
		path_put(&nd->path);
		nd->path = nd->root;
		path_get(&nd->root);
		nd->flags |= LOOKUP_JUMPED;
	}
	nd->inode = nd->path.dentry->d_inode;

	ret = link_path_walk(link, nd);
	return ret;
fail:
	path_put(&nd->path);
	return PTR_ERR(link);
}

static void path_put_conditional(struct path *path, struct nameidata *nd)
{
	dput(path->dentry);
	if (path->mnt != nd->path.mnt)
		mntput(path->mnt);
}

static inline void path_to_nameidata(const struct path *path,
					struct nameidata *nd)
{
	if (!(nd->flags & LOOKUP_RCU)) {
		dput(nd->path.dentry);
		if (nd->path.mnt != path->mnt)
			mntput(nd->path.mnt);
	}
	nd->path.mnt = path->mnt;
	nd->path.dentry = path->dentry;
}

static inline void put_link(struct nameidata *nd, struct path *link, void *cookie)
{
	struct inode *inode = link->dentry->d_inode;
	if (!IS_ERR(cookie) && inode->i_op->put_link)
		inode->i_op->put_link(link->dentry, nd, cookie);
	path_put(link);
}

static __always_inline int
follow_link(struct path *link, struct nameidata *nd, void **p)
{
	int error;
	struct dentry *dentry = link->dentry;

	BUG_ON(nd->flags & LOOKUP_RCU);

	if (unlikely(current->total_link_count >= 40)) {
		*p = ERR_PTR(-ELOOP); /* no ->put_link(), please */
		path_put_conditional(link, nd);
		path_put(&nd->path);
		return -ELOOP;
	}
	cond_resched();
	current->total_link_count++;

	touch_atime(link->mnt, dentry);
	nd_set_link(nd, NULL);

	if (link->mnt == nd->path.mnt)
		mntget(link->mnt);

	error = security_inode_follow_link(link->dentry, nd);
	if (error) {
		*p = ERR_PTR(error); /* no ->put_link(), please */
		path_put(&nd->path);
		return error;
	}

	nd->last_type = LAST_BIND;
	*p = dentry->d_inode->i_op->follow_link(dentry, nd);
	error = PTR_ERR(*p);
	if (!IS_ERR(*p)) {
		char *s = nd_get_link(nd);
		error = 0;
		if (s)
			error = __vfs_follow_link(nd, s);
		else if (nd->last_type == LAST_BIND) {
			nd->flags |= LOOKUP_JUMPED;
			nd->inode = nd->path.dentry->d_inode;
			if (nd->inode->i_op->follow_link) {
				/* stepped on a _really_ weird one */
				path_put(&nd->path);
				error = -ELOOP;
			}
		}
	}
	return error;
}

static int follow_up_rcu(struct path *path)
{
	struct vfsmount *parent;
	struct dentry *mountpoint;

	parent = path->mnt->mnt_parent;
	if (parent == path->mnt)
		return 0;
	mountpoint = path->mnt->mnt_mountpoint;
	path->dentry = mountpoint;
	path->mnt = parent;
	return 1;
}

int follow_up(struct path *path)
{
	struct vfsmount *parent;
	struct dentry *mountpoint;

	br_read_lock(vfsmount_lock);
	parent = path->mnt->mnt_parent;
	if (parent == path->mnt) {
		br_read_unlock(vfsmount_lock);
		return 0;
	}
	mntget(parent);
	mountpoint = dget(path->mnt->mnt_mountpoint);
	br_read_unlock(vfsmount_lock);
	dput(path->dentry);
	path->dentry = mountpoint;
	mntput(path->mnt);
	path->mnt = parent;
	return 1;
}

/*
 * Perform an automount
 * - return -EISDIR to tell follow_managed() to stop and return the path we
 *   were called with.
 */
static int follow_automount(struct path *path, unsigned flags,
			    bool *need_mntput)
{
	struct vfsmount *mnt;
	int err;

	if (!path->dentry->d_op || !path->dentry->d_op->d_automount)
		return -EREMOTE;

	/* We don't want to mount if someone supplied AT_NO_AUTOMOUNT
	 * and this is the terminal part of the path.
	 */
	if ((flags & LOOKUP_NO_AUTOMOUNT) && !(flags & LOOKUP_CONTINUE))
		return -EISDIR; /* we actually want to stop here */

	/* We want to mount if someone is trying to open/create a file of any
	 * type under the mountpoint, wants to traverse through the mountpoint
	 * or wants to open the mounted directory.
	 *
	 * We don't want to mount if someone's just doing a stat and they've
	 * set AT_SYMLINK_NOFOLLOW - unless they're stat'ing a directory and
	 * appended a '/' to the name.
	 */
	if (!(flags & LOOKUP_FOLLOW) &&
	    !(flags & (LOOKUP_CONTINUE | LOOKUP_DIRECTORY |
		       LOOKUP_OPEN | LOOKUP_CREATE)))
		return -EISDIR;

	current->total_link_count++;
	if (current->total_link_count >= 40)
		return -ELOOP;

	mnt = path->dentry->d_op->d_automount(path);
	if (IS_ERR(mnt)) {
		/*
		 * The filesystem is allowed to return -EISDIR here to indicate
		 * it doesn't want to automount.  For instance, autofs would do
		 * this so that its userspace daemon can mount on this dentry.
		 *
		 * However, we can only permit this if it's a terminal point in
		 * the path being looked up; if it wasn't then the remainder of
		 * the path is inaccessible and we should say so.
		 */
		if (PTR_ERR(mnt) == -EISDIR && (flags & LOOKUP_CONTINUE))
			return -EREMOTE;
		return PTR_ERR(mnt);
	}

	if (!mnt) /* mount collision */
		return 0;

	err = finish_automount(mnt, path);

	switch (err) {
	case -EBUSY:
		/* Someone else made a mount here whilst we were busy */
		return 0;
	case 0:
		dput(path->dentry);
		if (*need_mntput)
			mntput(path->mnt);
		path->mnt = mnt;
		path->dentry = dget(mnt->mnt_root);
		*need_mntput = true;
		return 0;
	default:
		return err;
	}

}

/*
 * Handle a dentry that is managed in some way.
 * - Flagged for transit management (autofs)
 * - Flagged as mountpoint
 * - Flagged as automount point
 *
 * This may only be called in refwalk mode.
 *
 * Serialization is taken care of in namespace.c
 */
static int follow_managed(struct path *path, unsigned flags)
{
	unsigned managed;
	bool need_mntput = false;
	int ret;

	/* Given that we're not holding a lock here, we retain the value in a
	 * local variable for each dentry as we look at it so that we don't see
	 * the components of that value change under us */
	while (managed = ACCESS_ONCE(path->dentry->d_flags),
	       managed &= DCACHE_MANAGED_DENTRY,
	       unlikely(managed != 0)) {
		/* Allow the filesystem to manage the transit without i_mutex
		 * being held. */
		if (managed & DCACHE_MANAGE_TRANSIT) {
			BUG_ON(!path->dentry->d_op);
			BUG_ON(!path->dentry->d_op->d_manage);
			ret = path->dentry->d_op->d_manage(path->dentry,
							   false, false);
			if (ret < 0)
				return ret == -EISDIR ? 0 : ret;
		}

		/* Transit to a mounted filesystem. */
		if (managed & DCACHE_MOUNTED) {
			struct vfsmount *mounted = lookup_mnt(path);
			if (mounted) {
				dput(path->dentry);
				if (need_mntput)
					mntput(path->mnt);
				path->mnt = mounted;
				path->dentry = dget(mounted->mnt_root);
				need_mntput = true;
				continue;
			}

			/* Something is mounted on this dentry in another
			 * namespace and/or whatever was mounted there in this
			 * namespace got unmounted before we managed to get the
			 * vfsmount_lock */
		}

		/* Handle an automount point */
		if (managed & DCACHE_NEED_AUTOMOUNT) {
			ret = follow_automount(path, flags, &need_mntput);
			if (ret < 0)
				return ret == -EISDIR ? 0 : ret;
			continue;
		}

		/* We didn't change the current path point */
		break;
	}
	return 0;
}

int follow_down_one(struct path *path)
{
	struct vfsmount *mounted;

	mounted = lookup_mnt(path);
	if (mounted) {
		dput(path->dentry);
		mntput(path->mnt);
		path->mnt = mounted;
		path->dentry = dget(mounted->mnt_root);
		return 1;
	}
	return 0;
}

/*
 * Skip to top of mountpoint pile in rcuwalk mode.  We abort the rcu-walk if we
 * meet a managed dentry and we're not walking to "..".  True is returned to
 * continue, false to abort.
 */
static bool __follow_mount_rcu(struct nameidata *nd, struct path *path,
			       struct inode **inode, bool reverse_transit)
{
	while (d_mountpoint(path->dentry)) {
		struct vfsmount *mounted;
		if (unlikely(path->dentry->d_flags & DCACHE_MANAGE_TRANSIT) &&
		    !reverse_transit &&
		    path->dentry->d_op->d_manage(path->dentry, false, true) < 0)
			return false;
		mounted = __lookup_mnt(path->mnt, path->dentry, 1);
		if (!mounted)
			break;
		path->mnt = mounted;
		path->dentry = mounted->mnt_root;
		nd->seq = read_seqcount_begin(&path->dentry->d_seq);
		*inode = path->dentry->d_inode;
	}

	if (unlikely(path->dentry->d_flags & DCACHE_NEED_AUTOMOUNT))
		return reverse_transit;
	return true;
}

static int follow_dotdot_rcu(struct nameidata *nd)
{
	struct inode *inode = nd->inode;

	set_root_rcu(nd);

	while (1) {
		if (nd->path.dentry == nd->root.dentry &&
		    nd->path.mnt == nd->root.mnt) {
			break;
		}
		if (nd->path.dentry != nd->path.mnt->mnt_root) {
			struct dentry *old = nd->path.dentry;
			struct dentry *parent = old->d_parent;
			unsigned seq;

			seq = read_seqcount_begin(&parent->d_seq);
			if (read_seqcount_retry(&old->d_seq, nd->seq))
				goto failed;
			inode = parent->d_inode;
			nd->path.dentry = parent;
			nd->seq = seq;
			break;
		}
		if (!follow_up_rcu(&nd->path))
			break;
		nd->seq = read_seqcount_begin(&nd->path.dentry->d_seq);
		inode = nd->path.dentry->d_inode;
	}
	__follow_mount_rcu(nd, &nd->path, &inode, true);
	nd->inode = inode;
	return 0;

failed:
	nd->flags &= ~LOOKUP_RCU;
	if (!(nd->flags & LOOKUP_ROOT))
		nd->root.mnt = NULL;
	rcu_read_unlock();
	br_read_unlock(vfsmount_lock);
	return -ECHILD;
}

/*
 * Follow down to the covering mount currently visible to userspace.  At each
 * point, the filesystem owning that dentry may be queried as to whether the
 * caller is permitted to proceed or not.
 *
 * Care must be taken as namespace_sem may be held (indicated by mounting_here
 * being true).
 */
int follow_down(struct path *path, bool mounting_here)
{
	unsigned managed;
	int ret;

	while (managed = ACCESS_ONCE(path->dentry->d_flags),
	       unlikely(managed & DCACHE_MANAGED_DENTRY)) {
		/* Allow the filesystem to manage the transit without i_mutex
		 * being held.
		 *
		 * We indicate to the filesystem if someone is trying to mount
		 * something here.  This gives autofs the chance to deny anyone
		 * other than its daemon the right to mount on its
		 * superstructure.
		 *
		 * The filesystem may sleep at this point.
		 */
		if (managed & DCACHE_MANAGE_TRANSIT) {
			BUG_ON(!path->dentry->d_op);
			BUG_ON(!path->dentry->d_op->d_manage);
			ret = path->dentry->d_op->d_manage(
				path->dentry, mounting_here, false);
			if (ret < 0)
				return ret == -EISDIR ? 0 : ret;
		}

		/* Transit to a mounted filesystem. */
		if (managed & DCACHE_MOUNTED) {
			struct vfsmount *mounted = lookup_mnt(path);
			if (!mounted)
				break;
			dput(path->dentry);
			mntput(path->mnt);
			path->mnt = mounted;
			path->dentry = dget(mounted->mnt_root);
			continue;
		}

		/* Don't handle automount points here */
		break;
	}
	return 0;
}

/*
 * Skip to top of mountpoint pile in refwalk mode for follow_dotdot()
 */
static void follow_mount(struct path *path)
{
	while (d_mountpoint(path->dentry)) {
		struct vfsmount *mounted = lookup_mnt(path);
		if (!mounted)
			break;
		dput(path->dentry);
		mntput(path->mnt);
		path->mnt = mounted;
		path->dentry = dget(mounted->mnt_root);
	}
}

static void follow_dotdot(struct nameidata *nd)
{
	set_root(nd);

	while(1) {
		struct dentry *old = nd->path.dentry;

		if (nd->path.dentry == nd->root.dentry &&
		    nd->path.mnt == nd->root.mnt) {
			break;
		}
		if (nd->path.dentry != nd->path.mnt->mnt_root) {
			/* rare case of legitimate dget_parent()... */
			nd->path.dentry = dget_parent(nd->path.dentry);
			dput(old);
			break;
		}
		if (!follow_up(&nd->path))
			break;
	}
	follow_mount(&nd->path);
	nd->inode = nd->path.dentry->d_inode;
}

/*
 * Allocate a dentry with name and parent, and perform a parent
 * directory ->lookup on it. Returns the new dentry, or ERR_PTR
 * on error. parent->d_inode->i_mutex must be held. d_lookup must
 * have verified that no child exists while under i_mutex.
 */
static struct dentry *d_alloc_and_lookup(struct dentry *parent,
				struct qstr *name, struct nameidata *nd)
{
	struct inode *inode = parent->d_inode;
	struct dentry *dentry;
	struct dentry *old;

	/* Don't create child dentry for a dead directory. */
	if (unlikely(IS_DEADDIR(inode)))
		return ERR_PTR(-ENOENT);

	dentry = d_alloc(parent, name);
	if (unlikely(!dentry))
		return ERR_PTR(-ENOMEM);

	old = inode->i_op->lookup(inode, dentry, nd);
	if (unlikely(old)) {
		dput(dentry);
		dentry = old;
	}
	return dentry;
}

/*
 *  It's more convoluted than I'd like it to be, but... it's still fairly
 *  small and for now I'd prefer to have fast path as straight as possible.
 *  It _is_ time-critical.
 */
static int do_lookup(struct nameidata *nd, struct qstr *name,
			struct path *path, struct inode **inode)
{
	struct vfsmount *mnt = nd->path.mnt;
	struct dentry *dentry, *parent = nd->path.dentry;
	int need_reval = 1;
	int status = 1;
	int err;

	/*
	 * Rename seqlock is not required here because in the off chance
	 * of a false negative due to a concurrent rename, we're going to
	 * do the non-racy lookup, below.
	 */
	if (nd->flags & LOOKUP_RCU) {
		unsigned seq;
		*inode = nd->inode;
		dentry = __d_lookup_rcu(parent, name, &seq, inode);
		if (!dentry)
			goto unlazy;

		/* Memory barrier in read_seqcount_begin of child is enough */
		if (__read_seqcount_retry(&parent->d_seq, nd->seq))
			return -ECHILD;
		nd->seq = seq;

		if (unlikely(dentry->d_flags & DCACHE_OP_REVALIDATE)) {
			status = d_revalidate(dentry, nd);
			if (unlikely(status <= 0)) {
				if (status != -ECHILD)
					need_reval = 0;
				goto unlazy;
			}
		}
		path->mnt = mnt;
		path->dentry = dentry;
		if (likely(__follow_mount_rcu(nd, path, inode, false)))
			return 0;
unlazy:
		if (dentry) {
			if (nameidata_dentry_drop_rcu(nd, dentry))
				return -ECHILD;
		} else {
			if (nameidata_drop_rcu(nd))
				return -ECHILD;
		}
	} else {
		dentry = __d_lookup(parent, name);
	}

retry:
	if (unlikely(!dentry)) {
		struct inode *dir = parent->d_inode;
		BUG_ON(nd->inode != dir);

		mutex_lock(&dir->i_mutex);
		dentry = d_lookup(parent, name);
		if (likely(!dentry)) {
			dentry = d_alloc_and_lookup(parent, name, nd);
			if (IS_ERR(dentry)) {
				mutex_unlock(&dir->i_mutex);
				return PTR_ERR(dentry);
			}
			/* known good */
			need_reval = 0;
			status = 1;
		}
		mutex_unlock(&dir->i_mutex);
	}
	if (unlikely(dentry->d_flags & DCACHE_OP_REVALIDATE) && need_reval)
		status = d_revalidate(dentry, nd);
	if (unlikely(status <= 0)) {
		if (status < 0) {
			dput(dentry);
			return status;
		}
		if (!d_invalidate(dentry)) {
			dput(dentry);
			dentry = NULL;
			need_reval = 1;
			goto retry;
		}
	}

	path->mnt = mnt;
	path->dentry = dentry;
	err = follow_managed(path, nd->flags);
	if (unlikely(err < 0)) {
		path_put_conditional(path, nd);
		return err;
	}
	*inode = path->dentry->d_inode;
	return 0;
}

static inline int may_lookup(struct nameidata *nd)
{
	if (nd->flags & LOOKUP_RCU) {
		int err = exec_permission(nd->inode, IPERM_FLAG_RCU);
		if (err != -ECHILD)
			return err;
		if (nameidata_drop_rcu(nd))
			return -ECHILD;
	}
	return exec_permission(nd->inode, 0);
}

static inline int handle_dots(struct nameidata *nd, int type)
{
	if (type == LAST_DOTDOT) {
		if (nd->flags & LOOKUP_RCU) {
			if (follow_dotdot_rcu(nd))
				return -ECHILD;
		} else
			follow_dotdot(nd);
	}
	return 0;
}

static void terminate_walk(struct nameidata *nd)
{
	if (!(nd->flags & LOOKUP_RCU)) {
		path_put(&nd->path);
	} else {
		nd->flags &= ~LOOKUP_RCU;
		if (!(nd->flags & LOOKUP_ROOT))
			nd->root.mnt = NULL;
		rcu_read_unlock();
		br_read_unlock(vfsmount_lock);
	}
}

static inline int walk_component(struct nameidata *nd, struct path *path,
		struct qstr *name, int type, int follow)
{
	struct inode *inode;
	int err;
	/*
	 * "." and ".." are special - ".." especially so because it has
	 * to be able to know about the current root directory and
	 * parent relationships.
	 */
	if (unlikely(type != LAST_NORM))
		return handle_dots(nd, type);
	err = do_lookup(nd, name, path, &inode);
	if (unlikely(err)) {
		terminate_walk(nd);
		return err;
	}
	if (!inode) {
		path_to_nameidata(path, nd);
		terminate_walk(nd);
		return -ENOENT;
	}
	if (unlikely(inode->i_op->follow_link) && follow) {
		if (nameidata_dentry_drop_rcu_maybe(nd, path->dentry))
			return -ECHILD;
		BUG_ON(inode != path->dentry->d_inode);
		return 1;
	}
	path_to_nameidata(path, nd);
	nd->inode = inode;
	return 0;
}

/*
 * This limits recursive symlink follows to 8, while
 * limiting consecutive symlinks to 40.
 *
 * Without that kind of total limit, nasty chains of consecutive
 * symlinks can cause almost arbitrarily long lookups.
 */
static inline int nested_symlink(struct path *path, struct nameidata *nd)
{
	int res;

	BUG_ON(nd->depth >= MAX_NESTED_LINKS);
	if (unlikely(current->link_count >= MAX_NESTED_LINKS)) {
		path_put_conditional(path, nd);
		path_put(&nd->path);
		return -ELOOP;
	}

	nd->depth++;
	current->link_count++;

	do {
		struct path link = *path;
		void *cookie;

		res = follow_link(&link, nd, &cookie);
		if (!res)
			res = walk_component(nd, path, &nd->last,
					     nd->last_type, LOOKUP_FOLLOW);
		put_link(nd, &link, cookie);
	} while (res > 0);

	current->link_count--;
	nd->depth--;
	return res;
}

/*
 * Name resolution.
 * This is the basic name resolution function, turning a pathname into
 * the final dentry. We expect 'base' to be positive and a directory.
 *
 * Returns 0 and nd will have valid dentry and mnt on success.
 * Returns error and drops reference to input namei data on failure.
 */
static int link_path_walk(const char *name, struct nameidata *nd)
{
	struct path next;
	int err;
	unsigned int lookup_flags = nd->flags;
	
	while (*name=='/')
		name++;
	if (!*name)
		return 0;

	/* At this point we know we have a real path component. */
	for(;;) {
		unsigned long hash;
		struct qstr this;
		unsigned int c;
		int type;

		nd->flags |= LOOKUP_CONTINUE;

		err = may_lookup(nd);
 		if (err)
			break;

		this.name = name;
		c = *(const unsigned char *)name;

		hash = init_name_hash();
		do {
			name++;
			hash = partial_name_hash(c, hash);
			c = *(const unsigned char *)name;
		} while (c && (c != '/'));
		this.len = name - (const char *) this.name;
		this.hash = end_name_hash(hash);

		type = LAST_NORM;
		if (this.name[0] == '.') switch (this.len) {
			case 2:
				if (this.name[1] == '.') {
					type = LAST_DOTDOT;
					nd->flags |= LOOKUP_JUMPED;
				}
				break;
			case 1:
				type = LAST_DOT;
		}
		if (likely(type == LAST_NORM)) {
			struct dentry *parent = nd->path.dentry;
			nd->flags &= ~LOOKUP_JUMPED;
			if (unlikely(parent->d_flags & DCACHE_OP_HASH)) {
				err = parent->d_op->d_hash(parent, nd->inode,
							   &this);
				if (err < 0)
					break;
			}
		}

		/* remove trailing slashes? */
		if (!c)
			goto last_component;
		while (*++name == '/');
		if (!*name)
			goto last_component;

		err = walk_component(nd, &next, &this, type, LOOKUP_FOLLOW);
		if (err < 0)
			return err;

		if (err) {
			err = nested_symlink(&next, nd);
			if (err)
				return err;
		}
		err = -ENOTDIR; 
		if (!nd->inode->i_op->lookup)
			break;
		continue;
		/* here ends the main loop */

last_component:
		/* Clear LOOKUP_CONTINUE iff it was previously unset */
		nd->flags &= lookup_flags | ~LOOKUP_CONTINUE;
		nd->last = this;
		nd->last_type = type;
		return 0;
	}
	terminate_walk(nd);
	return err;
}

<<<<<<< HEAD
static inline int path_walk_rcu(const char *name, struct nameidata *nd)
{
	current->total_link_count = 0;

	return link_path_walk(name, nd);
}

static inline int path_walk_simple(const char *name, struct nameidata *nd)
{
	current->total_link_count = 0;

	return link_path_walk(name, nd);
}

static int path_walk(const char *name, struct nameidata *nd)
{
	struct path save = nd->path;
	int result;

	current->total_link_count = 0;

	/* make sure the stuff we saved doesn't go away */
	path_get(&save);

	result = link_path_walk(name, nd);
	if (result == -ESTALE) {
		/* nd->path had been dropped */
		current->total_link_count = 0;
		nd->path = save;
		nd->inode = save.dentry->d_inode;
		path_get(&nd->path);
		nd->flags |= LOOKUP_REVAL;
		result = link_path_walk(name, nd);
	}

	path_put(&save);

	return result;
}

static void path_finish_rcu(struct nameidata *nd)
{
	if (nd->flags & LOOKUP_RCU) {
		/* RCU dangling. Cancel it. */
		nd->flags &= ~LOOKUP_RCU;
		nd->root.mnt = NULL;
		rcu_read_unlock();
		br_read_unlock(vfsmount_lock);
	}
	if (nd->file)
		fput(nd->file);
}

static int path_init_rcu(int dfd, const char *name, unsigned int flags, struct nameidata *nd)
=======
static int path_init(int dfd, const char *name, unsigned int flags,
		     struct nameidata *nd, struct file **fp)
>>>>>>> d1090281
{
	int retval = 0;
	int fput_needed;
	struct file *file;

	nd->last_type = LAST_ROOT; /* if there are only slashes... */
	nd->flags = flags | LOOKUP_JUMPED;
	nd->depth = 0;
	if (flags & LOOKUP_ROOT) {
		struct inode *inode = nd->root.dentry->d_inode;
		if (*name) {
			if (!inode->i_op->lookup)
				return -ENOTDIR;
			retval = inode_permission(inode, MAY_EXEC);
			if (retval)
				return retval;
		}
		nd->path = nd->root;
		nd->inode = inode;
		if (flags & LOOKUP_RCU) {
			br_read_lock(vfsmount_lock);
			rcu_read_lock();
			nd->seq = __read_seqcount_begin(&nd->path.dentry->d_seq);
		} else {
			path_get(&nd->path);
		}
		return 0;
	}

	nd->root.mnt = NULL;

	if (*name=='/') {
		if (flags & LOOKUP_RCU) {
			br_read_lock(vfsmount_lock);
			rcu_read_lock();
			set_root_rcu(nd);
		} else {
			set_root(nd);
			path_get(&nd->root);
		}
		nd->path = nd->root;
	} else if (dfd == AT_FDCWD) {
		if (flags & LOOKUP_RCU) {
			struct fs_struct *fs = current->fs;
			unsigned seq;

			br_read_lock(vfsmount_lock);
			rcu_read_lock();

			do {
				seq = read_seqcount_begin(&fs->seq);
				nd->path = fs->pwd;
				nd->seq = __read_seqcount_begin(&nd->path.dentry->d_seq);
			} while (read_seqcount_retry(&fs->seq, seq));
		} else {
			get_fs_pwd(current->fs, &nd->path);
		}
	} else {
		struct dentry *dentry;

		file = fget_raw_light(dfd, &fput_needed);
		retval = -EBADF;
		if (!file)
			goto out_fail;

		dentry = file->f_path.dentry;

		if (*name) {
			retval = -ENOTDIR;
			if (!S_ISDIR(dentry->d_inode->i_mode))
				goto fput_fail;

			retval = file_permission(file, MAY_EXEC);
			if (retval)
				goto fput_fail;
		}

		nd->path = file->f_path;
		if (flags & LOOKUP_RCU) {
			if (fput_needed)
				*fp = file;
			nd->seq = __read_seqcount_begin(&nd->path.dentry->d_seq);
			br_read_lock(vfsmount_lock);
			rcu_read_lock();
		} else {
			path_get(&file->f_path);
			fput_light(file, fput_needed);
		}
	}

	nd->inode = nd->path.dentry->d_inode;
	return 0;

fput_fail:
	fput_light(file, fput_needed);
out_fail:
	return retval;
}

static inline int lookup_last(struct nameidata *nd, struct path *path)
{
	if (nd->last_type == LAST_NORM && nd->last.name[nd->last.len])
		nd->flags |= LOOKUP_FOLLOW | LOOKUP_DIRECTORY;

	nd->flags &= ~LOOKUP_PARENT;
	return walk_component(nd, path, &nd->last, nd->last_type,
					nd->flags & LOOKUP_FOLLOW);
}

/* Returns 0 and nd will be valid on success; Retuns error, otherwise. */
static int path_lookupat(int dfd, const char *name,
				unsigned int flags, struct nameidata *nd)
{
	struct file *base = NULL;
	struct path path;
	int err;

	/*
	 * Path walking is largely split up into 2 different synchronisation
	 * schemes, rcu-walk and ref-walk (explained in
	 * Documentation/filesystems/path-lookup.txt). These share much of the
	 * path walk code, but some things particularly setup, cleanup, and
	 * following mounts are sufficiently divergent that functions are
	 * duplicated. Typically there is a function foo(), and its RCU
	 * analogue, foo_rcu().
	 *
	 * -ECHILD is the error number of choice (just to avoid clashes) that
	 * is returned if some aspect of an rcu-walk fails. Such an error must
	 * be handled by restarting a traditional ref-walk (which will always
	 * be able to complete).
	 */
	err = path_init(dfd, name, flags | LOOKUP_PARENT, nd, &base);

	if (unlikely(err))
		return err;

	current->total_link_count = 0;
	err = link_path_walk(name, nd);

	if (!err && !(flags & LOOKUP_PARENT)) {
		err = lookup_last(nd, &path);
		while (err > 0) {
			void *cookie;
			struct path link = path;
			nd->flags |= LOOKUP_PARENT;
			err = follow_link(&link, nd, &cookie);
			if (!err)
				err = lookup_last(nd, &path);
			put_link(nd, &link, cookie);
		}
	}

	if (nd->flags & LOOKUP_RCU) {
		/* went all way through without dropping RCU */
		BUG_ON(err);
		if (nameidata_drop_rcu_last(nd))
			err = -ECHILD;
	}

	if (!err)
		err = handle_reval_path(nd);

	if (!err && nd->flags & LOOKUP_DIRECTORY) {
		if (!nd->inode->i_op->lookup) {
			path_put(&nd->path);
			return -ENOTDIR;
		}
	}

	if (base)
		fput(base);

	if (nd->root.mnt && !(nd->flags & LOOKUP_ROOT)) {
		path_put(&nd->root);
		nd->root.mnt = NULL;
	}
	return err;
}

static int do_path_lookup(int dfd, const char *name,
				unsigned int flags, struct nameidata *nd)
{
	int retval = path_lookupat(dfd, name, flags | LOOKUP_RCU, nd);
	if (unlikely(retval == -ECHILD))
		retval = path_lookupat(dfd, name, flags, nd);
	if (unlikely(retval == -ESTALE))
		retval = path_lookupat(dfd, name, flags | LOOKUP_REVAL, nd);

	if (likely(!retval)) {
		if (unlikely(!audit_dummy_context())) {
			if (nd->path.dentry && nd->inode)
				audit_inode(name, nd->path.dentry);
		}
	}
	return retval;
}

int kern_path_parent(const char *name, struct nameidata *nd)
{
	return do_path_lookup(AT_FDCWD, name, LOOKUP_PARENT, nd);
}

int kern_path(const char *name, unsigned int flags, struct path *path)
{
	struct nameidata nd;
	int res = do_path_lookup(AT_FDCWD, name, flags, &nd);
	if (!res)
		*path = nd.path;
	return res;
}

/**
 * vfs_path_lookup - lookup a file path relative to a dentry-vfsmount pair
 * @dentry:  pointer to dentry of the base directory
 * @mnt: pointer to vfs mount of the base directory
 * @name: pointer to file name
 * @flags: lookup flags
 * @nd: pointer to nameidata
 */
int vfs_path_lookup(struct dentry *dentry, struct vfsmount *mnt,
		    const char *name, unsigned int flags,
		    struct nameidata *nd)
{
	nd->root.dentry = dentry;
	nd->root.mnt = mnt;
	/* the first argument of do_path_lookup() is ignored with LOOKUP_ROOT */
	return do_path_lookup(AT_FDCWD, name, flags | LOOKUP_ROOT, nd);
}

static struct dentry *__lookup_hash(struct qstr *name,
		struct dentry *base, struct nameidata *nd)
{
	struct inode *inode = base->d_inode;
	struct dentry *dentry;
	int err;

	err = exec_permission(inode, 0);
	if (err)
		return ERR_PTR(err);

	/*
	 * Don't bother with __d_lookup: callers are for creat as
	 * well as unlink, so a lot of the time it would cost
	 * a double lookup.
	 */
	dentry = d_lookup(base, name);

	if (dentry && (dentry->d_flags & DCACHE_OP_REVALIDATE))
		dentry = do_revalidate(dentry, nd);

	if (!dentry)
		dentry = d_alloc_and_lookup(base, name, nd);

	return dentry;
}

/*
 * Restricted form of lookup. Doesn't follow links, single-component only,
 * needs parent already locked. Doesn't follow mounts.
 * SMP-safe.
 */
static struct dentry *lookup_hash(struct nameidata *nd)
{
	return __lookup_hash(&nd->last, nd->path.dentry, nd);
}

/**
 * lookup_one_len - filesystem helper to lookup single pathname component
 * @name:	pathname component to lookup
 * @base:	base directory to lookup from
 * @len:	maximum length @len should be interpreted to
 *
 * Note that this routine is purely a helper for filesystem usage and should
 * not be called by generic code.  Also note that by using this function the
 * nameidata argument is passed to the filesystem methods and a filesystem
 * using this helper needs to be prepared for that.
 */
struct dentry *lookup_one_len(const char *name, struct dentry *base, int len)
{
	struct qstr this;
	unsigned long hash;
	unsigned int c;

	WARN_ON_ONCE(!mutex_is_locked(&base->d_inode->i_mutex));

	this.name = name;
	this.len = len;
	if (!len)
		return ERR_PTR(-EACCES);

	hash = init_name_hash();
	while (len--) {
		c = *(const unsigned char *)name++;
		if (c == '/' || c == '\0')
			return ERR_PTR(-EACCES);
		hash = partial_name_hash(c, hash);
	}
	this.hash = end_name_hash(hash);
	/*
	 * See if the low-level filesystem might want
	 * to use its own hash..
	 */
	if (base->d_flags & DCACHE_OP_HASH) {
		int err = base->d_op->d_hash(base, base->d_inode, &this);
		if (err < 0)
			return ERR_PTR(err);
	}

	return __lookup_hash(&this, base, NULL);
}

int user_path_at(int dfd, const char __user *name, unsigned flags,
		 struct path *path)
{
	struct nameidata nd;
	char *tmp = getname_flags(name, flags);
	int err = PTR_ERR(tmp);
	if (!IS_ERR(tmp)) {

		BUG_ON(flags & LOOKUP_PARENT);

		err = do_path_lookup(dfd, tmp, flags, &nd);
		putname(tmp);
		if (!err)
			*path = nd.path;
	}
	return err;
}

static int user_path_parent(int dfd, const char __user *path,
			struct nameidata *nd, char **name)
{
	char *s = getname(path);
	int error;

	if (IS_ERR(s))
		return PTR_ERR(s);

	error = do_path_lookup(dfd, s, LOOKUP_PARENT, nd);
	if (error)
		putname(s);
	else
		*name = s;

	return error;
}

/*
 * It's inline, so penalty for filesystems that don't use sticky bit is
 * minimal.
 */
static inline int check_sticky(struct inode *dir, struct inode *inode)
{
	uid_t fsuid = current_fsuid();

	if (!(dir->i_mode & S_ISVTX))
		return 0;
	if (inode->i_uid == fsuid)
		return 0;
	if (dir->i_uid == fsuid)
		return 0;
	return !capable(CAP_FOWNER);
}

/*
 *	Check whether we can remove a link victim from directory dir, check
 *  whether the type of victim is right.
 *  1. We can't do it if dir is read-only (done in permission())
 *  2. We should have write and exec permissions on dir
 *  3. We can't remove anything from append-only dir
 *  4. We can't do anything with immutable dir (done in permission())
 *  5. If the sticky bit on dir is set we should either
 *	a. be owner of dir, or
 *	b. be owner of victim, or
 *	c. have CAP_FOWNER capability
 *  6. If the victim is append-only or immutable we can't do antyhing with
 *     links pointing to it.
 *  7. If we were asked to remove a directory and victim isn't one - ENOTDIR.
 *  8. If we were asked to remove a non-directory and victim isn't one - EISDIR.
 *  9. We can't remove a root or mountpoint.
 * 10. We don't allow removal of NFS sillyrenamed files; it's handled by
 *     nfs_async_unlink().
 */
static int may_delete(struct inode *dir,struct dentry *victim,int isdir)
{
	int error;

	if (!victim->d_inode)
		return -ENOENT;

	BUG_ON(victim->d_parent->d_inode != dir);
	audit_inode_child(victim, dir);

	error = inode_permission(dir, MAY_WRITE | MAY_EXEC);
	if (error)
		return error;
	if (IS_APPEND(dir))
		return -EPERM;
	if (check_sticky(dir, victim->d_inode)||IS_APPEND(victim->d_inode)||
	    IS_IMMUTABLE(victim->d_inode) || IS_SWAPFILE(victim->d_inode))
		return -EPERM;
	if (isdir) {
		if (!S_ISDIR(victim->d_inode->i_mode))
			return -ENOTDIR;
		if (IS_ROOT(victim))
			return -EBUSY;
	} else if (S_ISDIR(victim->d_inode->i_mode))
		return -EISDIR;
	if (IS_DEADDIR(dir))
		return -ENOENT;
	if (victim->d_flags & DCACHE_NFSFS_RENAMED)
		return -EBUSY;
	return 0;
}

/*	Check whether we can create an object with dentry child in directory
 *  dir.
 *  1. We can't do it if child already exists (open has special treatment for
 *     this case, but since we are inlined it's OK)
 *  2. We can't do it if dir is read-only (done in permission())
 *  3. We should have write and exec permissions on dir
 *  4. We can't do it if dir is immutable (done in permission())
 */
static inline int may_create(struct inode *dir, struct dentry *child)
{
	if (child->d_inode)
		return -EEXIST;
	if (IS_DEADDIR(dir))
		return -ENOENT;
	return inode_permission(dir, MAY_WRITE | MAY_EXEC);
}

/*
 * p1 and p2 should be directories on the same fs.
 */
struct dentry *lock_rename(struct dentry *p1, struct dentry *p2)
{
	struct dentry *p;

	if (p1 == p2) {
		mutex_lock_nested(&p1->d_inode->i_mutex, I_MUTEX_PARENT);
		return NULL;
	}

	mutex_lock(&p1->d_inode->i_sb->s_vfs_rename_mutex);

	p = d_ancestor(p2, p1);
	if (p) {
		mutex_lock_nested(&p2->d_inode->i_mutex, I_MUTEX_PARENT);
		mutex_lock_nested(&p1->d_inode->i_mutex, I_MUTEX_CHILD);
		return p;
	}

	p = d_ancestor(p1, p2);
	if (p) {
		mutex_lock_nested(&p1->d_inode->i_mutex, I_MUTEX_PARENT);
		mutex_lock_nested(&p2->d_inode->i_mutex, I_MUTEX_CHILD);
		return p;
	}

	mutex_lock_nested(&p1->d_inode->i_mutex, I_MUTEX_PARENT);
	mutex_lock_nested(&p2->d_inode->i_mutex, I_MUTEX_CHILD);
	return NULL;
}

void unlock_rename(struct dentry *p1, struct dentry *p2)
{
	mutex_unlock(&p1->d_inode->i_mutex);
	if (p1 != p2) {
		mutex_unlock(&p2->d_inode->i_mutex);
		mutex_unlock(&p1->d_inode->i_sb->s_vfs_rename_mutex);
	}
}

int vfs_create(struct inode *dir, struct dentry *dentry, int mode,
		struct nameidata *nd)
{
	int error = may_create(dir, dentry);

	if (error)
		return error;

	if (!dir->i_op->create)
		return -EACCES;	/* shouldn't it be ENOSYS? */
	mode &= S_IALLUGO;
	mode |= S_IFREG;
	error = security_inode_create(dir, dentry, mode);
	if (error)
		return error;
	error = dir->i_op->create(dir, dentry, mode, nd);
	if (!error)
		fsnotify_create(dir, dentry);
	return error;
}

static int may_open(struct path *path, int acc_mode, int flag)
{
	struct dentry *dentry = path->dentry;
	struct inode *inode = dentry->d_inode;
	int error;

	/* O_PATH? */
	if (!acc_mode)
		return 0;

	if (!inode)
		return -ENOENT;

	switch (inode->i_mode & S_IFMT) {
	case S_IFLNK:
		return -ELOOP;
	case S_IFDIR:
		if (acc_mode & MAY_WRITE)
			return -EISDIR;
		break;
	case S_IFBLK:
	case S_IFCHR:
		if (path->mnt->mnt_flags & MNT_NODEV)
			return -EACCES;
		/*FALLTHRU*/
	case S_IFIFO:
	case S_IFSOCK:
		flag &= ~O_TRUNC;
		break;
	}

	error = inode_permission(inode, acc_mode);
	if (error)
		return error;

	/*
	 * An append-only file must be opened in append mode for writing.
	 */
	if (IS_APPEND(inode)) {
		if  ((flag & O_ACCMODE) != O_RDONLY && !(flag & O_APPEND))
			return -EPERM;
		if (flag & O_TRUNC)
			return -EPERM;
	}

	/* O_NOATIME can only be set by the owner or superuser */
	if (flag & O_NOATIME && !is_owner_or_cap(inode))
		return -EPERM;

	/*
	 * Ensure there are no outstanding leases on the file.
	 */
	return break_lease(inode, flag);
}

static int handle_truncate(struct file *filp)
{
	struct path *path = &filp->f_path;
	struct inode *inode = path->dentry->d_inode;
	int error = get_write_access(inode);
	if (error)
		return error;
	/*
	 * Refuse to truncate files with mandatory locks held on them.
	 */
	error = locks_verify_locked(inode);
	if (!error)
		error = security_path_truncate(path);
	if (!error) {
		error = do_truncate(path->dentry, 0,
				    ATTR_MTIME|ATTR_CTIME|ATTR_OPEN,
				    filp);
	}
	put_write_access(inode);
	return error;
}

/*
 * Note that while the flag value (low two bits) for sys_open means:
 *	00 - read-only
 *	01 - write-only
 *	10 - read-write
 *	11 - special
 * it is changed into
 *	00 - no permissions needed
 *	01 - read-permission
 *	10 - write-permission
 *	11 - read-write
 * for the internal routines (ie open_namei()/follow_link() etc)
 * This is more logical, and also allows the 00 "no perm needed"
 * to be used for symlinks (where the permissions are checked
 * later).
 *
*/
static inline int open_to_namei_flags(int flag)
{
	if ((flag+1) & O_ACCMODE)
		flag++;
	return flag;
}

/*
 * Handle the last step of open()
 */
static struct file *do_last(struct nameidata *nd, struct path *path,
			    const struct open_flags *op, const char *pathname)
{
	struct dentry *dir = nd->path.dentry;
	struct dentry *dentry;
	int open_flag = op->open_flag;
	int will_truncate = open_flag & O_TRUNC;
	int want_write = 0;
	int acc_mode = op->acc_mode;
	struct file *filp;
	int error;

	nd->flags &= ~LOOKUP_PARENT;
	nd->flags |= op->intent;

	switch (nd->last_type) {
	case LAST_DOTDOT:
	case LAST_DOT:
		error = handle_dots(nd, nd->last_type);
		if (error)
			return ERR_PTR(error);
		/* fallthrough */
	case LAST_ROOT:
		if (nd->flags & LOOKUP_RCU) {
			if (nameidata_drop_rcu_last(nd))
				return ERR_PTR(-ECHILD);
		}
		error = handle_reval_path(nd);
		if (error)
			goto exit;
		audit_inode(pathname, nd->path.dentry);
		if (open_flag & O_CREAT) {
			error = -EISDIR;
			goto exit;
		}
		goto ok;
	case LAST_BIND:
		/* can't be RCU mode here */
		error = handle_reval_path(nd);
		if (error)
			goto exit;
		audit_inode(pathname, dir);
		goto ok;
	}

	if (!(open_flag & O_CREAT)) {
		int symlink_ok = 0;
		if (nd->last.name[nd->last.len])
			nd->flags |= LOOKUP_FOLLOW | LOOKUP_DIRECTORY;
		if (open_flag & O_PATH && !(nd->flags & LOOKUP_FOLLOW))
			symlink_ok = 1;
		/* we _can_ be in RCU mode here */
		error = walk_component(nd, path, &nd->last, LAST_NORM,
					!symlink_ok);
		if (error < 0)
			return ERR_PTR(error);
		if (error) /* symlink */
			return NULL;
		/* sayonara */
		if (nd->flags & LOOKUP_RCU) {
			if (nameidata_drop_rcu_last(nd))
				return ERR_PTR(-ECHILD);
		}

		error = -ENOTDIR;
		if (nd->flags & LOOKUP_DIRECTORY) {
			if (!nd->inode->i_op->lookup)
				goto exit;
		}
		audit_inode(pathname, nd->path.dentry);
		goto ok;
	}

	/* create side of things */

	if (nd->flags & LOOKUP_RCU) {
		if (nameidata_drop_rcu_last(nd))
			return ERR_PTR(-ECHILD);
	}

	audit_inode(pathname, dir);
	error = -EISDIR;
	/* trailing slashes? */
	if (nd->last.name[nd->last.len])
		goto exit;

	mutex_lock(&dir->d_inode->i_mutex);

	dentry = lookup_hash(nd);
	error = PTR_ERR(dentry);
	if (IS_ERR(dentry)) {
		mutex_unlock(&dir->d_inode->i_mutex);
		goto exit;
	}

	path->dentry = dentry;
	path->mnt = nd->path.mnt;

	/* Negative dentry, just create the file */
	if (!dentry->d_inode) {
		int mode = op->mode;
		if (!IS_POSIXACL(dir->d_inode))
			mode &= ~current_umask();
		/*
		 * This write is needed to ensure that a
		 * rw->ro transition does not occur between
		 * the time when the file is created and when
		 * a permanent write count is taken through
		 * the 'struct file' in nameidata_to_filp().
		 */
		error = mnt_want_write(nd->path.mnt);
		if (error)
			goto exit_mutex_unlock;
		want_write = 1;
		/* Don't check for write permission, don't truncate */
		open_flag &= ~O_TRUNC;
		will_truncate = 0;
		acc_mode = MAY_OPEN;
		error = security_path_mknod(&nd->path, dentry, mode, 0);
		if (error)
			goto exit_mutex_unlock;
		error = vfs_create(dir->d_inode, dentry, mode, nd);
		if (error)
			goto exit_mutex_unlock;
		mutex_unlock(&dir->d_inode->i_mutex);
		dput(nd->path.dentry);
		nd->path.dentry = dentry;
		goto common;
	}

	/*
	 * It already exists.
	 */
	mutex_unlock(&dir->d_inode->i_mutex);
	audit_inode(pathname, path->dentry);

	error = -EEXIST;
	if (open_flag & O_EXCL)
		goto exit_dput;

	error = follow_managed(path, nd->flags);
	if (error < 0)
		goto exit_dput;

	error = -ENOENT;
	if (!path->dentry->d_inode)
		goto exit_dput;

	if (path->dentry->d_inode->i_op->follow_link)
		return NULL;

	path_to_nameidata(path, nd);
	nd->inode = path->dentry->d_inode;
	error = -EISDIR;
	if (S_ISDIR(nd->inode->i_mode))
		goto exit;
ok:
	if (!S_ISREG(nd->inode->i_mode))
		will_truncate = 0;

	if (will_truncate) {
		error = mnt_want_write(nd->path.mnt);
		if (error)
			goto exit;
		want_write = 1;
	}
common:
	error = may_open(&nd->path, acc_mode, open_flag);
	if (error)
		goto exit;
	filp = nameidata_to_filp(nd);
	if (!IS_ERR(filp)) {
		error = ima_file_check(filp, op->acc_mode);
		if (error) {
			fput(filp);
			filp = ERR_PTR(error);
		}
	}
	if (!IS_ERR(filp)) {
		if (will_truncate) {
			error = handle_truncate(filp);
			if (error) {
				fput(filp);
				filp = ERR_PTR(error);
			}
		}
	}
out:
	if (want_write)
		mnt_drop_write(nd->path.mnt);
	path_put(&nd->path);
	return filp;

exit_mutex_unlock:
	mutex_unlock(&dir->d_inode->i_mutex);
exit_dput:
	path_put_conditional(path, nd);
exit:
	filp = ERR_PTR(error);
	goto out;
}

static struct file *path_openat(int dfd, const char *pathname,
		struct nameidata *nd, const struct open_flags *op, int flags)
{
	struct file *base = NULL;
	struct file *filp;
	struct path path;
	int error;

	filp = get_empty_filp();
	if (!filp)
		return ERR_PTR(-ENFILE);

	filp->f_flags = op->open_flag;
	nd->intent.open.file = filp;
	nd->intent.open.flags = open_to_namei_flags(op->open_flag);
	nd->intent.open.create_mode = op->mode;

	error = path_init(dfd, pathname, flags | LOOKUP_PARENT, nd, &base);
	if (unlikely(error))
<<<<<<< HEAD
		goto out_filp2;
	error = -ELOOP;
	if (!(nd.flags & LOOKUP_FOLLOW)) {
		if (nd.inode->i_op->follow_link)
			goto out_path2;
	}
	error = -ENOTDIR;
	if (nd.flags & LOOKUP_DIRECTORY) {
		if (!nd.inode->i_op->lookup)
			goto out_path2;
	}
	audit_inode(pathname, nd.path.dentry);
	filp = finish_open(&nd, open_flag, acc_mode);
out2:
	release_open_intent(&nd);
	return filp;

out_path2:
	path_put(&nd.path);
out_filp2:
	filp = ERR_PTR(error);
	goto out2;

creat:
	/* OK, have to create the file. Find the parent. */
	error = path_init_rcu(dfd, pathname,
			LOOKUP_PARENT | (flags & LOOKUP_REVAL), &nd);
	if (error)
		goto out_filp;
	error = path_walk_rcu(pathname, &nd);
	path_finish_rcu(&nd);
	if (unlikely(error == -ECHILD || error == -ESTALE)) {
		/* slower, locked walk */
		if (error == -ESTALE) {
reval:
			flags |= LOOKUP_REVAL;
		}
		error = path_init(dfd, pathname,
				LOOKUP_PARENT | (flags & LOOKUP_REVAL), &nd);
		if (error)
			goto out_filp;
=======
		goto out_filp;
>>>>>>> d1090281

	current->total_link_count = 0;
	error = link_path_walk(pathname, nd);
	if (unlikely(error))
		goto out_filp;

	filp = do_last(nd, &path, op, pathname);
	while (unlikely(!filp)) { /* trailing symlink */
		struct path link = path;
		void *cookie;
		if (!(nd->flags & LOOKUP_FOLLOW)) {
			path_put_conditional(&path, nd);
			path_put(&nd->path);
			filp = ERR_PTR(-ELOOP);
			break;
		}
		nd->flags |= LOOKUP_PARENT;
		nd->flags &= ~(LOOKUP_OPEN|LOOKUP_CREATE|LOOKUP_EXCL);
		error = follow_link(&link, nd, &cookie);
		if (unlikely(error))
			filp = ERR_PTR(error);
		else
			filp = do_last(nd, &path, op, pathname);
		put_link(nd, &link, cookie);
	}
out:
	if (nd->root.mnt && !(nd->flags & LOOKUP_ROOT))
		path_put(&nd->root);
	if (base)
		fput(base);
	release_open_intent(nd);
	return filp;

out_filp:
	filp = ERR_PTR(error);
	goto out;
}

struct file *do_filp_open(int dfd, const char *pathname,
		const struct open_flags *op, int flags)
{
	struct nameidata nd;
	struct file *filp;

	filp = path_openat(dfd, pathname, &nd, op, flags | LOOKUP_RCU);
	if (unlikely(filp == ERR_PTR(-ECHILD)))
		filp = path_openat(dfd, pathname, &nd, op, flags);
	if (unlikely(filp == ERR_PTR(-ESTALE)))
		filp = path_openat(dfd, pathname, &nd, op, flags | LOOKUP_REVAL);
	return filp;
}

struct file *do_file_open_root(struct dentry *dentry, struct vfsmount *mnt,
		const char *name, const struct open_flags *op, int flags)
{
	struct nameidata nd;
	struct file *file;

	nd.root.mnt = mnt;
	nd.root.dentry = dentry;

	flags |= LOOKUP_ROOT;

	if (dentry->d_inode->i_op->follow_link && op->intent & LOOKUP_OPEN)
		return ERR_PTR(-ELOOP);

	file = path_openat(-1, name, &nd, op, flags | LOOKUP_RCU);
	if (unlikely(file == ERR_PTR(-ECHILD)))
		file = path_openat(-1, name, &nd, op, flags);
	if (unlikely(file == ERR_PTR(-ESTALE)))
		file = path_openat(-1, name, &nd, op, flags | LOOKUP_REVAL);
	return file;
}

/**
 * lookup_create - lookup a dentry, creating it if it doesn't exist
 * @nd: nameidata info
 * @is_dir: directory flag
 *
 * Simple function to lookup and return a dentry and create it
 * if it doesn't exist.  Is SMP-safe.
 *
 * Returns with nd->path.dentry->d_inode->i_mutex locked.
 */
struct dentry *lookup_create(struct nameidata *nd, int is_dir)
{
	struct dentry *dentry = ERR_PTR(-EEXIST);

	mutex_lock_nested(&nd->path.dentry->d_inode->i_mutex, I_MUTEX_PARENT);
	/*
	 * Yucky last component or no last component at all?
	 * (foo/., foo/.., /////)
	 */
	if (nd->last_type != LAST_NORM)
		goto fail;
	nd->flags &= ~LOOKUP_PARENT;
	nd->flags |= LOOKUP_CREATE | LOOKUP_EXCL;
	nd->intent.open.flags = O_EXCL;

	/*
	 * Do the final lookup.
	 */
	dentry = lookup_hash(nd);
	if (IS_ERR(dentry))
		goto fail;

	if (dentry->d_inode)
		goto eexist;
	/*
	 * Special case - lookup gave negative, but... we had foo/bar/
	 * From the vfs_mknod() POV we just have a negative dentry -
	 * all is fine. Let's be bastards - you had / on the end, you've
	 * been asking for (non-existent) directory. -ENOENT for you.
	 */
	if (unlikely(!is_dir && nd->last.name[nd->last.len])) {
		dput(dentry);
		dentry = ERR_PTR(-ENOENT);
	}
	return dentry;
eexist:
	dput(dentry);
	dentry = ERR_PTR(-EEXIST);
fail:
	return dentry;
}
EXPORT_SYMBOL_GPL(lookup_create);

int vfs_mknod(struct inode *dir, struct dentry *dentry, int mode, dev_t dev)
{
	int error = may_create(dir, dentry);

	if (error)
		return error;

	if ((S_ISCHR(mode) || S_ISBLK(mode)) && !capable(CAP_MKNOD))
		return -EPERM;

	if (!dir->i_op->mknod)
		return -EPERM;

	error = devcgroup_inode_mknod(mode, dev);
	if (error)
		return error;

	error = security_inode_mknod(dir, dentry, mode, dev);
	if (error)
		return error;

	error = dir->i_op->mknod(dir, dentry, mode, dev);
	if (!error)
		fsnotify_create(dir, dentry);
	return error;
}

static int may_mknod(mode_t mode)
{
	switch (mode & S_IFMT) {
	case S_IFREG:
	case S_IFCHR:
	case S_IFBLK:
	case S_IFIFO:
	case S_IFSOCK:
	case 0: /* zero mode translates to S_IFREG */
		return 0;
	case S_IFDIR:
		return -EPERM;
	default:
		return -EINVAL;
	}
}

SYSCALL_DEFINE4(mknodat, int, dfd, const char __user *, filename, int, mode,
		unsigned, dev)
{
	int error;
	char *tmp;
	struct dentry *dentry;
	struct nameidata nd;

	if (S_ISDIR(mode))
		return -EPERM;

	error = user_path_parent(dfd, filename, &nd, &tmp);
	if (error)
		return error;

	dentry = lookup_create(&nd, 0);
	if (IS_ERR(dentry)) {
		error = PTR_ERR(dentry);
		goto out_unlock;
	}
	if (!IS_POSIXACL(nd.path.dentry->d_inode))
		mode &= ~current_umask();
	error = may_mknod(mode);
	if (error)
		goto out_dput;
	error = mnt_want_write(nd.path.mnt);
	if (error)
		goto out_dput;
	error = security_path_mknod(&nd.path, dentry, mode, dev);
	if (error)
		goto out_drop_write;
	switch (mode & S_IFMT) {
		case 0: case S_IFREG:
			error = vfs_create(nd.path.dentry->d_inode,dentry,mode,&nd);
			break;
		case S_IFCHR: case S_IFBLK:
			error = vfs_mknod(nd.path.dentry->d_inode,dentry,mode,
					new_decode_dev(dev));
			break;
		case S_IFIFO: case S_IFSOCK:
			error = vfs_mknod(nd.path.dentry->d_inode,dentry,mode,0);
			break;
	}
out_drop_write:
	mnt_drop_write(nd.path.mnt);
out_dput:
	dput(dentry);
out_unlock:
	mutex_unlock(&nd.path.dentry->d_inode->i_mutex);
	path_put(&nd.path);
	putname(tmp);

	return error;
}

SYSCALL_DEFINE3(mknod, const char __user *, filename, int, mode, unsigned, dev)
{
	return sys_mknodat(AT_FDCWD, filename, mode, dev);
}

int vfs_mkdir(struct inode *dir, struct dentry *dentry, int mode)
{
	int error = may_create(dir, dentry);

	if (error)
		return error;

	if (!dir->i_op->mkdir)
		return -EPERM;

	mode &= (S_IRWXUGO|S_ISVTX);
	error = security_inode_mkdir(dir, dentry, mode);
	if (error)
		return error;

	error = dir->i_op->mkdir(dir, dentry, mode);
	if (!error)
		fsnotify_mkdir(dir, dentry);
	return error;
}

SYSCALL_DEFINE3(mkdirat, int, dfd, const char __user *, pathname, int, mode)
{
	int error = 0;
	char * tmp;
	struct dentry *dentry;
	struct nameidata nd;

	error = user_path_parent(dfd, pathname, &nd, &tmp);
	if (error)
		goto out_err;

	dentry = lookup_create(&nd, 1);
	error = PTR_ERR(dentry);
	if (IS_ERR(dentry))
		goto out_unlock;

	if (!IS_POSIXACL(nd.path.dentry->d_inode))
		mode &= ~current_umask();
	error = mnt_want_write(nd.path.mnt);
	if (error)
		goto out_dput;
	error = security_path_mkdir(&nd.path, dentry, mode);
	if (error)
		goto out_drop_write;
	error = vfs_mkdir(nd.path.dentry->d_inode, dentry, mode);
out_drop_write:
	mnt_drop_write(nd.path.mnt);
out_dput:
	dput(dentry);
out_unlock:
	mutex_unlock(&nd.path.dentry->d_inode->i_mutex);
	path_put(&nd.path);
	putname(tmp);
out_err:
	return error;
}

SYSCALL_DEFINE2(mkdir, const char __user *, pathname, int, mode)
{
	return sys_mkdirat(AT_FDCWD, pathname, mode);
}

/*
 * We try to drop the dentry early: we should have
 * a usage count of 2 if we're the only user of this
 * dentry, and if that is true (possibly after pruning
 * the dcache), then we drop the dentry now.
 *
 * A low-level filesystem can, if it choses, legally
 * do a
 *
 *	if (!d_unhashed(dentry))
 *		return -EBUSY;
 *
 * if it cannot handle the case of removing a directory
 * that is still in use by something else..
 */
void dentry_unhash(struct dentry *dentry)
{
	dget(dentry);
	shrink_dcache_parent(dentry);
	spin_lock(&dentry->d_lock);
	if (dentry->d_count == 2)
		__d_drop(dentry);
	spin_unlock(&dentry->d_lock);
}

int vfs_rmdir(struct inode *dir, struct dentry *dentry)
{
	int error = may_delete(dir, dentry, 1);

	if (error)
		return error;

	if (!dir->i_op->rmdir)
		return -EPERM;

	mutex_lock(&dentry->d_inode->i_mutex);
	dentry_unhash(dentry);
	if (d_mountpoint(dentry))
		error = -EBUSY;
	else {
		error = security_inode_rmdir(dir, dentry);
		if (!error) {
			error = dir->i_op->rmdir(dir, dentry);
			if (!error) {
				dentry->d_inode->i_flags |= S_DEAD;
				dont_mount(dentry);
			}
		}
	}
	mutex_unlock(&dentry->d_inode->i_mutex);
	if (!error) {
		d_delete(dentry);
	}
	dput(dentry);

	return error;
}

static long do_rmdir(int dfd, const char __user *pathname)
{
	int error = 0;
	char * name;
	struct dentry *dentry;
	struct nameidata nd;

	error = user_path_parent(dfd, pathname, &nd, &name);
	if (error)
		return error;

	switch(nd.last_type) {
	case LAST_DOTDOT:
		error = -ENOTEMPTY;
		goto exit1;
	case LAST_DOT:
		error = -EINVAL;
		goto exit1;
	case LAST_ROOT:
		error = -EBUSY;
		goto exit1;
	}

	nd.flags &= ~LOOKUP_PARENT;

	mutex_lock_nested(&nd.path.dentry->d_inode->i_mutex, I_MUTEX_PARENT);
	dentry = lookup_hash(&nd);
	error = PTR_ERR(dentry);
	if (IS_ERR(dentry))
		goto exit2;
	error = mnt_want_write(nd.path.mnt);
	if (error)
		goto exit3;
	error = security_path_rmdir(&nd.path, dentry);
	if (error)
		goto exit4;
	error = vfs_rmdir(nd.path.dentry->d_inode, dentry);
exit4:
	mnt_drop_write(nd.path.mnt);
exit3:
	dput(dentry);
exit2:
	mutex_unlock(&nd.path.dentry->d_inode->i_mutex);
exit1:
	path_put(&nd.path);
	putname(name);
	return error;
}

SYSCALL_DEFINE1(rmdir, const char __user *, pathname)
{
	return do_rmdir(AT_FDCWD, pathname);
}

int vfs_unlink(struct inode *dir, struct dentry *dentry)
{
	int error = may_delete(dir, dentry, 0);

	if (error)
		return error;

	if (!dir->i_op->unlink)
		return -EPERM;

	mutex_lock(&dentry->d_inode->i_mutex);
	if (d_mountpoint(dentry))
		error = -EBUSY;
	else {
		error = security_inode_unlink(dir, dentry);
		if (!error) {
			error = dir->i_op->unlink(dir, dentry);
			if (!error)
				dont_mount(dentry);
		}
	}
	mutex_unlock(&dentry->d_inode->i_mutex);

	/* We don't d_delete() NFS sillyrenamed files--they still exist. */
	if (!error && !(dentry->d_flags & DCACHE_NFSFS_RENAMED)) {
		fsnotify_link_count(dentry->d_inode);
		d_delete(dentry);
	}

	return error;
}

/*
 * Make sure that the actual truncation of the file will occur outside its
 * directory's i_mutex.  Truncate can take a long time if there is a lot of
 * writeout happening, and we don't want to prevent access to the directory
 * while waiting on the I/O.
 */
static long do_unlinkat(int dfd, const char __user *pathname)
{
	int error;
	char *name;
	struct dentry *dentry;
	struct nameidata nd;
	struct inode *inode = NULL;

	error = user_path_parent(dfd, pathname, &nd, &name);
	if (error)
		return error;

	error = -EISDIR;
	if (nd.last_type != LAST_NORM)
		goto exit1;

	nd.flags &= ~LOOKUP_PARENT;

	mutex_lock_nested(&nd.path.dentry->d_inode->i_mutex, I_MUTEX_PARENT);
	dentry = lookup_hash(&nd);
	error = PTR_ERR(dentry);
	if (!IS_ERR(dentry)) {
		/* Why not before? Because we want correct error value */
		if (nd.last.name[nd.last.len])
			goto slashes;
		inode = dentry->d_inode;
		if (inode)
			ihold(inode);
		error = mnt_want_write(nd.path.mnt);
		if (error)
			goto exit2;
		error = security_path_unlink(&nd.path, dentry);
		if (error)
			goto exit3;
		error = vfs_unlink(nd.path.dentry->d_inode, dentry);
exit3:
		mnt_drop_write(nd.path.mnt);
	exit2:
		dput(dentry);
	}
	mutex_unlock(&nd.path.dentry->d_inode->i_mutex);
	if (inode)
		iput(inode);	/* truncate the inode here */
exit1:
	path_put(&nd.path);
	putname(name);
	return error;

slashes:
	error = !dentry->d_inode ? -ENOENT :
		S_ISDIR(dentry->d_inode->i_mode) ? -EISDIR : -ENOTDIR;
	goto exit2;
}

SYSCALL_DEFINE3(unlinkat, int, dfd, const char __user *, pathname, int, flag)
{
	if ((flag & ~AT_REMOVEDIR) != 0)
		return -EINVAL;

	if (flag & AT_REMOVEDIR)
		return do_rmdir(dfd, pathname);

	return do_unlinkat(dfd, pathname);
}

SYSCALL_DEFINE1(unlink, const char __user *, pathname)
{
	return do_unlinkat(AT_FDCWD, pathname);
}

int vfs_symlink(struct inode *dir, struct dentry *dentry, const char *oldname)
{
	int error = may_create(dir, dentry);

	if (error)
		return error;

	if (!dir->i_op->symlink)
		return -EPERM;

	error = security_inode_symlink(dir, dentry, oldname);
	if (error)
		return error;

	error = dir->i_op->symlink(dir, dentry, oldname);
	if (!error)
		fsnotify_create(dir, dentry);
	return error;
}

SYSCALL_DEFINE3(symlinkat, const char __user *, oldname,
		int, newdfd, const char __user *, newname)
{
	int error;
	char *from;
	char *to;
	struct dentry *dentry;
	struct nameidata nd;

	from = getname(oldname);
	if (IS_ERR(from))
		return PTR_ERR(from);

	error = user_path_parent(newdfd, newname, &nd, &to);
	if (error)
		goto out_putname;

	dentry = lookup_create(&nd, 0);
	error = PTR_ERR(dentry);
	if (IS_ERR(dentry))
		goto out_unlock;

	error = mnt_want_write(nd.path.mnt);
	if (error)
		goto out_dput;
	error = security_path_symlink(&nd.path, dentry, from);
	if (error)
		goto out_drop_write;
	error = vfs_symlink(nd.path.dentry->d_inode, dentry, from);
out_drop_write:
	mnt_drop_write(nd.path.mnt);
out_dput:
	dput(dentry);
out_unlock:
	mutex_unlock(&nd.path.dentry->d_inode->i_mutex);
	path_put(&nd.path);
	putname(to);
out_putname:
	putname(from);
	return error;
}

SYSCALL_DEFINE2(symlink, const char __user *, oldname, const char __user *, newname)
{
	return sys_symlinkat(oldname, AT_FDCWD, newname);
}

int vfs_link(struct dentry *old_dentry, struct inode *dir, struct dentry *new_dentry)
{
	struct inode *inode = old_dentry->d_inode;
	int error;

	if (!inode)
		return -ENOENT;

	error = may_create(dir, new_dentry);
	if (error)
		return error;

	if (dir->i_sb != inode->i_sb)
		return -EXDEV;

	/*
	 * A link to an append-only or immutable file cannot be created.
	 */
	if (IS_APPEND(inode) || IS_IMMUTABLE(inode))
		return -EPERM;
	if (!dir->i_op->link)
		return -EPERM;
	if (S_ISDIR(inode->i_mode))
		return -EPERM;

	error = security_inode_link(old_dentry, dir, new_dentry);
	if (error)
		return error;

	mutex_lock(&inode->i_mutex);
	/* Make sure we don't allow creating hardlink to an unlinked file */
	if (inode->i_nlink == 0)
		error =  -ENOENT;
	else
		error = dir->i_op->link(old_dentry, dir, new_dentry);
	mutex_unlock(&inode->i_mutex);
	if (!error)
		fsnotify_link(dir, inode, new_dentry);
	return error;
}

/*
 * Hardlinks are often used in delicate situations.  We avoid
 * security-related surprises by not following symlinks on the
 * newname.  --KAB
 *
 * We don't follow them on the oldname either to be compatible
 * with linux 2.0, and to avoid hard-linking to directories
 * and other special files.  --ADM
 */
SYSCALL_DEFINE5(linkat, int, olddfd, const char __user *, oldname,
		int, newdfd, const char __user *, newname, int, flags)
{
	struct dentry *new_dentry;
	struct nameidata nd;
	struct path old_path;
	int how = 0;
	int error;
	char *to;

	if ((flags & ~(AT_SYMLINK_FOLLOW | AT_EMPTY_PATH)) != 0)
		return -EINVAL;
	/*
	 * To use null names we require CAP_DAC_READ_SEARCH
	 * This ensures that not everyone will be able to create
	 * handlink using the passed filedescriptor.
	 */
	if (flags & AT_EMPTY_PATH) {
		if (!capable(CAP_DAC_READ_SEARCH))
			return -ENOENT;
		how = LOOKUP_EMPTY;
	}

	if (flags & AT_SYMLINK_FOLLOW)
		how |= LOOKUP_FOLLOW;

	error = user_path_at(olddfd, oldname, how, &old_path);
	if (error)
		return error;

	error = user_path_parent(newdfd, newname, &nd, &to);
	if (error)
		goto out;
	error = -EXDEV;
	if (old_path.mnt != nd.path.mnt)
		goto out_release;
	new_dentry = lookup_create(&nd, 0);
	error = PTR_ERR(new_dentry);
	if (IS_ERR(new_dentry))
		goto out_unlock;
	error = mnt_want_write(nd.path.mnt);
	if (error)
		goto out_dput;
	error = security_path_link(old_path.dentry, &nd.path, new_dentry);
	if (error)
		goto out_drop_write;
	error = vfs_link(old_path.dentry, nd.path.dentry->d_inode, new_dentry);
out_drop_write:
	mnt_drop_write(nd.path.mnt);
out_dput:
	dput(new_dentry);
out_unlock:
	mutex_unlock(&nd.path.dentry->d_inode->i_mutex);
out_release:
	path_put(&nd.path);
	putname(to);
out:
	path_put(&old_path);

	return error;
}

SYSCALL_DEFINE2(link, const char __user *, oldname, const char __user *, newname)
{
	return sys_linkat(AT_FDCWD, oldname, AT_FDCWD, newname, 0);
}

/*
 * The worst of all namespace operations - renaming directory. "Perverted"
 * doesn't even start to describe it. Somebody in UCB had a heck of a trip...
 * Problems:
 *	a) we can get into loop creation. Check is done in is_subdir().
 *	b) race potential - two innocent renames can create a loop together.
 *	   That's where 4.4 screws up. Current fix: serialization on
 *	   sb->s_vfs_rename_mutex. We might be more accurate, but that's another
 *	   story.
 *	c) we have to lock _three_ objects - parents and victim (if it exists).
 *	   And that - after we got ->i_mutex on parents (until then we don't know
 *	   whether the target exists).  Solution: try to be smart with locking
 *	   order for inodes.  We rely on the fact that tree topology may change
 *	   only under ->s_vfs_rename_mutex _and_ that parent of the object we
 *	   move will be locked.  Thus we can rank directories by the tree
 *	   (ancestors first) and rank all non-directories after them.
 *	   That works since everybody except rename does "lock parent, lookup,
 *	   lock child" and rename is under ->s_vfs_rename_mutex.
 *	   HOWEVER, it relies on the assumption that any object with ->lookup()
 *	   has no more than 1 dentry.  If "hybrid" objects will ever appear,
 *	   we'd better make sure that there's no link(2) for them.
 *	d) some filesystems don't support opened-but-unlinked directories,
 *	   either because of layout or because they are not ready to deal with
 *	   all cases correctly. The latter will be fixed (taking this sort of
 *	   stuff into VFS), but the former is not going away. Solution: the same
 *	   trick as in rmdir().
 *	e) conversion from fhandle to dentry may come in the wrong moment - when
 *	   we are removing the target. Solution: we will have to grab ->i_mutex
 *	   in the fhandle_to_dentry code. [FIXME - current nfsfh.c relies on
 *	   ->i_mutex on parents, which works but leads to some truly excessive
 *	   locking].
 */
static int vfs_rename_dir(struct inode *old_dir, struct dentry *old_dentry,
			  struct inode *new_dir, struct dentry *new_dentry)
{
	int error = 0;
	struct inode *target;

	/*
	 * If we are going to change the parent - check write permissions,
	 * we'll need to flip '..'.
	 */
	if (new_dir != old_dir) {
		error = inode_permission(old_dentry->d_inode, MAY_WRITE);
		if (error)
			return error;
	}

	error = security_inode_rename(old_dir, old_dentry, new_dir, new_dentry);
	if (error)
		return error;

	target = new_dentry->d_inode;
	if (target)
		mutex_lock(&target->i_mutex);
	if (d_mountpoint(old_dentry)||d_mountpoint(new_dentry))
		error = -EBUSY;
	else {
		if (target)
			dentry_unhash(new_dentry);
		error = old_dir->i_op->rename(old_dir, old_dentry, new_dir, new_dentry);
	}
	if (target) {
		if (!error) {
			target->i_flags |= S_DEAD;
			dont_mount(new_dentry);
		}
		mutex_unlock(&target->i_mutex);
		if (d_unhashed(new_dentry))
			d_rehash(new_dentry);
		dput(new_dentry);
	}
	if (!error)
		if (!(old_dir->i_sb->s_type->fs_flags & FS_RENAME_DOES_D_MOVE))
			d_move(old_dentry,new_dentry);
	return error;
}

static int vfs_rename_other(struct inode *old_dir, struct dentry *old_dentry,
			    struct inode *new_dir, struct dentry *new_dentry)
{
	struct inode *target;
	int error;

	error = security_inode_rename(old_dir, old_dentry, new_dir, new_dentry);
	if (error)
		return error;

	dget(new_dentry);
	target = new_dentry->d_inode;
	if (target)
		mutex_lock(&target->i_mutex);
	if (d_mountpoint(old_dentry)||d_mountpoint(new_dentry))
		error = -EBUSY;
	else
		error = old_dir->i_op->rename(old_dir, old_dentry, new_dir, new_dentry);
	if (!error) {
		if (target)
			dont_mount(new_dentry);
		if (!(old_dir->i_sb->s_type->fs_flags & FS_RENAME_DOES_D_MOVE))
			d_move(old_dentry, new_dentry);
	}
	if (target)
		mutex_unlock(&target->i_mutex);
	dput(new_dentry);
	return error;
}

int vfs_rename(struct inode *old_dir, struct dentry *old_dentry,
	       struct inode *new_dir, struct dentry *new_dentry)
{
	int error;
	int is_dir = S_ISDIR(old_dentry->d_inode->i_mode);
	const unsigned char *old_name;

	if (old_dentry->d_inode == new_dentry->d_inode)
 		return 0;
 
	error = may_delete(old_dir, old_dentry, is_dir);
	if (error)
		return error;

	if (!new_dentry->d_inode)
		error = may_create(new_dir, new_dentry);
	else
		error = may_delete(new_dir, new_dentry, is_dir);
	if (error)
		return error;

	if (!old_dir->i_op->rename)
		return -EPERM;

	old_name = fsnotify_oldname_init(old_dentry->d_name.name);

	if (is_dir)
		error = vfs_rename_dir(old_dir,old_dentry,new_dir,new_dentry);
	else
		error = vfs_rename_other(old_dir,old_dentry,new_dir,new_dentry);
	if (!error)
		fsnotify_move(old_dir, new_dir, old_name, is_dir,
			      new_dentry->d_inode, old_dentry);
	fsnotify_oldname_free(old_name);

	return error;
}

SYSCALL_DEFINE4(renameat, int, olddfd, const char __user *, oldname,
		int, newdfd, const char __user *, newname)
{
	struct dentry *old_dir, *new_dir;
	struct dentry *old_dentry, *new_dentry;
	struct dentry *trap;
	struct nameidata oldnd, newnd;
	char *from;
	char *to;
	int error;

	error = user_path_parent(olddfd, oldname, &oldnd, &from);
	if (error)
		goto exit;

	error = user_path_parent(newdfd, newname, &newnd, &to);
	if (error)
		goto exit1;

	error = -EXDEV;
	if (oldnd.path.mnt != newnd.path.mnt)
		goto exit2;

	old_dir = oldnd.path.dentry;
	error = -EBUSY;
	if (oldnd.last_type != LAST_NORM)
		goto exit2;

	new_dir = newnd.path.dentry;
	if (newnd.last_type != LAST_NORM)
		goto exit2;

	oldnd.flags &= ~LOOKUP_PARENT;
	newnd.flags &= ~LOOKUP_PARENT;
	newnd.flags |= LOOKUP_RENAME_TARGET;

	trap = lock_rename(new_dir, old_dir);

	old_dentry = lookup_hash(&oldnd);
	error = PTR_ERR(old_dentry);
	if (IS_ERR(old_dentry))
		goto exit3;
	/* source must exist */
	error = -ENOENT;
	if (!old_dentry->d_inode)
		goto exit4;
	/* unless the source is a directory trailing slashes give -ENOTDIR */
	if (!S_ISDIR(old_dentry->d_inode->i_mode)) {
		error = -ENOTDIR;
		if (oldnd.last.name[oldnd.last.len])
			goto exit4;
		if (newnd.last.name[newnd.last.len])
			goto exit4;
	}
	/* source should not be ancestor of target */
	error = -EINVAL;
	if (old_dentry == trap)
		goto exit4;
	new_dentry = lookup_hash(&newnd);
	error = PTR_ERR(new_dentry);
	if (IS_ERR(new_dentry))
		goto exit4;
	/* target should not be an ancestor of source */
	error = -ENOTEMPTY;
	if (new_dentry == trap)
		goto exit5;

	error = mnt_want_write(oldnd.path.mnt);
	if (error)
		goto exit5;
	error = security_path_rename(&oldnd.path, old_dentry,
				     &newnd.path, new_dentry);
	if (error)
		goto exit6;
	error = vfs_rename(old_dir->d_inode, old_dentry,
				   new_dir->d_inode, new_dentry);
exit6:
	mnt_drop_write(oldnd.path.mnt);
exit5:
	dput(new_dentry);
exit4:
	dput(old_dentry);
exit3:
	unlock_rename(new_dir, old_dir);
exit2:
	path_put(&newnd.path);
	putname(to);
exit1:
	path_put(&oldnd.path);
	putname(from);
exit:
	return error;
}

SYSCALL_DEFINE2(rename, const char __user *, oldname, const char __user *, newname)
{
	return sys_renameat(AT_FDCWD, oldname, AT_FDCWD, newname);
}

int vfs_readlink(struct dentry *dentry, char __user *buffer, int buflen, const char *link)
{
	int len;

	len = PTR_ERR(link);
	if (IS_ERR(link))
		goto out;

	len = strlen(link);
	if (len > (unsigned) buflen)
		len = buflen;
	if (copy_to_user(buffer, link, len))
		len = -EFAULT;
out:
	return len;
}

/*
 * A helper for ->readlink().  This should be used *ONLY* for symlinks that
 * have ->follow_link() touching nd only in nd_set_link().  Using (or not
 * using) it for any given inode is up to filesystem.
 */
int generic_readlink(struct dentry *dentry, char __user *buffer, int buflen)
{
	struct nameidata nd;
	void *cookie;
	int res;

	nd.depth = 0;
	cookie = dentry->d_inode->i_op->follow_link(dentry, &nd);
	if (IS_ERR(cookie))
		return PTR_ERR(cookie);

	res = vfs_readlink(dentry, buffer, buflen, nd_get_link(&nd));
	if (dentry->d_inode->i_op->put_link)
		dentry->d_inode->i_op->put_link(dentry, &nd, cookie);
	return res;
}

int vfs_follow_link(struct nameidata *nd, const char *link)
{
	return __vfs_follow_link(nd, link);
}

/* get the link contents into pagecache */
static char *page_getlink(struct dentry * dentry, struct page **ppage)
{
	char *kaddr;
	struct page *page;
	struct address_space *mapping = dentry->d_inode->i_mapping;
	page = read_mapping_page(mapping, 0, NULL);
	if (IS_ERR(page))
		return (char*)page;
	*ppage = page;
	kaddr = kmap(page);
	nd_terminate_link(kaddr, dentry->d_inode->i_size, PAGE_SIZE - 1);
	return kaddr;
}

int page_readlink(struct dentry *dentry, char __user *buffer, int buflen)
{
	struct page *page = NULL;
	char *s = page_getlink(dentry, &page);
	int res = vfs_readlink(dentry,buffer,buflen,s);
	if (page) {
		kunmap(page);
		page_cache_release(page);
	}
	return res;
}

void *page_follow_link_light(struct dentry *dentry, struct nameidata *nd)
{
	struct page *page = NULL;
	nd_set_link(nd, page_getlink(dentry, &page));
	return page;
}

void page_put_link(struct dentry *dentry, struct nameidata *nd, void *cookie)
{
	struct page *page = cookie;

	if (page) {
		kunmap(page);
		page_cache_release(page);
	}
}

/*
 * The nofs argument instructs pagecache_write_begin to pass AOP_FLAG_NOFS
 */
int __page_symlink(struct inode *inode, const char *symname, int len, int nofs)
{
	struct address_space *mapping = inode->i_mapping;
	struct page *page;
	void *fsdata;
	int err;
	char *kaddr;
	unsigned int flags = AOP_FLAG_UNINTERRUPTIBLE;
	if (nofs)
		flags |= AOP_FLAG_NOFS;

retry:
	err = pagecache_write_begin(NULL, mapping, 0, len-1,
				flags, &page, &fsdata);
	if (err)
		goto fail;

	kaddr = kmap_atomic(page, KM_USER0);
	memcpy(kaddr, symname, len-1);
	kunmap_atomic(kaddr, KM_USER0);

	err = pagecache_write_end(NULL, mapping, 0, len-1, len-1,
							page, fsdata);
	if (err < 0)
		goto fail;
	if (err < len-1)
		goto retry;

	mark_inode_dirty(inode);
	return 0;
fail:
	return err;
}

int page_symlink(struct inode *inode, const char *symname, int len)
{
	return __page_symlink(inode, symname, len,
			!(mapping_gfp_mask(inode->i_mapping) & __GFP_FS));
}

const struct inode_operations page_symlink_inode_operations = {
	.readlink	= generic_readlink,
	.follow_link	= page_follow_link_light,
	.put_link	= page_put_link,
};

EXPORT_SYMBOL(user_path_at);
EXPORT_SYMBOL(follow_down_one);
EXPORT_SYMBOL(follow_down);
EXPORT_SYMBOL(follow_up);
EXPORT_SYMBOL(get_write_access); /* binfmt_aout */
EXPORT_SYMBOL(getname);
EXPORT_SYMBOL(lock_rename);
EXPORT_SYMBOL(lookup_one_len);
EXPORT_SYMBOL(page_follow_link_light);
EXPORT_SYMBOL(page_put_link);
EXPORT_SYMBOL(page_readlink);
EXPORT_SYMBOL(__page_symlink);
EXPORT_SYMBOL(page_symlink);
EXPORT_SYMBOL(page_symlink_inode_operations);
EXPORT_SYMBOL(kern_path_parent);
EXPORT_SYMBOL(kern_path);
EXPORT_SYMBOL(vfs_path_lookup);
EXPORT_SYMBOL(inode_permission);
EXPORT_SYMBOL(file_permission);
EXPORT_SYMBOL(unlock_rename);
EXPORT_SYMBOL(vfs_create);
EXPORT_SYMBOL(vfs_follow_link);
EXPORT_SYMBOL(vfs_link);
EXPORT_SYMBOL(vfs_mkdir);
EXPORT_SYMBOL(vfs_mknod);
EXPORT_SYMBOL(generic_permission);
EXPORT_SYMBOL(vfs_readlink);
EXPORT_SYMBOL(vfs_rename);
EXPORT_SYMBOL(vfs_rmdir);
EXPORT_SYMBOL(vfs_symlink);
EXPORT_SYMBOL(vfs_unlink);
EXPORT_SYMBOL(dentry_unhash);
EXPORT_SYMBOL(generic_readlink);<|MERGE_RESOLUTION|>--- conflicted
+++ resolved
@@ -1485,65 +1485,8 @@
 	return err;
 }
 
-<<<<<<< HEAD
-static inline int path_walk_rcu(const char *name, struct nameidata *nd)
-{
-	current->total_link_count = 0;
-
-	return link_path_walk(name, nd);
-}
-
-static inline int path_walk_simple(const char *name, struct nameidata *nd)
-{
-	current->total_link_count = 0;
-
-	return link_path_walk(name, nd);
-}
-
-static int path_walk(const char *name, struct nameidata *nd)
-{
-	struct path save = nd->path;
-	int result;
-
-	current->total_link_count = 0;
-
-	/* make sure the stuff we saved doesn't go away */
-	path_get(&save);
-
-	result = link_path_walk(name, nd);
-	if (result == -ESTALE) {
-		/* nd->path had been dropped */
-		current->total_link_count = 0;
-		nd->path = save;
-		nd->inode = save.dentry->d_inode;
-		path_get(&nd->path);
-		nd->flags |= LOOKUP_REVAL;
-		result = link_path_walk(name, nd);
-	}
-
-	path_put(&save);
-
-	return result;
-}
-
-static void path_finish_rcu(struct nameidata *nd)
-{
-	if (nd->flags & LOOKUP_RCU) {
-		/* RCU dangling. Cancel it. */
-		nd->flags &= ~LOOKUP_RCU;
-		nd->root.mnt = NULL;
-		rcu_read_unlock();
-		br_read_unlock(vfsmount_lock);
-	}
-	if (nd->file)
-		fput(nd->file);
-}
-
-static int path_init_rcu(int dfd, const char *name, unsigned int flags, struct nameidata *nd)
-=======
 static int path_init(int dfd, const char *name, unsigned int flags,
 		     struct nameidata *nd, struct file **fp)
->>>>>>> d1090281
 {
 	int retval = 0;
 	int fput_needed;
@@ -2364,51 +2307,7 @@
 
 	error = path_init(dfd, pathname, flags | LOOKUP_PARENT, nd, &base);
 	if (unlikely(error))
-<<<<<<< HEAD
-		goto out_filp2;
-	error = -ELOOP;
-	if (!(nd.flags & LOOKUP_FOLLOW)) {
-		if (nd.inode->i_op->follow_link)
-			goto out_path2;
-	}
-	error = -ENOTDIR;
-	if (nd.flags & LOOKUP_DIRECTORY) {
-		if (!nd.inode->i_op->lookup)
-			goto out_path2;
-	}
-	audit_inode(pathname, nd.path.dentry);
-	filp = finish_open(&nd, open_flag, acc_mode);
-out2:
-	release_open_intent(&nd);
-	return filp;
-
-out_path2:
-	path_put(&nd.path);
-out_filp2:
-	filp = ERR_PTR(error);
-	goto out2;
-
-creat:
-	/* OK, have to create the file. Find the parent. */
-	error = path_init_rcu(dfd, pathname,
-			LOOKUP_PARENT | (flags & LOOKUP_REVAL), &nd);
-	if (error)
 		goto out_filp;
-	error = path_walk_rcu(pathname, &nd);
-	path_finish_rcu(&nd);
-	if (unlikely(error == -ECHILD || error == -ESTALE)) {
-		/* slower, locked walk */
-		if (error == -ESTALE) {
-reval:
-			flags |= LOOKUP_REVAL;
-		}
-		error = path_init(dfd, pathname,
-				LOOKUP_PARENT | (flags & LOOKUP_REVAL), &nd);
-		if (error)
-			goto out_filp;
-=======
-		goto out_filp;
->>>>>>> d1090281
 
 	current->total_link_count = 0;
 	error = link_path_walk(pathname, nd);
