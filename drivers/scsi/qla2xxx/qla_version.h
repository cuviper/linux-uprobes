/*
 * QLogic Fibre Channel HBA Driver
 * Copyright (c)  2003-2008 QLogic Corporation
 *
 * See LICENSE.qla2xxx for copyright and licensing details.
 */
/*
 * Driver version
 */
<<<<<<< HEAD
#define QLA2XXX_VERSION      "8.03.01-k10"
=======
#define QLA2XXX_VERSION      "8.03.02-k1"
>>>>>>> eaa5eec7

#define QLA_DRIVER_MAJOR_VER	8
#define QLA_DRIVER_MINOR_VER	3
#define QLA_DRIVER_PATCH_VER	2
#define QLA_DRIVER_BETA_VER	1<|MERGE_RESOLUTION|>--- conflicted
+++ resolved
@@ -7,11 +7,7 @@
 /*
  * Driver version
  */
-<<<<<<< HEAD
-#define QLA2XXX_VERSION      "8.03.01-k10"
-=======
 #define QLA2XXX_VERSION      "8.03.02-k1"
->>>>>>> eaa5eec7
 
 #define QLA_DRIVER_MAJOR_VER	8
 #define QLA_DRIVER_MINOR_VER	3
