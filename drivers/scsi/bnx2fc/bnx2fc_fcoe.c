--- conflicted
+++ resolved
@@ -1879,11 +1879,8 @@
 
 	rtnl_lock();
 
-<<<<<<< HEAD
-=======
 	mutex_lock(&bnx2fc_dev_lock);
 
->>>>>>> 9ca85c63
 	if (!try_module_get(THIS_MODULE)) {
 		rc = -EINVAL;
 		goto mod_err;
