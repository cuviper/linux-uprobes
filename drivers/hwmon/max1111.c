/*
 * max1111.c - +2.7V, Low-Power, Multichannel, Serial 8-bit ADCs
 *
 * Based on arch/arm/mach-pxa/corgi_ssp.c
 *
 * Copyright (C) 2004-2005 Richard Purdie
 *
 * Copyright (C) 2008 Marvell International Ltd.
 * 	Eric Miao <eric.miao@marvell.com>
 *
 *  This program is free software; you can redistribute it and/or modify
 *  it under the terms of the GNU General Public License version 2 as
 *  publishhed by the Free Software Foundation.
 */

#include <linux/module.h>
#include <linux/kernel.h>
#include <linux/init.h>
#include <linux/err.h>
#include <linux/hwmon.h>
#include <linux/hwmon-sysfs.h>
#include <linux/spi/spi.h>
#include <linux/slab.h>

#define MAX1111_TX_BUF_SIZE	1
#define MAX1111_RX_BUF_SIZE	2

/* MAX1111 Commands */
#define MAX1111_CTRL_PD0      (1u << 0)
#define MAX1111_CTRL_PD1      (1u << 1)
#define MAX1111_CTRL_SGL      (1u << 2)
#define MAX1111_CTRL_UNI      (1u << 3)
#define MAX1111_CTRL_SEL_SH   (5)	/* NOTE: bit 4 is ignored */
#define MAX1111_CTRL_STR      (1u << 7)

struct max1111_data {
	struct spi_device	*spi;
	struct device		*hwmon_dev;
	struct spi_message	msg;
	struct spi_transfer	xfer[2];
<<<<<<< HEAD
	uint8_t *tx_buf;
	uint8_t *rx_buf;
=======
	uint8_t tx_buf[MAX1111_TX_BUF_SIZE];
	uint8_t rx_buf[MAX1111_RX_BUF_SIZE];
>>>>>>> 55f9c40f
	struct mutex		drvdata_lock;
	/* protect msg, xfer and buffers from multiple access */
};

static int max1111_read(struct device *dev, int channel)
{
	struct max1111_data *data = dev_get_drvdata(dev);
	uint8_t v1, v2;
	int err;

	/* writing to drvdata struct is not thread safe, wait on mutex */
	mutex_lock(&data->drvdata_lock);

	data->tx_buf[0] = (channel << MAX1111_CTRL_SEL_SH) |
		MAX1111_CTRL_PD0 | MAX1111_CTRL_PD1 |
		MAX1111_CTRL_SGL | MAX1111_CTRL_UNI | MAX1111_CTRL_STR;

	err = spi_sync(data->spi, &data->msg);
	if (err < 0) {
		dev_err(dev, "spi_sync failed with %d\n", err);
		mutex_unlock(&data->drvdata_lock);
		return err;
	}

	v1 = data->rx_buf[0];
	v2 = data->rx_buf[1];

	mutex_unlock(&data->drvdata_lock);

	if ((v1 & 0xc0) || (v2 & 0x3f))
		return -EINVAL;

	return (v1 << 2) | (v2 >> 6);
}

#ifdef CONFIG_SHARPSL_PM
static struct max1111_data *the_max1111;

int max1111_read_channel(int channel)
{
	return max1111_read(&the_max1111->spi->dev, channel);
}
EXPORT_SYMBOL(max1111_read_channel);
#endif

/*
 * NOTE: SPI devices do not have a default 'name' attribute, which is
 * likely to be used by hwmon applications to distinguish between
 * different devices, explicitly add a name attribute here.
 */
static ssize_t show_name(struct device *dev,
			 struct device_attribute *attr, char *buf)
{
	return sprintf(buf, "max1111\n");
}

static ssize_t show_adc(struct device *dev,
			struct device_attribute *attr, char *buf)
{
	int channel = to_sensor_dev_attr(attr)->index;
	int ret;

	ret = max1111_read(dev, channel);
	if (ret < 0)
		return ret;

	return sprintf(buf, "%d\n", ret);
}

#define MAX1111_ADC_ATTR(_id)		\
	SENSOR_DEVICE_ATTR(adc##_id##_in, S_IRUGO, show_adc, NULL, _id)

static DEVICE_ATTR(name, S_IRUGO, show_name, NULL);
static MAX1111_ADC_ATTR(0);
static MAX1111_ADC_ATTR(1);
static MAX1111_ADC_ATTR(2);
static MAX1111_ADC_ATTR(3);

static struct attribute *max1111_attributes[] = {
	&dev_attr_name.attr,
	&sensor_dev_attr_adc0_in.dev_attr.attr,
	&sensor_dev_attr_adc1_in.dev_attr.attr,
	&sensor_dev_attr_adc2_in.dev_attr.attr,
	&sensor_dev_attr_adc3_in.dev_attr.attr,
	NULL,
};

static const struct attribute_group max1111_attr_group = {
	.attrs	= max1111_attributes,
};

static int __devinit setup_transfer(struct max1111_data *data)
{
	struct spi_message *m;
	struct spi_transfer *x;

	m = &data->msg;
	x = &data->xfer[0];

	spi_message_init(m);

	x->tx_buf = &data->tx_buf[0];
	x->len = MAX1111_TX_BUF_SIZE;
	spi_message_add_tail(x, m);

	x++;
	x->rx_buf = &data->rx_buf[0];
	x->len = MAX1111_RX_BUF_SIZE;
	spi_message_add_tail(x, m);

	return 0;
}

static int __devinit max1111_probe(struct spi_device *spi)
{
	struct max1111_data *data;
	int err;

	spi->bits_per_word = 8;
	spi->mode = SPI_MODE_0;
	err = spi_setup(spi);
	if (err < 0)
		return err;

	data = kzalloc(sizeof(struct max1111_data), GFP_KERNEL);
	if (data == NULL) {
		dev_err(&spi->dev, "failed to allocate memory\n");
		return -ENOMEM;
	}

	err = setup_transfer(data);
	if (err)
		goto err_free_data;

	mutex_init(&data->drvdata_lock);

	data->spi = spi;
	spi_set_drvdata(spi, data);

	err = sysfs_create_group(&spi->dev.kobj, &max1111_attr_group);
	if (err) {
		dev_err(&spi->dev, "failed to create attribute group\n");
		goto err_free_data;
	}

	data->hwmon_dev = hwmon_device_register(&spi->dev);
	if (IS_ERR(data->hwmon_dev)) {
		dev_err(&spi->dev, "failed to create hwmon device\n");
		err = PTR_ERR(data->hwmon_dev);
		goto err_remove;
	}

#ifdef CONFIG_SHARPSL_PM
	the_max1111 = data;
#endif
	return 0;

err_remove:
	sysfs_remove_group(&spi->dev.kobj, &max1111_attr_group);
err_free_data:
	kfree(data);
	return err;
}

static int __devexit max1111_remove(struct spi_device *spi)
{
	struct max1111_data *data = spi_get_drvdata(spi);

	hwmon_device_unregister(data->hwmon_dev);
	sysfs_remove_group(&spi->dev.kobj, &max1111_attr_group);
	mutex_destroy(&data->drvdata_lock);
<<<<<<< HEAD
	kfree(data->rx_buf);
	kfree(data->tx_buf);
=======
>>>>>>> 55f9c40f
	kfree(data);
	return 0;
}

static struct spi_driver max1111_driver = {
	.driver		= {
		.name	= "max1111",
		.owner	= THIS_MODULE,
	},
	.probe		= max1111_probe,
	.remove		= __devexit_p(max1111_remove),
};

static int __init max1111_init(void)
{
	return spi_register_driver(&max1111_driver);
}
module_init(max1111_init);

static void __exit max1111_exit(void)
{
	spi_unregister_driver(&max1111_driver);
}
module_exit(max1111_exit);

MODULE_AUTHOR("Eric Miao <eric.miao@marvell.com>");
MODULE_DESCRIPTION("MAX1111 ADC Driver");
MODULE_LICENSE("GPL");
MODULE_ALIAS("spi:max1111");<|MERGE_RESOLUTION|>--- conflicted
+++ resolved
@@ -38,13 +38,8 @@
 	struct device		*hwmon_dev;
 	struct spi_message	msg;
 	struct spi_transfer	xfer[2];
-<<<<<<< HEAD
-	uint8_t *tx_buf;
-	uint8_t *rx_buf;
-=======
 	uint8_t tx_buf[MAX1111_TX_BUF_SIZE];
 	uint8_t rx_buf[MAX1111_RX_BUF_SIZE];
->>>>>>> 55f9c40f
 	struct mutex		drvdata_lock;
 	/* protect msg, xfer and buffers from multiple access */
 };
@@ -216,11 +211,6 @@
 	hwmon_device_unregister(data->hwmon_dev);
 	sysfs_remove_group(&spi->dev.kobj, &max1111_attr_group);
 	mutex_destroy(&data->drvdata_lock);
-<<<<<<< HEAD
-	kfree(data->rx_buf);
-	kfree(data->tx_buf);
-=======
->>>>>>> 55f9c40f
 	kfree(data);
 	return 0;
 }
