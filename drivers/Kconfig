menu "Device Drivers"

source "drivers/base/Kconfig"

source "drivers/connector/Kconfig"

source "drivers/mtd/Kconfig"

source "drivers/of/Kconfig"

source "drivers/parport/Kconfig"

source "drivers/pnp/Kconfig"

source "drivers/block/Kconfig"

# misc before ide - BLK_DEV_SGIIOC4 depends on SGI_IOC4

source "drivers/misc/Kconfig"

source "drivers/ide/Kconfig"

source "drivers/scsi/Kconfig"

source "drivers/ata/Kconfig"

source "drivers/md/Kconfig"

source "drivers/target/Kconfig"

source "drivers/message/fusion/Kconfig"

source "drivers/firewire/Kconfig"

source "drivers/message/i2o/Kconfig"

source "drivers/macintosh/Kconfig"

source "drivers/net/Kconfig"

source "drivers/isdn/Kconfig"

source "drivers/telephony/Kconfig"

# input before char - char/joystick depends on it. As does USB.

source "drivers/input/Kconfig"

source "drivers/char/Kconfig"

source "drivers/i2c/Kconfig"

source "drivers/spi/Kconfig"

source "drivers/pps/Kconfig"

source "drivers/ptp/Kconfig"

source "drivers/gpio/Kconfig"

source "drivers/w1/Kconfig"

source "drivers/power/Kconfig"

source "drivers/hwmon/Kconfig"

source "drivers/thermal/Kconfig"

source "drivers/watchdog/Kconfig"

source "drivers/ssb/Kconfig"

source "drivers/bcma/Kconfig"

source "drivers/mfd/Kconfig"

source "drivers/regulator/Kconfig"

source "drivers/media/Kconfig"

source "drivers/video/Kconfig"

source "sound/Kconfig"

source "drivers/hid/Kconfig"

source "drivers/usb/Kconfig"

source "drivers/uwb/Kconfig"

source "drivers/mmc/Kconfig"

source "drivers/memstick/Kconfig"

source "drivers/leds/Kconfig"

source "drivers/accessibility/Kconfig"

source "drivers/infiniband/Kconfig"

source "drivers/edac/Kconfig"

source "drivers/rtc/Kconfig"

source "drivers/dma/Kconfig"

source "drivers/dca/Kconfig"

source "drivers/auxdisplay/Kconfig"

source "drivers/uio/Kconfig"

source "drivers/vlynq/Kconfig"

source "drivers/virtio/Kconfig"

source "drivers/xen/Kconfig"

source "drivers/staging/Kconfig"

source "drivers/platform/Kconfig"

source "drivers/clk/Kconfig"

source "drivers/hwspinlock/Kconfig"

source "drivers/clocksource/Kconfig"

source "drivers/iommu/Kconfig"

<<<<<<< HEAD
=======
source "drivers/virt/Kconfig"

>>>>>>> 55f9c40f
endmenu<|MERGE_RESOLUTION|>--- conflicted
+++ resolved
@@ -128,9 +128,6 @@
 
 source "drivers/iommu/Kconfig"
 
-<<<<<<< HEAD
-=======
 source "drivers/virt/Kconfig"
 
->>>>>>> 55f9c40f
 endmenu