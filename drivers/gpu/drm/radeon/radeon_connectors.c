--- conflicted
+++ resolved
@@ -466,8 +466,6 @@
 		    (supported_device == ATOM_DEVICE_DFP2_SUPPORT))
 			return true;
 	}
-<<<<<<< HEAD
-=======
 	/* TOSHIBA Satellite L300D with ATI Mobility Radeon x1100
 	 * (RS690M) sends data to i2c bus for a HDMI connector that
 	 * is not implemented */
@@ -478,7 +476,6 @@
 		    (supported_device == ATOM_DEVICE_DFP2_SUPPORT))
 			return true;
 	}
->>>>>>> 14c62e78
 
 	/* Default: no EDID header probe required for DDC probing */
 	return false;
