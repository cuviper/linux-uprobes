/*
 *
 *  Bluetooth HCI UART driver
 *
 *  Copyright (C) 2000-2001  Qualcomm Incorporated
 *  Copyright (C) 2002-2003  Maxim Krasnyansky <maxk@qualcomm.com>
 *  Copyright (C) 2004-2005  Marcel Holtmann <marcel@holtmann.org>
 *
 *
 *  This program is free software; you can redistribute it and/or modify
 *  it under the terms of the GNU General Public License as published by
 *  the Free Software Foundation; either version 2 of the License, or
 *  (at your option) any later version.
 *
 *  This program is distributed in the hope that it will be useful,
 *  but WITHOUT ANY WARRANTY; without even the implied warranty of
 *  MERCHANTABILITY or FITNESS FOR A PARTICULAR PURPOSE.  See the
 *  GNU General Public License for more details.
 *
 *  You should have received a copy of the GNU General Public License
 *  along with this program; if not, write to the Free Software
 *  Foundation, Inc., 59 Temple Place, Suite 330, Boston, MA  02111-1307  USA
 *
 */

#include <linux/module.h>

#include <linux/kernel.h>
#include <linux/init.h>
#include <linux/types.h>
#include <linux/fcntl.h>
#include <linux/interrupt.h>
#include <linux/ptrace.h>
#include <linux/poll.h>

#include <linux/slab.h>
#include <linux/tty.h>
#include <linux/errno.h>
#include <linux/string.h>
#include <linux/signal.h>
#include <linux/ioctl.h>
#include <linux/skbuff.h>

#include <net/bluetooth/bluetooth.h>
#include <net/bluetooth/hci_core.h>

#include "hci_uart.h"

#define VERSION "2.2"

static int reset = 0;

static struct hci_uart_proto *hup[HCI_UART_MAX_PROTO];

int hci_uart_register_proto(struct hci_uart_proto *p)
{
	if (p->id >= HCI_UART_MAX_PROTO)
		return -EINVAL;

	if (hup[p->id])
		return -EEXIST;

	hup[p->id] = p;

	return 0;
}

int hci_uart_unregister_proto(struct hci_uart_proto *p)
{
	if (p->id >= HCI_UART_MAX_PROTO)
		return -EINVAL;

	if (!hup[p->id])
		return -EINVAL;

	hup[p->id] = NULL;

	return 0;
}

static struct hci_uart_proto *hci_uart_get_proto(unsigned int id)
{
	if (id >= HCI_UART_MAX_PROTO)
		return NULL;

	return hup[id];
}

static inline void hci_uart_tx_complete(struct hci_uart *hu, int pkt_type)
{
	struct hci_dev *hdev = hu->hdev;

	/* Update HCI stat counters */
	switch (pkt_type) {
	case HCI_COMMAND_PKT:
		hdev->stat.cmd_tx++;
		break;

	case HCI_ACLDATA_PKT:
		hdev->stat.acl_tx++;
		break;

	case HCI_SCODATA_PKT:
		hdev->stat.sco_tx++;
		break;
	}
}

static inline struct sk_buff *hci_uart_dequeue(struct hci_uart *hu)
{
	struct sk_buff *skb = hu->tx_skb;

	if (!skb)
		skb = hu->proto->dequeue(hu);
	else
		hu->tx_skb = NULL;

	return skb;
}

int hci_uart_tx_wakeup(struct hci_uart *hu)
{
	struct tty_struct *tty = hu->tty;
	struct hci_dev *hdev = hu->hdev;
	struct sk_buff *skb;

	if (test_and_set_bit(HCI_UART_SENDING, &hu->tx_state)) {
		set_bit(HCI_UART_TX_WAKEUP, &hu->tx_state);
		return 0;
	}

	BT_DBG("");

restart:
	clear_bit(HCI_UART_TX_WAKEUP, &hu->tx_state);

	while ((skb = hci_uart_dequeue(hu))) {
		int len;

		set_bit(TTY_DO_WRITE_WAKEUP, &tty->flags);
		len = tty->ops->write(tty, skb->data, skb->len);
		hdev->stat.byte_tx += len;

		skb_pull(skb, len);
		if (skb->len) {
			hu->tx_skb = skb;
			break;
		}

		hci_uart_tx_complete(hu, bt_cb(skb)->pkt_type);
		kfree_skb(skb);
	}

	if (test_bit(HCI_UART_TX_WAKEUP, &hu->tx_state))
		goto restart;

	clear_bit(HCI_UART_SENDING, &hu->tx_state);
	return 0;
}

/* ------- Interface to HCI layer ------ */
/* Initialize device */
static int hci_uart_open(struct hci_dev *hdev)
{
	BT_DBG("%s %p", hdev->name, hdev);

	/* Nothing to do for UART driver */

	set_bit(HCI_RUNNING, &hdev->flags);

	return 0;
}

/* Reset device */
static int hci_uart_flush(struct hci_dev *hdev)
{
	struct hci_uart *hu  = (struct hci_uart *) hdev->driver_data;
	struct tty_struct *tty = hu->tty;

	BT_DBG("hdev %p tty %p", hdev, tty);

	if (hu->tx_skb) {
		kfree_skb(hu->tx_skb); hu->tx_skb = NULL;
	}

	/* Flush any pending characters in the driver and discipline. */
	tty_ldisc_flush(tty);
	tty_driver_flush_buffer(tty);

	if (test_bit(HCI_UART_PROTO_SET, &hu->flags))
		hu->proto->flush(hu);

	return 0;
}

/* Close device */
static int hci_uart_close(struct hci_dev *hdev)
{
	BT_DBG("hdev %p", hdev);

	if (!test_and_clear_bit(HCI_RUNNING, &hdev->flags))
		return 0;

	hci_uart_flush(hdev);
	hdev->flush = NULL;
	return 0;
}

/* Send frames from HCI layer */
static int hci_uart_send_frame(struct sk_buff *skb)
{
	struct hci_dev* hdev = (struct hci_dev *) skb->dev;
	struct hci_uart *hu;

	if (!hdev) {
		BT_ERR("Frame for unknown device (hdev=NULL)");
		return -ENODEV;
	}

	if (!test_bit(HCI_RUNNING, &hdev->flags))
		return -EBUSY;

	hu = (struct hci_uart *) hdev->driver_data;

	BT_DBG("%s: type %d len %d", hdev->name, bt_cb(skb)->pkt_type, skb->len);

	hu->proto->enqueue(hu, skb);

	hci_uart_tx_wakeup(hu);

	return 0;
}

static void hci_uart_destruct(struct hci_dev *hdev)
{
	if (!hdev)
		return;

	BT_DBG("%s", hdev->name);
	kfree(hdev->driver_data);
}

/* ------ LDISC part ------ */
/* hci_uart_tty_open
 * 
 *     Called when line discipline changed to HCI_UART.
 *
 * Arguments:
 *     tty    pointer to tty info structure
 * Return Value:    
 *     0 if success, otherwise error code
 */
static int hci_uart_tty_open(struct tty_struct *tty)
{
	struct hci_uart *hu = (void *) tty->disc_data;

	BT_DBG("tty %p", tty);

	/* FIXME: This btw is bogus, nothing requires the old ldisc to clear
	   the pointer */
	if (hu)
		return -EEXIST;

	/* Error if the tty has no write op instead of leaving an exploitable
	   hole */
	if (tty->ops->write == NULL)
		return -EOPNOTSUPP;

	if (!(hu = kzalloc(sizeof(struct hci_uart), GFP_KERNEL))) {
		BT_ERR("Can't allocate control structure");
		return -ENFILE;
	}

	tty->disc_data = hu;
	hu->tty = tty;
	tty->receive_room = 65536;

	spin_lock_init(&hu->rx_lock);

	/* Flush any pending characters in the driver and line discipline. */

	/* FIXME: why is this needed. Note don't use ldisc_ref here as the
	   open path is before the ldisc is referencable */

	if (tty->ldisc->ops->flush_buffer)
		tty->ldisc->ops->flush_buffer(tty);
	tty_driver_flush_buffer(tty);

	return 0;
}

/* hci_uart_tty_close()
 *
 *    Called when the line discipline is changed to something
 *    else, the tty is closed, or the tty detects a hangup.
 */
static void hci_uart_tty_close(struct tty_struct *tty)
{
	struct hci_uart *hu = (void *)tty->disc_data;

	BT_DBG("tty %p", tty);

	/* Detach from the tty */
	tty->disc_data = NULL;

	if (hu) {
		struct hci_dev *hdev = hu->hdev;

		if (hdev)
			hci_uart_close(hdev);

		if (test_and_clear_bit(HCI_UART_PROTO_SET, &hu->flags)) {
			hu->proto->close(hu);
			if (hdev) {
				hci_unregister_dev(hdev);
				hci_free_dev(hdev);
			}
		}
	}
}

/* hci_uart_tty_wakeup()
 *
 *    Callback for transmit wakeup. Called when low level
 *    device driver can accept more send data.
 *
 * Arguments:        tty    pointer to associated tty instance data
 * Return Value:    None
 */
static void hci_uart_tty_wakeup(struct tty_struct *tty)
{
	struct hci_uart *hu = (void *)tty->disc_data;

	BT_DBG("");

	if (!hu)
		return;

	clear_bit(TTY_DO_WRITE_WAKEUP, &tty->flags);

	if (tty != hu->tty)
		return;

	if (test_bit(HCI_UART_PROTO_SET, &hu->flags))
		hci_uart_tx_wakeup(hu);
}

/* hci_uart_tty_receive()
 * 
 *     Called by tty low level driver when receive data is
 *     available.
 *     
 * Arguments:  tty          pointer to tty isntance data
 *             data         pointer to received data
 *             flags        pointer to flags for data
 *             count        count of received data in bytes
 *     
 * Return Value:    Number of bytes received
 */
static unsigned int hci_uart_tty_receive(struct tty_struct *tty,
		const u8 *data, char *flags, int count)
{
	int ret;
	struct hci_uart *hu = (void *)tty->disc_data;
	int received;

	if (!hu || tty != hu->tty)
		return -ENODEV;

	if (!test_bit(HCI_UART_PROTO_SET, &hu->flags))
		return -EINVAL;

	spin_lock(&hu->rx_lock);
<<<<<<< HEAD
	ret = hu->proto->recv(hu, (void *) data, count);
	if (ret > 0)
		hu->hdev->stat.byte_rx += count;
=======
	received = hu->proto->recv(hu, (void *) data, count);
	if (received > 0)
		hu->hdev->stat.byte_rx += received;
>>>>>>> 5e152b4c
	spin_unlock(&hu->rx_lock);

	tty_unthrottle(tty);

	return received;
}

static int hci_uart_register_dev(struct hci_uart *hu)
{
	struct hci_dev *hdev;

	BT_DBG("");

	/* Initialize and register HCI device */
	hdev = hci_alloc_dev();
	if (!hdev) {
		BT_ERR("Can't allocate HCI device");
		return -ENOMEM;
	}

	hu->hdev = hdev;

	hdev->bus = HCI_UART;
	hdev->driver_data = hu;

	hdev->open  = hci_uart_open;
	hdev->close = hci_uart_close;
	hdev->flush = hci_uart_flush;
	hdev->send  = hci_uart_send_frame;
	hdev->destruct = hci_uart_destruct;
	hdev->parent = hu->tty->dev;

	hdev->owner = THIS_MODULE;

	if (!reset)
		set_bit(HCI_QUIRK_NO_RESET, &hdev->quirks);

	if (test_bit(HCI_UART_RAW_DEVICE, &hu->hdev_flags))
		set_bit(HCI_QUIRK_RAW_DEVICE, &hdev->quirks);

	if (hci_register_dev(hdev) < 0) {
		BT_ERR("Can't register HCI device");
		hci_free_dev(hdev);
		return -ENODEV;
	}

	return 0;
}

static int hci_uart_set_proto(struct hci_uart *hu, int id)
{
	struct hci_uart_proto *p;
	int err;

	p = hci_uart_get_proto(id);
	if (!p)
		return -EPROTONOSUPPORT;

	err = p->open(hu);
	if (err)
		return err;

	hu->proto = p;

	err = hci_uart_register_dev(hu);
	if (err) {
		p->close(hu);
		return err;
	}

	return 0;
}

/* hci_uart_tty_ioctl()
 *
 *    Process IOCTL system call for the tty device.
 *
 * Arguments:
 *
 *    tty        pointer to tty instance data
 *    file       pointer to open file object for device
 *    cmd        IOCTL command code
 *    arg        argument for IOCTL call (cmd dependent)
 *
 * Return Value:    Command dependent
 */
static int hci_uart_tty_ioctl(struct tty_struct *tty, struct file * file,
					unsigned int cmd, unsigned long arg)
{
	struct hci_uart *hu = (void *)tty->disc_data;
	int err = 0;

	BT_DBG("");

	/* Verify the status of the device */
	if (!hu)
		return -EBADF;

	switch (cmd) {
	case HCIUARTSETPROTO:
		if (!test_and_set_bit(HCI_UART_PROTO_SET, &hu->flags)) {
			err = hci_uart_set_proto(hu, arg);
			if (err) {
				clear_bit(HCI_UART_PROTO_SET, &hu->flags);
				return err;
			}
		} else
			return -EBUSY;
		break;

	case HCIUARTGETPROTO:
		if (test_bit(HCI_UART_PROTO_SET, &hu->flags))
			return hu->proto->id;
		return -EUNATCH;

	case HCIUARTGETDEVICE:
		if (test_bit(HCI_UART_PROTO_SET, &hu->flags))
			return hu->hdev->id;
		return -EUNATCH;

	case HCIUARTSETFLAGS:
		if (test_bit(HCI_UART_PROTO_SET, &hu->flags))
			return -EBUSY;
		hu->hdev_flags = arg;
		break;

	case HCIUARTGETFLAGS:
		return hu->hdev_flags;

	default:
		err = n_tty_ioctl_helper(tty, file, cmd, arg);
		break;
	};

	return err;
}

/*
 * We don't provide read/write/poll interface for user space.
 */
static ssize_t hci_uart_tty_read(struct tty_struct *tty, struct file *file,
					unsigned char __user *buf, size_t nr)
{
	return 0;
}

static ssize_t hci_uart_tty_write(struct tty_struct *tty, struct file *file,
					const unsigned char *data, size_t count)
{
	return 0;
}

static unsigned int hci_uart_tty_poll(struct tty_struct *tty,
					struct file *filp, poll_table *wait)
{
	return 0;
}

static int __init hci_uart_init(void)
{
	static struct tty_ldisc_ops hci_uart_ldisc;
	int err;

	BT_INFO("HCI UART driver ver %s", VERSION);

	/* Register the tty discipline */

	memset(&hci_uart_ldisc, 0, sizeof (hci_uart_ldisc));
	hci_uart_ldisc.magic		= TTY_LDISC_MAGIC;
	hci_uart_ldisc.name		= "n_hci";
	hci_uart_ldisc.open		= hci_uart_tty_open;
	hci_uart_ldisc.close		= hci_uart_tty_close;
	hci_uart_ldisc.read		= hci_uart_tty_read;
	hci_uart_ldisc.write		= hci_uart_tty_write;
	hci_uart_ldisc.ioctl		= hci_uart_tty_ioctl;
	hci_uart_ldisc.poll		= hci_uart_tty_poll;
	hci_uart_ldisc.receive_buf	= hci_uart_tty_receive;
	hci_uart_ldisc.write_wakeup	= hci_uart_tty_wakeup;
	hci_uart_ldisc.owner		= THIS_MODULE;

	if ((err = tty_register_ldisc(N_HCI, &hci_uart_ldisc))) {
		BT_ERR("HCI line discipline registration failed. (%d)", err);
		return err;
	}

#ifdef CONFIG_BT_HCIUART_H4
	h4_init();
#endif
#ifdef CONFIG_BT_HCIUART_BCSP
	bcsp_init();
#endif
#ifdef CONFIG_BT_HCIUART_LL
	ll_init();
#endif
#ifdef CONFIG_BT_HCIUART_ATH3K
	ath_init();
#endif

	return 0;
}

static void __exit hci_uart_exit(void)
{
	int err;

#ifdef CONFIG_BT_HCIUART_H4
	h4_deinit();
#endif
#ifdef CONFIG_BT_HCIUART_BCSP
	bcsp_deinit();
#endif
#ifdef CONFIG_BT_HCIUART_LL
	ll_deinit();
#endif
#ifdef CONFIG_BT_HCIUART_ATH3K
	ath_deinit();
#endif

	/* Release tty registration of line discipline */
	if ((err = tty_unregister_ldisc(N_HCI)))
		BT_ERR("Can't unregister HCI line discipline (%d)", err);
}

module_init(hci_uart_init);
module_exit(hci_uart_exit);

module_param(reset, bool, 0644);
MODULE_PARM_DESC(reset, "Send HCI reset command on initialization");

MODULE_AUTHOR("Marcel Holtmann <marcel@holtmann.org>");
MODULE_DESCRIPTION("Bluetooth HCI UART driver ver " VERSION);
MODULE_VERSION(VERSION);
MODULE_LICENSE("GPL");
MODULE_ALIAS_LDISC(N_HCI);<|MERGE_RESOLUTION|>--- conflicted
+++ resolved
@@ -360,7 +360,6 @@
 static unsigned int hci_uart_tty_receive(struct tty_struct *tty,
 		const u8 *data, char *flags, int count)
 {
-	int ret;
 	struct hci_uart *hu = (void *)tty->disc_data;
 	int received;
 
@@ -371,15 +370,9 @@
 		return -EINVAL;
 
 	spin_lock(&hu->rx_lock);
-<<<<<<< HEAD
-	ret = hu->proto->recv(hu, (void *) data, count);
-	if (ret > 0)
-		hu->hdev->stat.byte_rx += count;
-=======
 	received = hu->proto->recv(hu, (void *) data, count);
 	if (received > 0)
 		hu->hdev->stat.byte_rx += received;
->>>>>>> 5e152b4c
 	spin_unlock(&hu->rx_lock);
 
 	tty_unthrottle(tty);
