/*
 * Driver for OHCI 1394 controllers
 *
 * Copyright (C) 2003-2006 Kristian Hoegsberg <krh@bitplanet.net>
 *
 * This program is free software; you can redistribute it and/or modify
 * it under the terms of the GNU General Public License as published by
 * the Free Software Foundation; either version 2 of the License, or
 * (at your option) any later version.
 *
 * This program is distributed in the hope that it will be useful,
 * but WITHOUT ANY WARRANTY; without even the implied warranty of
 * MERCHANTABILITY or FITNESS FOR A PARTICULAR PURPOSE.  See the
 * GNU General Public License for more details.
 *
 * You should have received a copy of the GNU General Public License
 * along with this program; if not, write to the Free Software Foundation,
 * Inc., 59 Temple Place - Suite 330, Boston, MA 02111-1307, USA.
 */

#include <linux/compiler.h>
#include <linux/delay.h>
#include <linux/device.h>
#include <linux/dma-mapping.h>
#include <linux/firewire.h>
#include <linux/firewire-constants.h>
#include <linux/gfp.h>
#include <linux/init.h>
#include <linux/interrupt.h>
#include <linux/io.h>
#include <linux/kernel.h>
#include <linux/list.h>
#include <linux/mm.h>
#include <linux/module.h>
#include <linux/moduleparam.h>
#include <linux/pci.h>
#include <linux/pci_ids.h>
#include <linux/spinlock.h>
#include <linux/string.h>

#include <asm/byteorder.h>
#include <asm/page.h>
#include <asm/system.h>

#ifdef CONFIG_PPC_PMAC
#include <asm/pmac_feature.h>
#endif

#include "core.h"
#include "ohci.h"

#define DESCRIPTOR_OUTPUT_MORE		0
#define DESCRIPTOR_OUTPUT_LAST		(1 << 12)
#define DESCRIPTOR_INPUT_MORE		(2 << 12)
#define DESCRIPTOR_INPUT_LAST		(3 << 12)
#define DESCRIPTOR_STATUS		(1 << 11)
#define DESCRIPTOR_KEY_IMMEDIATE	(2 << 8)
#define DESCRIPTOR_PING			(1 << 7)
#define DESCRIPTOR_YY			(1 << 6)
#define DESCRIPTOR_NO_IRQ		(0 << 4)
#define DESCRIPTOR_IRQ_ERROR		(1 << 4)
#define DESCRIPTOR_IRQ_ALWAYS		(3 << 4)
#define DESCRIPTOR_BRANCH_ALWAYS	(3 << 2)
#define DESCRIPTOR_WAIT			(3 << 0)

struct descriptor {
	__le16 req_count;
	__le16 control;
	__le32 data_address;
	__le32 branch_address;
	__le16 res_count;
	__le16 transfer_status;
} __attribute__((aligned(16)));

#define CONTROL_SET(regs)	(regs)
#define CONTROL_CLEAR(regs)	((regs) + 4)
#define COMMAND_PTR(regs)	((regs) + 12)
#define CONTEXT_MATCH(regs)	((regs) + 16)

struct ar_buffer {
	struct descriptor descriptor;
	struct ar_buffer *next;
	__le32 data[0];
};

struct ar_context {
	struct fw_ohci *ohci;
	struct ar_buffer *current_buffer;
	struct ar_buffer *last_buffer;
	void *pointer;
	u32 regs;
	struct tasklet_struct tasklet;
};

struct context;

typedef int (*descriptor_callback_t)(struct context *ctx,
				     struct descriptor *d,
				     struct descriptor *last);

/*
 * A buffer that contains a block of DMA-able coherent memory used for
 * storing a portion of a DMA descriptor program.
 */
struct descriptor_buffer {
	struct list_head list;
	dma_addr_t buffer_bus;
	size_t buffer_size;
	size_t used;
	struct descriptor buffer[0];
};

struct context {
	struct fw_ohci *ohci;
	u32 regs;
	int total_allocation;

	/*
	 * List of page-sized buffers for storing DMA descriptors.
	 * Head of list contains buffers in use and tail of list contains
	 * free buffers.
	 */
	struct list_head buffer_list;

	/*
	 * Pointer to a buffer inside buffer_list that contains the tail
	 * end of the current DMA program.
	 */
	struct descriptor_buffer *buffer_tail;

	/*
	 * The descriptor containing the branch address of the first
	 * descriptor that has not yet been filled by the device.
	 */
	struct descriptor *last;

	/*
	 * The last descriptor in the DMA program.  It contains the branch
	 * address that must be updated upon appending a new descriptor.
	 */
	struct descriptor *prev;

	descriptor_callback_t callback;

	struct tasklet_struct tasklet;
};

#define IT_HEADER_SY(v)          ((v) <<  0)
#define IT_HEADER_TCODE(v)       ((v) <<  4)
#define IT_HEADER_CHANNEL(v)     ((v) <<  8)
#define IT_HEADER_TAG(v)         ((v) << 14)
#define IT_HEADER_SPEED(v)       ((v) << 16)
#define IT_HEADER_DATA_LENGTH(v) ((v) << 16)

struct iso_context {
	struct fw_iso_context base;
	struct context context;
	int excess_bytes;
	void *header;
	size_t header_length;
};

#define CONFIG_ROM_SIZE 1024

struct fw_ohci {
	struct fw_card card;

	__iomem char *registers;
	int node_id;
	int generation;
	int request_generation;	/* for timestamping incoming requests */
	unsigned quirks;

	/*
	 * Spinlock for accessing fw_ohci data.  Never call out of
	 * this driver with this lock held.
	 */
	spinlock_t lock;

	struct ar_context ar_request_ctx;
	struct ar_context ar_response_ctx;
	struct context at_request_ctx;
	struct context at_response_ctx;

	u32 it_context_mask;
	struct iso_context *it_context_list;
	u64 ir_context_channels;
	u32 ir_context_mask;
	struct iso_context *ir_context_list;

	__be32    *config_rom;
	dma_addr_t config_rom_bus;
	__be32    *next_config_rom;
	dma_addr_t next_config_rom_bus;
	__be32     next_header;

	__le32    *self_id_cpu;
	dma_addr_t self_id_bus;
	struct tasklet_struct bus_reset_tasklet;

	u32 self_id_buffer[512];
};

static inline struct fw_ohci *fw_ohci(struct fw_card *card)
{
	return container_of(card, struct fw_ohci, card);
}

#define IT_CONTEXT_CYCLE_MATCH_ENABLE	0x80000000
#define IR_CONTEXT_BUFFER_FILL		0x80000000
#define IR_CONTEXT_ISOCH_HEADER		0x40000000
#define IR_CONTEXT_CYCLE_MATCH_ENABLE	0x20000000
#define IR_CONTEXT_MULTI_CHANNEL_MODE	0x10000000
#define IR_CONTEXT_DUAL_BUFFER_MODE	0x08000000

#define CONTEXT_RUN	0x8000
#define CONTEXT_WAKE	0x1000
#define CONTEXT_DEAD	0x0800
#define CONTEXT_ACTIVE	0x0400

#define OHCI1394_MAX_AT_REQ_RETRIES	0xf
#define OHCI1394_MAX_AT_RESP_RETRIES	0x2
#define OHCI1394_MAX_PHYS_RESP_RETRIES	0x8

#define OHCI1394_REGISTER_SIZE		0x800
#define OHCI_LOOP_COUNT			500
#define OHCI1394_PCI_HCI_Control	0x40
#define SELF_ID_BUF_SIZE		0x800
#define OHCI_TCODE_PHY_PACKET		0x0e
#define OHCI_VERSION_1_1		0x010010

static char ohci_driver_name[] = KBUILD_MODNAME;

#define QUIRK_CYCLE_TIMER		1
#define QUIRK_RESET_PACKET		2
#define QUIRK_BE_HEADERS		4

/* In case of multiple matches in ohci_quirks[], only the first one is used. */
static const struct {
	unsigned short vendor, device, flags;
} ohci_quirks[] = {
	{PCI_VENDOR_ID_TI,	PCI_ANY_ID,	QUIRK_RESET_PACKET},
	{PCI_VENDOR_ID_AL,	PCI_ANY_ID,	QUIRK_CYCLE_TIMER},
	{PCI_VENDOR_ID_NEC,	PCI_ANY_ID,	QUIRK_CYCLE_TIMER},
	{PCI_VENDOR_ID_VIA,	PCI_ANY_ID,	QUIRK_CYCLE_TIMER},
	{PCI_VENDOR_ID_APPLE,	PCI_DEVICE_ID_APPLE_UNI_N_FW, QUIRK_BE_HEADERS},
};

/* This overrides anything that was found in ohci_quirks[]. */
static int param_quirks;
module_param_named(quirks, param_quirks, int, 0644);
MODULE_PARM_DESC(quirks, "Chip quirks (default = 0"
	", nonatomic cycle timer = "	__stringify(QUIRK_CYCLE_TIMER)
	", reset packet generation = "	__stringify(QUIRK_RESET_PACKET)
	", AR/selfID endianess = "	__stringify(QUIRK_BE_HEADERS)
	")");

#ifdef CONFIG_FIREWIRE_OHCI_DEBUG

#define OHCI_PARAM_DEBUG_AT_AR		1
#define OHCI_PARAM_DEBUG_SELFIDS	2
#define OHCI_PARAM_DEBUG_IRQS		4
#define OHCI_PARAM_DEBUG_BUSRESETS	8 /* only effective before chip init */

static int param_debug;
module_param_named(debug, param_debug, int, 0644);
MODULE_PARM_DESC(debug, "Verbose logging (default = 0"
	", AT/AR events = "	__stringify(OHCI_PARAM_DEBUG_AT_AR)
	", self-IDs = "		__stringify(OHCI_PARAM_DEBUG_SELFIDS)
	", IRQs = "		__stringify(OHCI_PARAM_DEBUG_IRQS)
	", busReset events = "	__stringify(OHCI_PARAM_DEBUG_BUSRESETS)
	", or a combination, or all = -1)");

static void log_irqs(u32 evt)
{
	if (likely(!(param_debug &
			(OHCI_PARAM_DEBUG_IRQS | OHCI_PARAM_DEBUG_BUSRESETS))))
		return;

	if (!(param_debug & OHCI_PARAM_DEBUG_IRQS) &&
	    !(evt & OHCI1394_busReset))
		return;

	fw_notify("IRQ %08x%s%s%s%s%s%s%s%s%s%s%s%s%s\n", evt,
	    evt & OHCI1394_selfIDComplete	? " selfID"		: "",
	    evt & OHCI1394_RQPkt		? " AR_req"		: "",
	    evt & OHCI1394_RSPkt		? " AR_resp"		: "",
	    evt & OHCI1394_reqTxComplete	? " AT_req"		: "",
	    evt & OHCI1394_respTxComplete	? " AT_resp"		: "",
	    evt & OHCI1394_isochRx		? " IR"			: "",
	    evt & OHCI1394_isochTx		? " IT"			: "",
	    evt & OHCI1394_postedWriteErr	? " postedWriteErr"	: "",
	    evt & OHCI1394_cycleTooLong		? " cycleTooLong"	: "",
	    evt & OHCI1394_cycleInconsistent	? " cycleInconsistent"	: "",
	    evt & OHCI1394_regAccessFail	? " regAccessFail"	: "",
	    evt & OHCI1394_busReset		? " busReset"		: "",
	    evt & ~(OHCI1394_selfIDComplete | OHCI1394_RQPkt |
		    OHCI1394_RSPkt | OHCI1394_reqTxComplete |
		    OHCI1394_respTxComplete | OHCI1394_isochRx |
		    OHCI1394_isochTx | OHCI1394_postedWriteErr |
		    OHCI1394_cycleTooLong | OHCI1394_cycleInconsistent |
		    OHCI1394_regAccessFail | OHCI1394_busReset)
						? " ?"			: "");
}

static const char *speed[] = {
	[0] = "S100", [1] = "S200", [2] = "S400",    [3] = "beta",
};
static const char *power[] = {
	[0] = "+0W",  [1] = "+15W", [2] = "+30W",    [3] = "+45W",
	[4] = "-3W",  [5] = " ?W",  [6] = "-3..-6W", [7] = "-3..-10W",
};
static const char port[] = { '.', '-', 'p', 'c', };

static char _p(u32 *s, int shift)
{
	return port[*s >> shift & 3];
}

static void log_selfids(int node_id, int generation, int self_id_count, u32 *s)
{
	if (likely(!(param_debug & OHCI_PARAM_DEBUG_SELFIDS)))
		return;

	fw_notify("%d selfIDs, generation %d, local node ID %04x\n",
		  self_id_count, generation, node_id);

	for (; self_id_count--; ++s)
		if ((*s & 1 << 23) == 0)
			fw_notify("selfID 0: %08x, phy %d [%c%c%c] "
			    "%s gc=%d %s %s%s%s\n",
			    *s, *s >> 24 & 63, _p(s, 6), _p(s, 4), _p(s, 2),
			    speed[*s >> 14 & 3], *s >> 16 & 63,
			    power[*s >> 8 & 7], *s >> 22 & 1 ? "L" : "",
			    *s >> 11 & 1 ? "c" : "", *s & 2 ? "i" : "");
		else
			fw_notify("selfID n: %08x, phy %d [%c%c%c%c%c%c%c%c]\n",
			    *s, *s >> 24 & 63,
			    _p(s, 16), _p(s, 14), _p(s, 12), _p(s, 10),
			    _p(s,  8), _p(s,  6), _p(s,  4), _p(s,  2));
}

static const char *evts[] = {
	[0x00] = "evt_no_status",	[0x01] = "-reserved-",
	[0x02] = "evt_long_packet",	[0x03] = "evt_missing_ack",
	[0x04] = "evt_underrun",	[0x05] = "evt_overrun",
	[0x06] = "evt_descriptor_read",	[0x07] = "evt_data_read",
	[0x08] = "evt_data_write",	[0x09] = "evt_bus_reset",
	[0x0a] = "evt_timeout",		[0x0b] = "evt_tcode_err",
	[0x0c] = "-reserved-",		[0x0d] = "-reserved-",
	[0x0e] = "evt_unknown",		[0x0f] = "evt_flushed",
	[0x10] = "-reserved-",		[0x11] = "ack_complete",
	[0x12] = "ack_pending ",	[0x13] = "-reserved-",
	[0x14] = "ack_busy_X",		[0x15] = "ack_busy_A",
	[0x16] = "ack_busy_B",		[0x17] = "-reserved-",
	[0x18] = "-reserved-",		[0x19] = "-reserved-",
	[0x1a] = "-reserved-",		[0x1b] = "ack_tardy",
	[0x1c] = "-reserved-",		[0x1d] = "ack_data_error",
	[0x1e] = "ack_type_error",	[0x1f] = "-reserved-",
	[0x20] = "pending/cancelled",
};
static const char *tcodes[] = {
	[0x0] = "QW req",		[0x1] = "BW req",
	[0x2] = "W resp",		[0x3] = "-reserved-",
	[0x4] = "QR req",		[0x5] = "BR req",
	[0x6] = "QR resp",		[0x7] = "BR resp",
	[0x8] = "cycle start",		[0x9] = "Lk req",
	[0xa] = "async stream packet",	[0xb] = "Lk resp",
	[0xc] = "-reserved-",		[0xd] = "-reserved-",
	[0xe] = "link internal",	[0xf] = "-reserved-",
};
static const char *phys[] = {
	[0x0] = "phy config packet",	[0x1] = "link-on packet",
	[0x2] = "self-id packet",	[0x3] = "-reserved-",
};

static void log_ar_at_event(char dir, int speed, u32 *header, int evt)
{
	int tcode = header[0] >> 4 & 0xf;
	char specific[12];

	if (likely(!(param_debug & OHCI_PARAM_DEBUG_AT_AR)))
		return;

	if (unlikely(evt >= ARRAY_SIZE(evts)))
			evt = 0x1f;

	if (evt == OHCI1394_evt_bus_reset) {
		fw_notify("A%c evt_bus_reset, generation %d\n",
		    dir, (header[2] >> 16) & 0xff);
		return;
	}

	if (header[0] == ~header[1]) {
		fw_notify("A%c %s, %s, %08x\n",
		    dir, evts[evt], phys[header[0] >> 30 & 0x3], header[0]);
		return;
	}

	switch (tcode) {
	case 0x0: case 0x6: case 0x8:
		snprintf(specific, sizeof(specific), " = %08x",
			 be32_to_cpu((__force __be32)header[3]));
		break;
	case 0x1: case 0x5: case 0x7: case 0x9: case 0xb:
		snprintf(specific, sizeof(specific), " %x,%x",
			 header[3] >> 16, header[3] & 0xffff);
		break;
	default:
		specific[0] = '\0';
	}

	switch (tcode) {
	case 0xe: case 0xa:
		fw_notify("A%c %s, %s\n", dir, evts[evt], tcodes[tcode]);
		break;
	case 0x0: case 0x1: case 0x4: case 0x5: case 0x9:
		fw_notify("A%c spd %x tl %02x, "
		    "%04x -> %04x, %s, "
		    "%s, %04x%08x%s\n",
		    dir, speed, header[0] >> 10 & 0x3f,
		    header[1] >> 16, header[0] >> 16, evts[evt],
		    tcodes[tcode], header[1] & 0xffff, header[2], specific);
		break;
	default:
		fw_notify("A%c spd %x tl %02x, "
		    "%04x -> %04x, %s, "
		    "%s%s\n",
		    dir, speed, header[0] >> 10 & 0x3f,
		    header[1] >> 16, header[0] >> 16, evts[evt],
		    tcodes[tcode], specific);
	}
}

#else

#define log_irqs(evt)
#define log_selfids(node_id, generation, self_id_count, sid)
#define log_ar_at_event(dir, speed, header, evt)

#endif /* CONFIG_FIREWIRE_OHCI_DEBUG */

static inline void reg_write(const struct fw_ohci *ohci, int offset, u32 data)
{
	writel(data, ohci->registers + offset);
}

static inline u32 reg_read(const struct fw_ohci *ohci, int offset)
{
	return readl(ohci->registers + offset);
}

static inline void flush_writes(const struct fw_ohci *ohci)
{
	/* Do a dummy read to flush writes. */
	reg_read(ohci, OHCI1394_Version);
}

static int ohci_update_phy_reg(struct fw_card *card, int addr,
			       int clear_bits, int set_bits)
{
	struct fw_ohci *ohci = fw_ohci(card);
	u32 val, old;

	reg_write(ohci, OHCI1394_PhyControl, OHCI1394_PhyControl_Read(addr));
	flush_writes(ohci);
	msleep(2);
	val = reg_read(ohci, OHCI1394_PhyControl);
	if ((val & OHCI1394_PhyControl_ReadDone) == 0) {
		fw_error("failed to set phy reg bits.\n");
		return -EBUSY;
	}

	old = OHCI1394_PhyControl_ReadData(val);
	old = (old & ~clear_bits) | set_bits;
	reg_write(ohci, OHCI1394_PhyControl,
		  OHCI1394_PhyControl_Write(addr, old));

	return 0;
}

static int ar_context_add_page(struct ar_context *ctx)
{
	struct device *dev = ctx->ohci->card.device;
	struct ar_buffer *ab;
	dma_addr_t uninitialized_var(ab_bus);
	size_t offset;

	ab = dma_alloc_coherent(dev, PAGE_SIZE, &ab_bus, GFP_ATOMIC);
	if (ab == NULL)
		return -ENOMEM;

	ab->next = NULL;
	memset(&ab->descriptor, 0, sizeof(ab->descriptor));
	ab->descriptor.control        = cpu_to_le16(DESCRIPTOR_INPUT_MORE |
						    DESCRIPTOR_STATUS |
						    DESCRIPTOR_BRANCH_ALWAYS);
	offset = offsetof(struct ar_buffer, data);
	ab->descriptor.req_count      = cpu_to_le16(PAGE_SIZE - offset);
	ab->descriptor.data_address   = cpu_to_le32(ab_bus + offset);
	ab->descriptor.res_count      = cpu_to_le16(PAGE_SIZE - offset);
	ab->descriptor.branch_address = 0;

	ctx->last_buffer->descriptor.branch_address = cpu_to_le32(ab_bus | 1);
	ctx->last_buffer->next = ab;
	ctx->last_buffer = ab;

	reg_write(ctx->ohci, CONTROL_SET(ctx->regs), CONTEXT_WAKE);
	flush_writes(ctx->ohci);

	return 0;
}

static void ar_context_release(struct ar_context *ctx)
{
	struct ar_buffer *ab, *ab_next;
	size_t offset;
	dma_addr_t ab_bus;

	for (ab = ctx->current_buffer; ab; ab = ab_next) {
		ab_next = ab->next;
		offset = offsetof(struct ar_buffer, data);
		ab_bus = le32_to_cpu(ab->descriptor.data_address) - offset;
		dma_free_coherent(ctx->ohci->card.device, PAGE_SIZE,
				  ab, ab_bus);
	}
}

#if defined(CONFIG_PPC_PMAC) && defined(CONFIG_PPC32)
#define cond_le32_to_cpu(v) \
	(ohci->quirks & QUIRK_BE_HEADERS ? (__force __u32)(v) : le32_to_cpu(v))
#else
#define cond_le32_to_cpu(v) le32_to_cpu(v)
#endif

static __le32 *handle_ar_packet(struct ar_context *ctx, __le32 *buffer)
{
	struct fw_ohci *ohci = ctx->ohci;
	struct fw_packet p;
	u32 status, length, tcode;
	int evt;

	p.header[0] = cond_le32_to_cpu(buffer[0]);
	p.header[1] = cond_le32_to_cpu(buffer[1]);
	p.header[2] = cond_le32_to_cpu(buffer[2]);

	tcode = (p.header[0] >> 4) & 0x0f;
	switch (tcode) {
	case TCODE_WRITE_QUADLET_REQUEST:
	case TCODE_READ_QUADLET_RESPONSE:
		p.header[3] = (__force __u32) buffer[3];
		p.header_length = 16;
		p.payload_length = 0;
		break;

	case TCODE_READ_BLOCK_REQUEST :
		p.header[3] = cond_le32_to_cpu(buffer[3]);
		p.header_length = 16;
		p.payload_length = 0;
		break;

	case TCODE_WRITE_BLOCK_REQUEST:
	case TCODE_READ_BLOCK_RESPONSE:
	case TCODE_LOCK_REQUEST:
	case TCODE_LOCK_RESPONSE:
		p.header[3] = cond_le32_to_cpu(buffer[3]);
		p.header_length = 16;
		p.payload_length = p.header[3] >> 16;
		break;

	case TCODE_WRITE_RESPONSE:
	case TCODE_READ_QUADLET_REQUEST:
	case OHCI_TCODE_PHY_PACKET:
		p.header_length = 12;
		p.payload_length = 0;
		break;

	default:
		/* FIXME: Stop context, discard everything, and restart? */
		p.header_length = 0;
		p.payload_length = 0;
	}

	p.payload = (void *) buffer + p.header_length;

	/* FIXME: What to do about evt_* errors? */
	length = (p.header_length + p.payload_length + 3) / 4;
	status = cond_le32_to_cpu(buffer[length]);
	evt    = (status >> 16) & 0x1f;

	p.ack        = evt - 16;
	p.speed      = (status >> 21) & 0x7;
	p.timestamp  = status & 0xffff;
	p.generation = ohci->request_generation;

	log_ar_at_event('R', p.speed, p.header, evt);

	/*
	 * The OHCI bus reset handler synthesizes a phy packet with
	 * the new generation number when a bus reset happens (see
	 * section 8.4.2.3).  This helps us determine when a request
	 * was received and make sure we send the response in the same
	 * generation.  We only need this for requests; for responses
	 * we use the unique tlabel for finding the matching
	 * request.
	 *
	 * Alas some chips sometimes emit bus reset packets with a
	 * wrong generation.  We set the correct generation for these
	 * at a slightly incorrect time (in bus_reset_tasklet).
	 */
	if (evt == OHCI1394_evt_bus_reset) {
		if (!(ohci->quirks & QUIRK_RESET_PACKET))
			ohci->request_generation = (p.header[2] >> 16) & 0xff;
	} else if (ctx == &ohci->ar_request_ctx) {
		fw_core_handle_request(&ohci->card, &p);
	} else {
		fw_core_handle_response(&ohci->card, &p);
	}

	return buffer + length + 1;
}

static void ar_context_tasklet(unsigned long data)
{
	struct ar_context *ctx = (struct ar_context *)data;
	struct fw_ohci *ohci = ctx->ohci;
	struct ar_buffer *ab;
	struct descriptor *d;
	void *buffer, *end;

	ab = ctx->current_buffer;
	d = &ab->descriptor;

	if (d->res_count == 0) {
		size_t size, rest, offset;
		dma_addr_t start_bus;
		void *start;

		/*
		 * This descriptor is finished and we may have a
		 * packet split across this and the next buffer. We
		 * reuse the page for reassembling the split packet.
		 */

		offset = offsetof(struct ar_buffer, data);
		start = buffer = ab;
		start_bus = le32_to_cpu(ab->descriptor.data_address) - offset;

		ab = ab->next;
		d = &ab->descriptor;
		size = buffer + PAGE_SIZE - ctx->pointer;
		rest = le16_to_cpu(d->req_count) - le16_to_cpu(d->res_count);
		memmove(buffer, ctx->pointer, size);
		memcpy(buffer + size, ab->data, rest);
		ctx->current_buffer = ab;
		ctx->pointer = (void *) ab->data + rest;
		end = buffer + size + rest;

		while (buffer < end)
			buffer = handle_ar_packet(ctx, buffer);

		dma_free_coherent(ohci->card.device, PAGE_SIZE,
				  start, start_bus);
		ar_context_add_page(ctx);
	} else {
		buffer = ctx->pointer;
		ctx->pointer = end =
			(void *) ab + PAGE_SIZE - le16_to_cpu(d->res_count);

		while (buffer < end)
			buffer = handle_ar_packet(ctx, buffer);
	}
}

static int ar_context_init(struct ar_context *ctx,
			   struct fw_ohci *ohci, u32 regs)
{
	struct ar_buffer ab;

	ctx->regs        = regs;
	ctx->ohci        = ohci;
	ctx->last_buffer = &ab;
	tasklet_init(&ctx->tasklet, ar_context_tasklet, (unsigned long)ctx);

	ar_context_add_page(ctx);
	ar_context_add_page(ctx);
	ctx->current_buffer = ab.next;
	ctx->pointer = ctx->current_buffer->data;

	return 0;
}

static void ar_context_run(struct ar_context *ctx)
{
	struct ar_buffer *ab = ctx->current_buffer;
	dma_addr_t ab_bus;
	size_t offset;

	offset = offsetof(struct ar_buffer, data);
	ab_bus = le32_to_cpu(ab->descriptor.data_address) - offset;

	reg_write(ctx->ohci, COMMAND_PTR(ctx->regs), ab_bus | 1);
	reg_write(ctx->ohci, CONTROL_SET(ctx->regs), CONTEXT_RUN);
	flush_writes(ctx->ohci);
}

static struct descriptor *find_branch_descriptor(struct descriptor *d, int z)
{
	int b, key;

	b   = (le16_to_cpu(d->control) & DESCRIPTOR_BRANCH_ALWAYS) >> 2;
	key = (le16_to_cpu(d->control) & DESCRIPTOR_KEY_IMMEDIATE) >> 8;

	/* figure out which descriptor the branch address goes in */
	if (z == 2 && (b == 3 || key == 2))
		return d;
	else
		return d + z - 1;
}

static void context_tasklet(unsigned long data)
{
	struct context *ctx = (struct context *) data;
	struct descriptor *d, *last;
	u32 address;
	int z;
	struct descriptor_buffer *desc;

	desc = list_entry(ctx->buffer_list.next,
			struct descriptor_buffer, list);
	last = ctx->last;
	while (last->branch_address != 0) {
		struct descriptor_buffer *old_desc = desc;
		address = le32_to_cpu(last->branch_address);
		z = address & 0xf;
		address &= ~0xf;

		/* If the branch address points to a buffer outside of the
		 * current buffer, advance to the next buffer. */
		if (address < desc->buffer_bus ||
				address >= desc->buffer_bus + desc->used)
			desc = list_entry(desc->list.next,
					struct descriptor_buffer, list);
		d = desc->buffer + (address - desc->buffer_bus) / sizeof(*d);
		last = find_branch_descriptor(d, z);

		if (!ctx->callback(ctx, d, last))
			break;

		if (old_desc != desc) {
			/* If we've advanced to the next buffer, move the
			 * previous buffer to the free list. */
			unsigned long flags;
			old_desc->used = 0;
			spin_lock_irqsave(&ctx->ohci->lock, flags);
			list_move_tail(&old_desc->list, &ctx->buffer_list);
			spin_unlock_irqrestore(&ctx->ohci->lock, flags);
		}
		ctx->last = last;
	}
}

/*
 * Allocate a new buffer and add it to the list of free buffers for this
 * context.  Must be called with ohci->lock held.
 */
static int context_add_buffer(struct context *ctx)
{
	struct descriptor_buffer *desc;
	dma_addr_t uninitialized_var(bus_addr);
	int offset;

	/*
	 * 16MB of descriptors should be far more than enough for any DMA
	 * program.  This will catch run-away userspace or DoS attacks.
	 */
	if (ctx->total_allocation >= 16*1024*1024)
		return -ENOMEM;

	desc = dma_alloc_coherent(ctx->ohci->card.device, PAGE_SIZE,
			&bus_addr, GFP_ATOMIC);
	if (!desc)
		return -ENOMEM;

	offset = (void *)&desc->buffer - (void *)desc;
	desc->buffer_size = PAGE_SIZE - offset;
	desc->buffer_bus = bus_addr + offset;
	desc->used = 0;

	list_add_tail(&desc->list, &ctx->buffer_list);
	ctx->total_allocation += PAGE_SIZE;

	return 0;
}

static int context_init(struct context *ctx, struct fw_ohci *ohci,
			u32 regs, descriptor_callback_t callback)
{
	ctx->ohci = ohci;
	ctx->regs = regs;
	ctx->total_allocation = 0;

	INIT_LIST_HEAD(&ctx->buffer_list);
	if (context_add_buffer(ctx) < 0)
		return -ENOMEM;

	ctx->buffer_tail = list_entry(ctx->buffer_list.next,
			struct descriptor_buffer, list);

	tasklet_init(&ctx->tasklet, context_tasklet, (unsigned long)ctx);
	ctx->callback = callback;

	/*
	 * We put a dummy descriptor in the buffer that has a NULL
	 * branch address and looks like it's been sent.  That way we
	 * have a descriptor to append DMA programs to.
	 */
	memset(ctx->buffer_tail->buffer, 0, sizeof(*ctx->buffer_tail->buffer));
	ctx->buffer_tail->buffer->control = cpu_to_le16(DESCRIPTOR_OUTPUT_LAST);
	ctx->buffer_tail->buffer->transfer_status = cpu_to_le16(0x8011);
	ctx->buffer_tail->used += sizeof(*ctx->buffer_tail->buffer);
	ctx->last = ctx->buffer_tail->buffer;
	ctx->prev = ctx->buffer_tail->buffer;

	return 0;
}

static void context_release(struct context *ctx)
{
	struct fw_card *card = &ctx->ohci->card;
	struct descriptor_buffer *desc, *tmp;

	list_for_each_entry_safe(desc, tmp, &ctx->buffer_list, list)
		dma_free_coherent(card->device, PAGE_SIZE, desc,
			desc->buffer_bus -
			((void *)&desc->buffer - (void *)desc));
}

/* Must be called with ohci->lock held */
static struct descriptor *context_get_descriptors(struct context *ctx,
						  int z, dma_addr_t *d_bus)
{
	struct descriptor *d = NULL;
	struct descriptor_buffer *desc = ctx->buffer_tail;

	if (z * sizeof(*d) > desc->buffer_size)
		return NULL;

	if (z * sizeof(*d) > desc->buffer_size - desc->used) {
		/* No room for the descriptor in this buffer, so advance to the
		 * next one. */

		if (desc->list.next == &ctx->buffer_list) {
			/* If there is no free buffer next in the list,
			 * allocate one. */
			if (context_add_buffer(ctx) < 0)
				return NULL;
		}
		desc = list_entry(desc->list.next,
				struct descriptor_buffer, list);
		ctx->buffer_tail = desc;
	}

	d = desc->buffer + desc->used / sizeof(*d);
	memset(d, 0, z * sizeof(*d));
	*d_bus = desc->buffer_bus + desc->used;

	return d;
}

static void context_run(struct context *ctx, u32 extra)
{
	struct fw_ohci *ohci = ctx->ohci;

	reg_write(ohci, COMMAND_PTR(ctx->regs),
		  le32_to_cpu(ctx->last->branch_address));
	reg_write(ohci, CONTROL_CLEAR(ctx->regs), ~0);
	reg_write(ohci, CONTROL_SET(ctx->regs), CONTEXT_RUN | extra);
	flush_writes(ohci);
}

static void context_append(struct context *ctx,
			   struct descriptor *d, int z, int extra)
{
	dma_addr_t d_bus;
	struct descriptor_buffer *desc = ctx->buffer_tail;

	d_bus = desc->buffer_bus + (d - desc->buffer) * sizeof(*d);

	desc->used += (z + extra) * sizeof(*d);
	ctx->prev->branch_address = cpu_to_le32(d_bus | z);
	ctx->prev = find_branch_descriptor(d, z);

	reg_write(ctx->ohci, CONTROL_SET(ctx->regs), CONTEXT_WAKE);
	flush_writes(ctx->ohci);
}

static void context_stop(struct context *ctx)
{
	u32 reg;
	int i;

	reg_write(ctx->ohci, CONTROL_CLEAR(ctx->regs), CONTEXT_RUN);
	flush_writes(ctx->ohci);

	for (i = 0; i < 10; i++) {
		reg = reg_read(ctx->ohci, CONTROL_SET(ctx->regs));
		if ((reg & CONTEXT_ACTIVE) == 0)
			return;

		mdelay(1);
	}
	fw_error("Error: DMA context still active (0x%08x)\n", reg);
}

struct driver_data {
	struct fw_packet *packet;
};

/*
 * This function apppends a packet to the DMA queue for transmission.
 * Must always be called with the ochi->lock held to ensure proper
 * generation handling and locking around packet queue manipulation.
 */
static int at_context_queue_packet(struct context *ctx,
				   struct fw_packet *packet)
{
	struct fw_ohci *ohci = ctx->ohci;
	dma_addr_t d_bus, uninitialized_var(payload_bus);
	struct driver_data *driver_data;
	struct descriptor *d, *last;
	__le32 *header;
	int z, tcode;
	u32 reg;

	d = context_get_descriptors(ctx, 4, &d_bus);
	if (d == NULL) {
		packet->ack = RCODE_SEND_ERROR;
		return -1;
	}

	d[0].control   = cpu_to_le16(DESCRIPTOR_KEY_IMMEDIATE);
	d[0].res_count = cpu_to_le16(packet->timestamp);

	/*
	 * The DMA format for asyncronous link packets is different
	 * from the IEEE1394 layout, so shift the fields around
	 * accordingly.  If header_length is 8, it's a PHY packet, to
	 * which we need to prepend an extra quadlet.
	 */

	header = (__le32 *) &d[1];
	switch (packet->header_length) {
	case 16:
	case 12:
		header[0] = cpu_to_le32((packet->header[0] & 0xffff) |
					(packet->speed << 16));
		header[1] = cpu_to_le32((packet->header[1] & 0xffff) |
					(packet->header[0] & 0xffff0000));
		header[2] = cpu_to_le32(packet->header[2]);

		tcode = (packet->header[0] >> 4) & 0x0f;
		if (TCODE_IS_BLOCK_PACKET(tcode))
			header[3] = cpu_to_le32(packet->header[3]);
		else
			header[3] = (__force __le32) packet->header[3];

		d[0].req_count = cpu_to_le16(packet->header_length);
		break;

	case 8:
		header[0] = cpu_to_le32((OHCI1394_phy_tcode << 4) |
					(packet->speed << 16));
		header[1] = cpu_to_le32(packet->header[0]);
		header[2] = cpu_to_le32(packet->header[1]);
		d[0].req_count = cpu_to_le16(12);
		break;

	case 4:
		header[0] = cpu_to_le32((packet->header[0] & 0xffff) |
					(packet->speed << 16));
		header[1] = cpu_to_le32(packet->header[0] & 0xffff0000);
		d[0].req_count = cpu_to_le16(8);
		break;

	default:
		/* BUG(); */
		packet->ack = RCODE_SEND_ERROR;
		return -1;
	}

	driver_data = (struct driver_data *) &d[3];
	driver_data->packet = packet;
	packet->driver_data = driver_data;

	if (packet->payload_length > 0) {
		payload_bus =
			dma_map_single(ohci->card.device, packet->payload,
				       packet->payload_length, DMA_TO_DEVICE);
		if (dma_mapping_error(ohci->card.device, payload_bus)) {
			packet->ack = RCODE_SEND_ERROR;
			return -1;
		}
		packet->payload_bus	= payload_bus;
		packet->payload_mapped	= true;

		d[2].req_count    = cpu_to_le16(packet->payload_length);
		d[2].data_address = cpu_to_le32(payload_bus);
		last = &d[2];
		z = 3;
	} else {
		last = &d[0];
		z = 2;
	}

	last->control |= cpu_to_le16(DESCRIPTOR_OUTPUT_LAST |
				     DESCRIPTOR_IRQ_ALWAYS |
				     DESCRIPTOR_BRANCH_ALWAYS);

	/*
	 * If the controller and packet generations don't match, we need to
	 * bail out and try again.  If IntEvent.busReset is set, the AT context
	 * is halted, so appending to the context and trying to run it is
	 * futile.  Most controllers do the right thing and just flush the AT
	 * queue (per section 7.2.3.2 of the OHCI 1.1 specification), but
	 * some controllers (like a JMicron JMB381 PCI-e) misbehave and wind
	 * up stalling out.  So we just bail out in software and try again
	 * later, and everyone is happy.
	 * FIXME: Document how the locking works.
	 */
	if (ohci->generation != packet->generation ||
	    reg_read(ohci, OHCI1394_IntEventSet) & OHCI1394_busReset) {
		if (packet->payload_mapped)
			dma_unmap_single(ohci->card.device, payload_bus,
					 packet->payload_length, DMA_TO_DEVICE);
		packet->ack = RCODE_GENERATION;
		return -1;
	}

	context_append(ctx, d, z, 4 - z);

	/* If the context isn't already running, start it up. */
	reg = reg_read(ctx->ohci, CONTROL_SET(ctx->regs));
	if ((reg & CONTEXT_RUN) == 0)
		context_run(ctx, 0);

	return 0;
}

static int handle_at_packet(struct context *context,
			    struct descriptor *d,
			    struct descriptor *last)
{
	struct driver_data *driver_data;
	struct fw_packet *packet;
	struct fw_ohci *ohci = context->ohci;
	int evt;

	if (last->transfer_status == 0)
		/* This descriptor isn't done yet, stop iteration. */
		return 0;

	driver_data = (struct driver_data *) &d[3];
	packet = driver_data->packet;
	if (packet == NULL)
		/* This packet was cancelled, just continue. */
		return 1;

	if (packet->payload_mapped)
		dma_unmap_single(ohci->card.device, packet->payload_bus,
				 packet->payload_length, DMA_TO_DEVICE);

	evt = le16_to_cpu(last->transfer_status) & 0x1f;
	packet->timestamp = le16_to_cpu(last->res_count);

	log_ar_at_event('T', packet->speed, packet->header, evt);

	switch (evt) {
	case OHCI1394_evt_timeout:
		/* Async response transmit timed out. */
		packet->ack = RCODE_CANCELLED;
		break;

	case OHCI1394_evt_flushed:
		/*
		 * The packet was flushed should give same error as
		 * when we try to use a stale generation count.
		 */
		packet->ack = RCODE_GENERATION;
		break;

	case OHCI1394_evt_missing_ack:
		/*
		 * Using a valid (current) generation count, but the
		 * node is not on the bus or not sending acks.
		 */
		packet->ack = RCODE_NO_ACK;
		break;

	case ACK_COMPLETE + 0x10:
	case ACK_PENDING + 0x10:
	case ACK_BUSY_X + 0x10:
	case ACK_BUSY_A + 0x10:
	case ACK_BUSY_B + 0x10:
	case ACK_DATA_ERROR + 0x10:
	case ACK_TYPE_ERROR + 0x10:
		packet->ack = evt - 0x10;
		break;

	default:
		packet->ack = RCODE_SEND_ERROR;
		break;
	}

	packet->callback(packet, &ohci->card, packet->ack);

	return 1;
}

#define HEADER_GET_DESTINATION(q)	(((q) >> 16) & 0xffff)
#define HEADER_GET_TCODE(q)		(((q) >> 4) & 0x0f)
#define HEADER_GET_OFFSET_HIGH(q)	(((q) >> 0) & 0xffff)
#define HEADER_GET_DATA_LENGTH(q)	(((q) >> 16) & 0xffff)
#define HEADER_GET_EXTENDED_TCODE(q)	(((q) >> 0) & 0xffff)

static void handle_local_rom(struct fw_ohci *ohci,
			     struct fw_packet *packet, u32 csr)
{
	struct fw_packet response;
	int tcode, length, i;

	tcode = HEADER_GET_TCODE(packet->header[0]);
	if (TCODE_IS_BLOCK_PACKET(tcode))
		length = HEADER_GET_DATA_LENGTH(packet->header[3]);
	else
		length = 4;

	i = csr - CSR_CONFIG_ROM;
	if (i + length > CONFIG_ROM_SIZE) {
		fw_fill_response(&response, packet->header,
				 RCODE_ADDRESS_ERROR, NULL, 0);
	} else if (!TCODE_IS_READ_REQUEST(tcode)) {
		fw_fill_response(&response, packet->header,
				 RCODE_TYPE_ERROR, NULL, 0);
	} else {
		fw_fill_response(&response, packet->header, RCODE_COMPLETE,
				 (void *) ohci->config_rom + i, length);
	}

	fw_core_handle_response(&ohci->card, &response);
}

static void handle_local_lock(struct fw_ohci *ohci,
			      struct fw_packet *packet, u32 csr)
{
	struct fw_packet response;
	int tcode, length, ext_tcode, sel;
	__be32 *payload, lock_old;
	u32 lock_arg, lock_data;

	tcode = HEADER_GET_TCODE(packet->header[0]);
	length = HEADER_GET_DATA_LENGTH(packet->header[3]);
	payload = packet->payload;
	ext_tcode = HEADER_GET_EXTENDED_TCODE(packet->header[3]);

	if (tcode == TCODE_LOCK_REQUEST &&
	    ext_tcode == EXTCODE_COMPARE_SWAP && length == 8) {
		lock_arg = be32_to_cpu(payload[0]);
		lock_data = be32_to_cpu(payload[1]);
	} else if (tcode == TCODE_READ_QUADLET_REQUEST) {
		lock_arg = 0;
		lock_data = 0;
	} else {
		fw_fill_response(&response, packet->header,
				 RCODE_TYPE_ERROR, NULL, 0);
		goto out;
	}

	sel = (csr - CSR_BUS_MANAGER_ID) / 4;
	reg_write(ohci, OHCI1394_CSRData, lock_data);
	reg_write(ohci, OHCI1394_CSRCompareData, lock_arg);
	reg_write(ohci, OHCI1394_CSRControl, sel);

	if (reg_read(ohci, OHCI1394_CSRControl) & 0x80000000)
		lock_old = cpu_to_be32(reg_read(ohci, OHCI1394_CSRData));
	else
		fw_notify("swap not done yet\n");

	fw_fill_response(&response, packet->header,
			 RCODE_COMPLETE, &lock_old, sizeof(lock_old));
 out:
	fw_core_handle_response(&ohci->card, &response);
}

static void handle_local_request(struct context *ctx, struct fw_packet *packet)
{
	u64 offset;
	u32 csr;

	if (ctx == &ctx->ohci->at_request_ctx) {
		packet->ack = ACK_PENDING;
		packet->callback(packet, &ctx->ohci->card, packet->ack);
	}

	offset =
		((unsigned long long)
		 HEADER_GET_OFFSET_HIGH(packet->header[1]) << 32) |
		packet->header[2];
	csr = offset - CSR_REGISTER_BASE;

	/* Handle config rom reads. */
	if (csr >= CSR_CONFIG_ROM && csr < CSR_CONFIG_ROM_END)
		handle_local_rom(ctx->ohci, packet, csr);
	else switch (csr) {
	case CSR_BUS_MANAGER_ID:
	case CSR_BANDWIDTH_AVAILABLE:
	case CSR_CHANNELS_AVAILABLE_HI:
	case CSR_CHANNELS_AVAILABLE_LO:
		handle_local_lock(ctx->ohci, packet, csr);
		break;
	default:
		if (ctx == &ctx->ohci->at_request_ctx)
			fw_core_handle_request(&ctx->ohci->card, packet);
		else
			fw_core_handle_response(&ctx->ohci->card, packet);
		break;
	}

	if (ctx == &ctx->ohci->at_response_ctx) {
		packet->ack = ACK_COMPLETE;
		packet->callback(packet, &ctx->ohci->card, packet->ack);
	}
}

static void at_context_transmit(struct context *ctx, struct fw_packet *packet)
{
	unsigned long flags;
	int ret;

	spin_lock_irqsave(&ctx->ohci->lock, flags);

	if (HEADER_GET_DESTINATION(packet->header[0]) == ctx->ohci->node_id &&
	    ctx->ohci->generation == packet->generation) {
		spin_unlock_irqrestore(&ctx->ohci->lock, flags);
		handle_local_request(ctx, packet);
		return;
	}

	ret = at_context_queue_packet(ctx, packet);
	spin_unlock_irqrestore(&ctx->ohci->lock, flags);

	if (ret < 0)
		packet->callback(packet, &ctx->ohci->card, packet->ack);

}

static void bus_reset_tasklet(unsigned long data)
{
	struct fw_ohci *ohci = (struct fw_ohci *)data;
	int self_id_count, i, j, reg;
	int generation, new_generation;
	unsigned long flags;
	void *free_rom = NULL;
	dma_addr_t free_rom_bus = 0;

	reg = reg_read(ohci, OHCI1394_NodeID);
	if (!(reg & OHCI1394_NodeID_idValid)) {
		fw_notify("node ID not valid, new bus reset in progress\n");
		return;
	}
	if ((reg & OHCI1394_NodeID_nodeNumber) == 63) {
		fw_notify("malconfigured bus\n");
		return;
	}
	ohci->node_id = reg & (OHCI1394_NodeID_busNumber |
			       OHCI1394_NodeID_nodeNumber);

	reg = reg_read(ohci, OHCI1394_SelfIDCount);
	if (reg & OHCI1394_SelfIDCount_selfIDError) {
		fw_notify("inconsistent self IDs\n");
		return;
	}
	/*
	 * The count in the SelfIDCount register is the number of
	 * bytes in the self ID receive buffer.  Since we also receive
	 * the inverted quadlets and a header quadlet, we shift one
	 * bit extra to get the actual number of self IDs.
	 */
	self_id_count = (reg >> 3) & 0xff;
	if (self_id_count == 0 || self_id_count > 252) {
		fw_notify("inconsistent self IDs\n");
		return;
	}
	generation = (cond_le32_to_cpu(ohci->self_id_cpu[0]) >> 16) & 0xff;
	rmb();

	for (i = 1, j = 0; j < self_id_count; i += 2, j++) {
		if (ohci->self_id_cpu[i] != ~ohci->self_id_cpu[i + 1]) {
			fw_notify("inconsistent self IDs\n");
			return;
		}
		ohci->self_id_buffer[j] =
				cond_le32_to_cpu(ohci->self_id_cpu[i]);
	}
	rmb();

	/*
	 * Check the consistency of the self IDs we just read.  The
	 * problem we face is that a new bus reset can start while we
	 * read out the self IDs from the DMA buffer. If this happens,
	 * the DMA buffer will be overwritten with new self IDs and we
	 * will read out inconsistent data.  The OHCI specification
	 * (section 11.2) recommends a technique similar to
	 * linux/seqlock.h, where we remember the generation of the
	 * self IDs in the buffer before reading them out and compare
	 * it to the current generation after reading them out.  If
	 * the two generations match we know we have a consistent set
	 * of self IDs.
	 */

	new_generation = (reg_read(ohci, OHCI1394_SelfIDCount) >> 16) & 0xff;
	if (new_generation != generation) {
		fw_notify("recursive bus reset detected, "
			  "discarding self ids\n");
		return;
	}

	/* FIXME: Document how the locking works. */
	spin_lock_irqsave(&ohci->lock, flags);

	ohci->generation = generation;
	context_stop(&ohci->at_request_ctx);
	context_stop(&ohci->at_response_ctx);
	reg_write(ohci, OHCI1394_IntEventClear, OHCI1394_busReset);

	if (ohci->quirks & QUIRK_RESET_PACKET)
		ohci->request_generation = generation;

	/*
	 * This next bit is unrelated to the AT context stuff but we
	 * have to do it under the spinlock also.  If a new config rom
	 * was set up before this reset, the old one is now no longer
	 * in use and we can free it. Update the config rom pointers
	 * to point to the current config rom and clear the
	 * next_config_rom pointer so a new udpate can take place.
	 */

	if (ohci->next_config_rom != NULL) {
		if (ohci->next_config_rom != ohci->config_rom) {
			free_rom      = ohci->config_rom;
			free_rom_bus  = ohci->config_rom_bus;
		}
		ohci->config_rom      = ohci->next_config_rom;
		ohci->config_rom_bus  = ohci->next_config_rom_bus;
		ohci->next_config_rom = NULL;

		/*
		 * Restore config_rom image and manually update
		 * config_rom registers.  Writing the header quadlet
		 * will indicate that the config rom is ready, so we
		 * do that last.
		 */
		reg_write(ohci, OHCI1394_BusOptions,
			  be32_to_cpu(ohci->config_rom[2]));
		ohci->config_rom[0] = ohci->next_header;
		reg_write(ohci, OHCI1394_ConfigROMhdr,
			  be32_to_cpu(ohci->next_header));
	}

#ifdef CONFIG_FIREWIRE_OHCI_REMOTE_DMA
	reg_write(ohci, OHCI1394_PhyReqFilterHiSet, ~0);
	reg_write(ohci, OHCI1394_PhyReqFilterLoSet, ~0);
#endif

	spin_unlock_irqrestore(&ohci->lock, flags);

	if (free_rom)
		dma_free_coherent(ohci->card.device, CONFIG_ROM_SIZE,
				  free_rom, free_rom_bus);

	log_selfids(ohci->node_id, generation,
		    self_id_count, ohci->self_id_buffer);

	fw_core_handle_bus_reset(&ohci->card, ohci->node_id, generation,
				 self_id_count, ohci->self_id_buffer);
}

static irqreturn_t irq_handler(int irq, void *data)
{
	struct fw_ohci *ohci = data;
	u32 event, iso_event;
	int i;

	event = reg_read(ohci, OHCI1394_IntEventClear);

	if (!event || !~event)
		return IRQ_NONE;

	/* busReset must not be cleared yet, see OHCI 1.1 clause 7.2.3.2 */
	reg_write(ohci, OHCI1394_IntEventClear, event & ~OHCI1394_busReset);
	log_irqs(event);

	if (event & OHCI1394_selfIDComplete)
		tasklet_schedule(&ohci->bus_reset_tasklet);

	if (event & OHCI1394_RQPkt)
		tasklet_schedule(&ohci->ar_request_ctx.tasklet);

	if (event & OHCI1394_RSPkt)
		tasklet_schedule(&ohci->ar_response_ctx.tasklet);

	if (event & OHCI1394_reqTxComplete)
		tasklet_schedule(&ohci->at_request_ctx.tasklet);

	if (event & OHCI1394_respTxComplete)
		tasklet_schedule(&ohci->at_response_ctx.tasklet);

	iso_event = reg_read(ohci, OHCI1394_IsoRecvIntEventClear);
	reg_write(ohci, OHCI1394_IsoRecvIntEventClear, iso_event);

	while (iso_event) {
		i = ffs(iso_event) - 1;
		tasklet_schedule(&ohci->ir_context_list[i].context.tasklet);
		iso_event &= ~(1 << i);
	}

	iso_event = reg_read(ohci, OHCI1394_IsoXmitIntEventClear);
	reg_write(ohci, OHCI1394_IsoXmitIntEventClear, iso_event);

	while (iso_event) {
		i = ffs(iso_event) - 1;
		tasklet_schedule(&ohci->it_context_list[i].context.tasklet);
		iso_event &= ~(1 << i);
	}

	if (unlikely(event & OHCI1394_regAccessFail))
		fw_error("Register access failure - "
			 "please notify linux1394-devel@lists.sf.net\n");

	if (unlikely(event & OHCI1394_postedWriteErr))
		fw_error("PCI posted write error\n");

	if (unlikely(event & OHCI1394_cycleTooLong)) {
		if (printk_ratelimit())
			fw_notify("isochronous cycle too long\n");
		reg_write(ohci, OHCI1394_LinkControlSet,
			  OHCI1394_LinkControl_cycleMaster);
	}

	if (unlikely(event & OHCI1394_cycleInconsistent)) {
		/*
		 * We need to clear this event bit in order to make
		 * cycleMatch isochronous I/O work.  In theory we should
		 * stop active cycleMatch iso contexts now and restart
		 * them at least two cycles later.  (FIXME?)
		 */
		if (printk_ratelimit())
			fw_notify("isochronous cycle inconsistent\n");
	}

	return IRQ_HANDLED;
}

static int software_reset(struct fw_ohci *ohci)
{
	int i;

	reg_write(ohci, OHCI1394_HCControlSet, OHCI1394_HCControl_softReset);

	for (i = 0; i < OHCI_LOOP_COUNT; i++) {
		if ((reg_read(ohci, OHCI1394_HCControlSet) &
		     OHCI1394_HCControl_softReset) == 0)
			return 0;
		msleep(1);
	}

	return -EBUSY;
}

static void copy_config_rom(__be32 *dest, const __be32 *src, size_t length)
{
	size_t size = length * 4;

	memcpy(dest, src, size);
	if (size < CONFIG_ROM_SIZE)
		memset(&dest[length], 0, CONFIG_ROM_SIZE - size);
}

static int ohci_enable(struct fw_card *card,
		       const __be32 *config_rom, size_t length)
{
	struct fw_ohci *ohci = fw_ohci(card);
	struct pci_dev *dev = to_pci_dev(card->device);
	u32 lps;
	int i;

	if (software_reset(ohci)) {
		fw_error("Failed to reset ohci card.\n");
		return -EBUSY;
	}

	/*
	 * Now enable LPS, which we need in order to start accessing
	 * most of the registers.  In fact, on some cards (ALI M5251),
	 * accessing registers in the SClk domain without LPS enabled
	 * will lock up the machine.  Wait 50msec to make sure we have
	 * full link enabled.  However, with some cards (well, at least
	 * a JMicron PCIe card), we have to try again sometimes.
	 */
	reg_write(ohci, OHCI1394_HCControlSet,
		  OHCI1394_HCControl_LPS |
		  OHCI1394_HCControl_postedWriteEnable);
	flush_writes(ohci);

	for (lps = 0, i = 0; !lps && i < 3; i++) {
		msleep(50);
		lps = reg_read(ohci, OHCI1394_HCControlSet) &
		      OHCI1394_HCControl_LPS;
	}

	if (!lps) {
		fw_error("Failed to set Link Power Status\n");
		return -EIO;
	}

	reg_write(ohci, OHCI1394_HCControlClear,
		  OHCI1394_HCControl_noByteSwapData);

	reg_write(ohci, OHCI1394_SelfIDBuffer, ohci->self_id_bus);
	reg_write(ohci, OHCI1394_LinkControlClear,
		  OHCI1394_LinkControl_rcvPhyPkt);
	reg_write(ohci, OHCI1394_LinkControlSet,
		  OHCI1394_LinkControl_rcvSelfID |
		  OHCI1394_LinkControl_cycleTimerEnable |
		  OHCI1394_LinkControl_cycleMaster);

	reg_write(ohci, OHCI1394_ATRetries,
		  OHCI1394_MAX_AT_REQ_RETRIES |
		  (OHCI1394_MAX_AT_RESP_RETRIES << 4) |
		  (OHCI1394_MAX_PHYS_RESP_RETRIES << 8));

	ar_context_run(&ohci->ar_request_ctx);
	ar_context_run(&ohci->ar_response_ctx);

	reg_write(ohci, OHCI1394_PhyUpperBound, 0x00010000);
	reg_write(ohci, OHCI1394_IntEventClear, ~0);
	reg_write(ohci, OHCI1394_IntMaskClear, ~0);
	reg_write(ohci, OHCI1394_IntMaskSet,
		  OHCI1394_selfIDComplete |
		  OHCI1394_RQPkt | OHCI1394_RSPkt |
		  OHCI1394_reqTxComplete | OHCI1394_respTxComplete |
		  OHCI1394_isochRx | OHCI1394_isochTx |
		  OHCI1394_postedWriteErr | OHCI1394_cycleTooLong |
		  OHCI1394_cycleInconsistent | OHCI1394_regAccessFail |
		  OHCI1394_masterIntEnable);
	if (param_debug & OHCI_PARAM_DEBUG_BUSRESETS)
		reg_write(ohci, OHCI1394_IntMaskSet, OHCI1394_busReset);

	/* Activate link_on bit and contender bit in our self ID packets.*/
	if (ohci_update_phy_reg(card, 4, 0,
				PHY_LINK_ACTIVE | PHY_CONTENDER) < 0)
		return -EIO;

	/*
	 * When the link is not yet enabled, the atomic config rom
	 * update mechanism described below in ohci_set_config_rom()
	 * is not active.  We have to update ConfigRomHeader and
	 * BusOptions manually, and the write to ConfigROMmap takes
	 * effect immediately.  We tie this to the enabling of the
	 * link, so we have a valid config rom before enabling - the
	 * OHCI requires that ConfigROMhdr and BusOptions have valid
	 * values before enabling.
	 *
	 * However, when the ConfigROMmap is written, some controllers
	 * always read back quadlets 0 and 2 from the config rom to
	 * the ConfigRomHeader and BusOptions registers on bus reset.
	 * They shouldn't do that in this initial case where the link
	 * isn't enabled.  This means we have to use the same
	 * workaround here, setting the bus header to 0 and then write
	 * the right values in the bus reset tasklet.
	 */

	if (config_rom) {
		ohci->next_config_rom =
			dma_alloc_coherent(ohci->card.device, CONFIG_ROM_SIZE,
					   &ohci->next_config_rom_bus,
					   GFP_KERNEL);
		if (ohci->next_config_rom == NULL)
			return -ENOMEM;

		copy_config_rom(ohci->next_config_rom, config_rom, length);
	} else {
		/*
		 * In the suspend case, config_rom is NULL, which
		 * means that we just reuse the old config rom.
		 */
		ohci->next_config_rom = ohci->config_rom;
		ohci->next_config_rom_bus = ohci->config_rom_bus;
	}

	ohci->next_header = ohci->next_config_rom[0];
	ohci->next_config_rom[0] = 0;
	reg_write(ohci, OHCI1394_ConfigROMhdr, 0);
	reg_write(ohci, OHCI1394_BusOptions,
		  be32_to_cpu(ohci->next_config_rom[2]));
	reg_write(ohci, OHCI1394_ConfigROMmap, ohci->next_config_rom_bus);

	reg_write(ohci, OHCI1394_AsReqFilterHiSet, 0x80000000);

	if (request_irq(dev->irq, irq_handler,
			IRQF_SHARED, ohci_driver_name, ohci)) {
		fw_error("Failed to allocate shared interrupt %d.\n",
			 dev->irq);
		dma_free_coherent(ohci->card.device, CONFIG_ROM_SIZE,
				  ohci->config_rom, ohci->config_rom_bus);
		return -EIO;
	}

	reg_write(ohci, OHCI1394_HCControlSet,
		  OHCI1394_HCControl_linkEnable |
		  OHCI1394_HCControl_BIBimageValid);
	flush_writes(ohci);

	/*
	 * We are ready to go, initiate bus reset to finish the
	 * initialization.
	 */

	fw_core_initiate_bus_reset(&ohci->card, 1);

	return 0;
}

static int ohci_set_config_rom(struct fw_card *card,
			       const __be32 *config_rom, size_t length)
{
	struct fw_ohci *ohci;
	unsigned long flags;
	int ret = -EBUSY;
	__be32 *next_config_rom;
	dma_addr_t uninitialized_var(next_config_rom_bus);

	ohci = fw_ohci(card);

	/*
	 * When the OHCI controller is enabled, the config rom update
	 * mechanism is a bit tricky, but easy enough to use.  See
	 * section 5.5.6 in the OHCI specification.
	 *
	 * The OHCI controller caches the new config rom address in a
	 * shadow register (ConfigROMmapNext) and needs a bus reset
	 * for the changes to take place.  When the bus reset is
	 * detected, the controller loads the new values for the
	 * ConfigRomHeader and BusOptions registers from the specified
	 * config rom and loads ConfigROMmap from the ConfigROMmapNext
	 * shadow register. All automatically and atomically.
	 *
	 * Now, there's a twist to this story.  The automatic load of
	 * ConfigRomHeader and BusOptions doesn't honor the
	 * noByteSwapData bit, so with a be32 config rom, the
	 * controller will load be32 values in to these registers
	 * during the atomic update, even on litte endian
	 * architectures.  The workaround we use is to put a 0 in the
	 * header quadlet; 0 is endian agnostic and means that the
	 * config rom isn't ready yet.  In the bus reset tasklet we
	 * then set up the real values for the two registers.
	 *
	 * We use ohci->lock to avoid racing with the code that sets
	 * ohci->next_config_rom to NULL (see bus_reset_tasklet).
	 */

	next_config_rom =
		dma_alloc_coherent(ohci->card.device, CONFIG_ROM_SIZE,
				   &next_config_rom_bus, GFP_KERNEL);
	if (next_config_rom == NULL)
		return -ENOMEM;

	spin_lock_irqsave(&ohci->lock, flags);

	if (ohci->next_config_rom == NULL) {
		ohci->next_config_rom = next_config_rom;
		ohci->next_config_rom_bus = next_config_rom_bus;

		copy_config_rom(ohci->next_config_rom, config_rom, length);

		ohci->next_header = config_rom[0];
		ohci->next_config_rom[0] = 0;

		reg_write(ohci, OHCI1394_ConfigROMmap,
			  ohci->next_config_rom_bus);
		ret = 0;
	}

	spin_unlock_irqrestore(&ohci->lock, flags);

	/*
	 * Now initiate a bus reset to have the changes take
	 * effect. We clean up the old config rom memory and DMA
	 * mappings in the bus reset tasklet, since the OHCI
	 * controller could need to access it before the bus reset
	 * takes effect.
	 */
	if (ret == 0)
		fw_core_initiate_bus_reset(&ohci->card, 1);
	else
		dma_free_coherent(ohci->card.device, CONFIG_ROM_SIZE,
				  next_config_rom, next_config_rom_bus);

	return ret;
}

static void ohci_send_request(struct fw_card *card, struct fw_packet *packet)
{
	struct fw_ohci *ohci = fw_ohci(card);

	at_context_transmit(&ohci->at_request_ctx, packet);
}

static void ohci_send_response(struct fw_card *card, struct fw_packet *packet)
{
	struct fw_ohci *ohci = fw_ohci(card);

	at_context_transmit(&ohci->at_response_ctx, packet);
}

static int ohci_cancel_packet(struct fw_card *card, struct fw_packet *packet)
{
	struct fw_ohci *ohci = fw_ohci(card);
	struct context *ctx = &ohci->at_request_ctx;
	struct driver_data *driver_data = packet->driver_data;
	int ret = -ENOENT;

	tasklet_disable(&ctx->tasklet);

	if (packet->ack != 0)
		goto out;

	if (packet->payload_mapped)
		dma_unmap_single(ohci->card.device, packet->payload_bus,
				 packet->payload_length, DMA_TO_DEVICE);

	log_ar_at_event('T', packet->speed, packet->header, 0x20);
	driver_data->packet = NULL;
	packet->ack = RCODE_CANCELLED;
	packet->callback(packet, &ohci->card, packet->ack);
	ret = 0;
 out:
	tasklet_enable(&ctx->tasklet);

	return ret;
}

static int ohci_enable_phys_dma(struct fw_card *card,
				int node_id, int generation)
{
#ifdef CONFIG_FIREWIRE_OHCI_REMOTE_DMA
	return 0;
#else
	struct fw_ohci *ohci = fw_ohci(card);
	unsigned long flags;
	int n, ret = 0;

	/*
	 * FIXME:  Make sure this bitmask is cleared when we clear the busReset
	 * interrupt bit.  Clear physReqResourceAllBuses on bus reset.
	 */

	spin_lock_irqsave(&ohci->lock, flags);

	if (ohci->generation != generation) {
		ret = -ESTALE;
		goto out;
	}

	/*
	 * Note, if the node ID contains a non-local bus ID, physical DMA is
	 * enabled for _all_ nodes on remote buses.
	 */

	n = (node_id & 0xffc0) == LOCAL_BUS ? node_id & 0x3f : 63;
	if (n < 32)
		reg_write(ohci, OHCI1394_PhyReqFilterLoSet, 1 << n);
	else
		reg_write(ohci, OHCI1394_PhyReqFilterHiSet, 1 << (n - 32));

	flush_writes(ohci);
 out:
	spin_unlock_irqrestore(&ohci->lock, flags);

	return ret;
#endif /* CONFIG_FIREWIRE_OHCI_REMOTE_DMA */
}

static u32 cycle_timer_ticks(u32 cycle_timer)
{
	u32 ticks;

	ticks = cycle_timer & 0xfff;
	ticks += 3072 * ((cycle_timer >> 12) & 0x1fff);
	ticks += (3072 * 8000) * (cycle_timer >> 25);

	return ticks;
}

/*
 * Some controllers exhibit one or more of the following bugs when updating the
 * iso cycle timer register:
 *  - When the lowest six bits are wrapping around to zero, a read that happens
 *    at the same time will return garbage in the lowest ten bits.
 *  - When the cycleOffset field wraps around to zero, the cycleCount field is
 *    not incremented for about 60 ns.
 *  - Occasionally, the entire register reads zero.
 *
 * To catch these, we read the register three times and ensure that the
 * difference between each two consecutive reads is approximately the same, i.e.
 * less than twice the other.  Furthermore, any negative difference indicates an
 * error.  (A PCI read should take at least 20 ticks of the 24.576 MHz timer to
 * execute, so we have enough precision to compute the ratio of the differences.)
 */
static u32 ohci_get_cycle_time(struct fw_card *card)
{
	struct fw_ohci *ohci = fw_ohci(card);
	u32 c0, c1, c2;
	u32 t0, t1, t2;
	s32 diff01, diff12;
	int i;

	c2 = reg_read(ohci, OHCI1394_IsochronousCycleTimer);

	if (ohci->quirks & QUIRK_CYCLE_TIMER) {
		i = 0;
		c1 = c2;
		c2 = reg_read(ohci, OHCI1394_IsochronousCycleTimer);
		do {
			c0 = c1;
			c1 = c2;
			c2 = reg_read(ohci, OHCI1394_IsochronousCycleTimer);
			t0 = cycle_timer_ticks(c0);
			t1 = cycle_timer_ticks(c1);
			t2 = cycle_timer_ticks(c2);
			diff01 = t1 - t0;
			diff12 = t2 - t1;
		} while ((diff01 <= 0 || diff12 <= 0 ||
			  diff01 / diff12 >= 2 || diff12 / diff01 >= 2)
			 && i++ < 20);
	}

	return c2;
}

static void copy_iso_headers(struct iso_context *ctx, void *p)
{
	int i = ctx->header_length;

	if (i + ctx->base.header_size > PAGE_SIZE)
		return;

	/*
	 * The iso header is byteswapped to little endian by
	 * the controller, but the remaining header quadlets
	 * are big endian.  We want to present all the headers
	 * as big endian, so we have to swap the first quadlet.
	 */
	if (ctx->base.header_size > 0)
		*(u32 *) (ctx->header + i) = __swab32(*(u32 *) (p + 4));
	if (ctx->base.header_size > 4)
		*(u32 *) (ctx->header + i + 4) = __swab32(*(u32 *) p);
	if (ctx->base.header_size > 8)
		memcpy(ctx->header + i + 8, p + 8, ctx->base.header_size - 8);
	ctx->header_length += ctx->base.header_size;
}

static int handle_ir_packet_per_buffer(struct context *context,
				       struct descriptor *d,
				       struct descriptor *last)
{
	struct iso_context *ctx =
		container_of(context, struct iso_context, context);
	struct descriptor *pd;
	__le32 *ir_header;
	void *p;

	for (pd = d; pd <= last; pd++) {
		if (pd->transfer_status)
			break;
	}
	if (pd > last)
		/* Descriptor(s) not done yet, stop iteration */
		return 0;

	p = last + 1;
	copy_iso_headers(ctx, p);

	if (le16_to_cpu(last->control) & DESCRIPTOR_IRQ_ALWAYS) {
		ir_header = (__le32 *) p;
		ctx->base.callback(&ctx->base,
				   le32_to_cpu(ir_header[0]) & 0xffff,
				   ctx->header_length, ctx->header,
				   ctx->base.callback_data);
		ctx->header_length = 0;
	}

	return 1;
}

static int handle_it_packet(struct context *context,
			    struct descriptor *d,
			    struct descriptor *last)
{
	struct iso_context *ctx =
		container_of(context, struct iso_context, context);
	int i;
	struct descriptor *pd;

	for (pd = d; pd <= last; pd++)
		if (pd->transfer_status)
			break;
	if (pd > last)
		/* Descriptor(s) not done yet, stop iteration */
		return 0;

	i = ctx->header_length;
	if (i + 4 < PAGE_SIZE) {
		/* Present this value as big-endian to match the receive code */
		*(__be32 *)(ctx->header + i) = cpu_to_be32(
				((u32)le16_to_cpu(pd->transfer_status) << 16) |
				le16_to_cpu(pd->res_count));
		ctx->header_length += 4;
	}
	if (le16_to_cpu(last->control) & DESCRIPTOR_IRQ_ALWAYS) {
		ctx->base.callback(&ctx->base, le16_to_cpu(last->res_count),
				   ctx->header_length, ctx->header,
				   ctx->base.callback_data);
		ctx->header_length = 0;
	}
	return 1;
}

static struct fw_iso_context *ohci_allocate_iso_context(struct fw_card *card,
				int type, int channel, size_t header_size)
{
	struct fw_ohci *ohci = fw_ohci(card);
	struct iso_context *ctx, *list;
	descriptor_callback_t callback;
	u64 *channels, dont_care = ~0ULL;
	u32 *mask, regs;
	unsigned long flags;
	int index, ret = -ENOMEM;

	if (type == FW_ISO_CONTEXT_TRANSMIT) {
		channels = &dont_care;
		mask = &ohci->it_context_mask;
		list = ohci->it_context_list;
		callback = handle_it_packet;
	} else {
		channels = &ohci->ir_context_channels;
		mask = &ohci->ir_context_mask;
		list = ohci->ir_context_list;
		callback = handle_ir_packet_per_buffer;
	}

	spin_lock_irqsave(&ohci->lock, flags);
	index = *channels & 1ULL << channel ? ffs(*mask) - 1 : -1;
	if (index >= 0) {
		*channels &= ~(1ULL << channel);
		*mask &= ~(1 << index);
	}
	spin_unlock_irqrestore(&ohci->lock, flags);

	if (index < 0)
		return ERR_PTR(-EBUSY);

	if (type == FW_ISO_CONTEXT_TRANSMIT)
		regs = OHCI1394_IsoXmitContextBase(index);
	else
		regs = OHCI1394_IsoRcvContextBase(index);

	ctx = &list[index];
	memset(ctx, 0, sizeof(*ctx));
	ctx->header_length = 0;
	ctx->header = (void *) __get_free_page(GFP_KERNEL);
	if (ctx->header == NULL)
		goto out;

	ret = context_init(&ctx->context, ohci, regs, callback);
	if (ret < 0)
		goto out_with_header;

	return &ctx->base;

 out_with_header:
	free_page((unsigned long)ctx->header);
 out:
	spin_lock_irqsave(&ohci->lock, flags);
	*mask |= 1 << index;
	spin_unlock_irqrestore(&ohci->lock, flags);

	return ERR_PTR(ret);
}

static int ohci_start_iso(struct fw_iso_context *base,
			  s32 cycle, u32 sync, u32 tags)
{
	struct iso_context *ctx = container_of(base, struct iso_context, base);
	struct fw_ohci *ohci = ctx->context.ohci;
	u32 control, match;
	int index;

	if (ctx->base.type == FW_ISO_CONTEXT_TRANSMIT) {
		index = ctx - ohci->it_context_list;
		match = 0;
		if (cycle >= 0)
			match = IT_CONTEXT_CYCLE_MATCH_ENABLE |
				(cycle & 0x7fff) << 16;

		reg_write(ohci, OHCI1394_IsoXmitIntEventClear, 1 << index);
		reg_write(ohci, OHCI1394_IsoXmitIntMaskSet, 1 << index);
		context_run(&ctx->context, match);
	} else {
		index = ctx - ohci->ir_context_list;
		control = IR_CONTEXT_ISOCH_HEADER;
		match = (tags << 28) | (sync << 8) | ctx->base.channel;
		if (cycle >= 0) {
			match |= (cycle & 0x07fff) << 12;
			control |= IR_CONTEXT_CYCLE_MATCH_ENABLE;
		}

		reg_write(ohci, OHCI1394_IsoRecvIntEventClear, 1 << index);
		reg_write(ohci, OHCI1394_IsoRecvIntMaskSet, 1 << index);
		reg_write(ohci, CONTEXT_MATCH(ctx->context.regs), match);
		context_run(&ctx->context, control);
	}

	return 0;
}

static int ohci_stop_iso(struct fw_iso_context *base)
{
	struct fw_ohci *ohci = fw_ohci(base->card);
	struct iso_context *ctx = container_of(base, struct iso_context, base);
	int index;

	if (ctx->base.type == FW_ISO_CONTEXT_TRANSMIT) {
		index = ctx - ohci->it_context_list;
		reg_write(ohci, OHCI1394_IsoXmitIntMaskClear, 1 << index);
	} else {
		index = ctx - ohci->ir_context_list;
		reg_write(ohci, OHCI1394_IsoRecvIntMaskClear, 1 << index);
	}
	flush_writes(ohci);
	context_stop(&ctx->context);

	return 0;
}

static void ohci_free_iso_context(struct fw_iso_context *base)
{
	struct fw_ohci *ohci = fw_ohci(base->card);
	struct iso_context *ctx = container_of(base, struct iso_context, base);
	unsigned long flags;
	int index;

	ohci_stop_iso(base);
	context_release(&ctx->context);
	free_page((unsigned long)ctx->header);

	spin_lock_irqsave(&ohci->lock, flags);

	if (ctx->base.type == FW_ISO_CONTEXT_TRANSMIT) {
		index = ctx - ohci->it_context_list;
		ohci->it_context_mask |= 1 << index;
	} else {
		index = ctx - ohci->ir_context_list;
		ohci->ir_context_mask |= 1 << index;
		ohci->ir_context_channels |= 1ULL << base->channel;
	}

	spin_unlock_irqrestore(&ohci->lock, flags);
}

static int ohci_queue_iso_transmit(struct fw_iso_context *base,
				   struct fw_iso_packet *packet,
				   struct fw_iso_buffer *buffer,
				   unsigned long payload)
{
	struct iso_context *ctx = container_of(base, struct iso_context, base);
	struct descriptor *d, *last, *pd;
	struct fw_iso_packet *p;
	__le32 *header;
	dma_addr_t d_bus, page_bus;
	u32 z, header_z, payload_z, irq;
	u32 payload_index, payload_end_index, next_page_index;
	int page, end_page, i, length, offset;

	p = packet;
	payload_index = payload;

	if (p->skip)
		z = 1;
	else
		z = 2;
	if (p->header_length > 0)
		z++;

	/* Determine the first page the payload isn't contained in. */
	end_page = PAGE_ALIGN(payload_index + p->payload_length) >> PAGE_SHIFT;
	if (p->payload_length > 0)
		payload_z = end_page - (payload_index >> PAGE_SHIFT);
	else
		payload_z = 0;

	z += payload_z;

	/* Get header size in number of descriptors. */
	header_z = DIV_ROUND_UP(p->header_length, sizeof(*d));

	d = context_get_descriptors(&ctx->context, z + header_z, &d_bus);
	if (d == NULL)
		return -ENOMEM;

	if (!p->skip) {
		d[0].control   = cpu_to_le16(DESCRIPTOR_KEY_IMMEDIATE);
		d[0].req_count = cpu_to_le16(8);
		/*
		 * Link the skip address to this descriptor itself.  This causes
		 * a context to skip a cycle whenever lost cycles or FIFO
		 * overruns occur, without dropping the data.  The application
		 * should then decide whether this is an error condition or not.
		 * FIXME:  Make the context's cycle-lost behaviour configurable?
		 */
		d[0].branch_address = cpu_to_le32(d_bus | z);

		header = (__le32 *) &d[1];
		header[0] = cpu_to_le32(IT_HEADER_SY(p->sy) |
					IT_HEADER_TAG(p->tag) |
					IT_HEADER_TCODE(TCODE_STREAM_DATA) |
					IT_HEADER_CHANNEL(ctx->base.channel) |
					IT_HEADER_SPEED(ctx->base.speed));
		header[1] =
			cpu_to_le32(IT_HEADER_DATA_LENGTH(p->header_length +
							  p->payload_length));
	}

	if (p->header_length > 0) {
		d[2].req_count    = cpu_to_le16(p->header_length);
		d[2].data_address = cpu_to_le32(d_bus + z * sizeof(*d));
		memcpy(&d[z], p->header, p->header_length);
	}

	pd = d + z - payload_z;
	payload_end_index = payload_index + p->payload_length;
	for (i = 0; i < payload_z; i++) {
		page               = payload_index >> PAGE_SHIFT;
		offset             = payload_index & ~PAGE_MASK;
		next_page_index    = (page + 1) << PAGE_SHIFT;
		length             =
			min(next_page_index, payload_end_index) - payload_index;
		pd[i].req_count    = cpu_to_le16(length);

		page_bus = page_private(buffer->pages[page]);
		pd[i].data_address = cpu_to_le32(page_bus + offset);

		payload_index += length;
	}

	if (p->interrupt)
		irq = DESCRIPTOR_IRQ_ALWAYS;
	else
		irq = DESCRIPTOR_NO_IRQ;

	last = z == 2 ? d : d + z - 1;
	last->control |= cpu_to_le16(DESCRIPTOR_OUTPUT_LAST |
				     DESCRIPTOR_STATUS |
				     DESCRIPTOR_BRANCH_ALWAYS |
				     irq);

	context_append(&ctx->context, d, z, header_z);

	return 0;
}

static int ohci_queue_iso_receive_packet_per_buffer(struct fw_iso_context *base,
					struct fw_iso_packet *packet,
					struct fw_iso_buffer *buffer,
					unsigned long payload)
{
	struct iso_context *ctx = container_of(base, struct iso_context, base);
	struct descriptor *d, *pd;
	struct fw_iso_packet *p = packet;
	dma_addr_t d_bus, page_bus;
	u32 z, header_z, rest;
	int i, j, length;
	int page, offset, packet_count, header_size, payload_per_buffer;

	/*
	 * The OHCI controller puts the isochronous header and trailer in the
	 * buffer, so we need at least 8 bytes.
	 */
	packet_count = p->header_length / ctx->base.header_size;
	header_size  = max(ctx->base.header_size, (size_t)8);

	/* Get header size in number of descriptors. */
	header_z = DIV_ROUND_UP(header_size, sizeof(*d));
	page     = payload >> PAGE_SHIFT;
	offset   = payload & ~PAGE_MASK;
	payload_per_buffer = p->payload_length / packet_count;

	for (i = 0; i < packet_count; i++) {
		/* d points to the header descriptor */
		z = DIV_ROUND_UP(payload_per_buffer + offset, PAGE_SIZE) + 1;
		d = context_get_descriptors(&ctx->context,
				z + header_z, &d_bus);
		if (d == NULL)
			return -ENOMEM;

		d->control      = cpu_to_le16(DESCRIPTOR_STATUS |
					      DESCRIPTOR_INPUT_MORE);
		if (p->skip && i == 0)
			d->control |= cpu_to_le16(DESCRIPTOR_WAIT);
		d->req_count    = cpu_to_le16(header_size);
		d->res_count    = d->req_count;
		d->transfer_status = 0;
		d->data_address = cpu_to_le32(d_bus + (z * sizeof(*d)));

		rest = payload_per_buffer;
		pd = d;
		for (j = 1; j < z; j++) {
			pd++;
			pd->control = cpu_to_le16(DESCRIPTOR_STATUS |
						  DESCRIPTOR_INPUT_MORE);

			if (offset + rest < PAGE_SIZE)
				length = rest;
			else
				length = PAGE_SIZE - offset;
			pd->req_count = cpu_to_le16(length);
			pd->res_count = pd->req_count;
			pd->transfer_status = 0;

			page_bus = page_private(buffer->pages[page]);
			pd->data_address = cpu_to_le32(page_bus + offset);

			offset = (offset + length) & ~PAGE_MASK;
			rest -= length;
			if (offset == 0)
				page++;
		}
		pd->control = cpu_to_le16(DESCRIPTOR_STATUS |
					  DESCRIPTOR_INPUT_LAST |
					  DESCRIPTOR_BRANCH_ALWAYS);
		if (p->interrupt && i == packet_count - 1)
			pd->control |= cpu_to_le16(DESCRIPTOR_IRQ_ALWAYS);

		context_append(&ctx->context, d, z, header_z);
	}

	return 0;
}

static int ohci_queue_iso(struct fw_iso_context *base,
			  struct fw_iso_packet *packet,
			  struct fw_iso_buffer *buffer,
			  unsigned long payload)
{
	struct iso_context *ctx = container_of(base, struct iso_context, base);
	unsigned long flags;
	int ret;

	spin_lock_irqsave(&ctx->context.ohci->lock, flags);
	if (base->type == FW_ISO_CONTEXT_TRANSMIT)
		ret = ohci_queue_iso_transmit(base, packet, buffer, payload);
	else
		ret = ohci_queue_iso_receive_packet_per_buffer(base, packet,
							buffer, payload);
	spin_unlock_irqrestore(&ctx->context.ohci->lock, flags);

	return ret;
}

static const struct fw_card_driver ohci_driver = {
	.enable			= ohci_enable,
	.update_phy_reg		= ohci_update_phy_reg,
	.set_config_rom		= ohci_set_config_rom,
	.send_request		= ohci_send_request,
	.send_response		= ohci_send_response,
	.cancel_packet		= ohci_cancel_packet,
	.enable_phys_dma	= ohci_enable_phys_dma,
	.get_cycle_time		= ohci_get_cycle_time,

	.allocate_iso_context	= ohci_allocate_iso_context,
	.free_iso_context	= ohci_free_iso_context,
	.queue_iso		= ohci_queue_iso,
	.start_iso		= ohci_start_iso,
	.stop_iso		= ohci_stop_iso,
};

#ifdef CONFIG_PPC_PMAC
static void ohci_pmac_on(struct pci_dev *dev)
{
	if (machine_is(powermac)) {
		struct device_node *ofn = pci_device_to_OF_node(dev);

		if (ofn) {
			pmac_call_feature(PMAC_FTR_1394_CABLE_POWER, ofn, 0, 1);
			pmac_call_feature(PMAC_FTR_1394_ENABLE, ofn, 0, 1);
		}
	}
}

static void ohci_pmac_off(struct pci_dev *dev)
{
	if (machine_is(powermac)) {
		struct device_node *ofn = pci_device_to_OF_node(dev);

		if (ofn) {
			pmac_call_feature(PMAC_FTR_1394_ENABLE, ofn, 0, 0);
			pmac_call_feature(PMAC_FTR_1394_CABLE_POWER, ofn, 0, 0);
		}
	}
}
#else
#define ohci_pmac_on(dev)
#define ohci_pmac_off(dev)
#endif /* CONFIG_PPC_PMAC */

<<<<<<< HEAD
#define PCI_VENDOR_ID_AGERE		PCI_VENDOR_ID_ATT
#define PCI_DEVICE_ID_AGERE_FW643	0x5901
#define PCI_DEVICE_ID_TI_TSB43AB23	0x8024

=======
>>>>>>> eaa5eec7
static int __devinit pci_probe(struct pci_dev *dev,
			       const struct pci_device_id *ent)
{
	struct fw_ohci *ohci;
	u32 bus_options, max_receive, link_speed, version;
	u64 guid;
	int i, err, n_ir, n_it;
	size_t size;

	ohci = kzalloc(sizeof(*ohci), GFP_KERNEL);
	if (ohci == NULL) {
		err = -ENOMEM;
		goto fail;
	}

	fw_card_initialize(&ohci->card, &ohci_driver, &dev->dev);

	ohci_pmac_on(dev);

	err = pci_enable_device(dev);
	if (err) {
		fw_error("Failed to enable OHCI hardware\n");
		goto fail_free;
	}

	pci_set_master(dev);
	pci_write_config_dword(dev, OHCI1394_PCI_HCI_Control, 0);
	pci_set_drvdata(dev, ohci);

	spin_lock_init(&ohci->lock);

	tasklet_init(&ohci->bus_reset_tasklet,
		     bus_reset_tasklet, (unsigned long)ohci);

	err = pci_request_region(dev, 0, ohci_driver_name);
	if (err) {
		fw_error("MMIO resource unavailable\n");
		goto fail_disable;
	}

	ohci->registers = pci_iomap(dev, 0, OHCI1394_REGISTER_SIZE);
	if (ohci->registers == NULL) {
		fw_error("Failed to remap registers\n");
		err = -ENXIO;
		goto fail_iomem;
	}

<<<<<<< HEAD
	version = reg_read(ohci, OHCI1394_Version) & 0x00ff00ff;
#if 0
	/* FIXME: make it a context option or remove dual-buffer mode */
	ohci->use_dualbuffer = version >= OHCI_VERSION_1_1;
#endif

	/* dual-buffer mode is broken if more than one IR context is active */
	if (dev->vendor == PCI_VENDOR_ID_AGERE &&
	    dev->device == PCI_DEVICE_ID_AGERE_FW643)
		ohci->use_dualbuffer = false;

	/* dual-buffer mode is broken */
	if (dev->vendor == PCI_VENDOR_ID_RICOH &&
	    dev->device == PCI_DEVICE_ID_RICOH_R5C832)
		ohci->use_dualbuffer = false;

/* x86-32 currently doesn't use highmem for dma_alloc_coherent */
#if !defined(CONFIG_X86_32)
	/* dual-buffer mode is broken with descriptor addresses above 2G */
	if (dev->vendor == PCI_VENDOR_ID_TI &&
	    (dev->device == PCI_DEVICE_ID_TI_TSB43AB22 ||
	     dev->device == PCI_DEVICE_ID_TI_TSB43AB23))
		ohci->use_dualbuffer = false;
#endif

#if defined(CONFIG_PPC_PMAC) && defined(CONFIG_PPC32)
	ohci->old_uninorth = dev->vendor == PCI_VENDOR_ID_APPLE &&
			     dev->device == PCI_DEVICE_ID_APPLE_UNI_N_FW;
#endif
	ohci->bus_reset_packet_quirk = dev->vendor == PCI_VENDOR_ID_TI;
=======
	for (i = 0; i < ARRAY_SIZE(ohci_quirks); i++)
		if (ohci_quirks[i].vendor == dev->vendor &&
		    (ohci_quirks[i].device == dev->device ||
		     ohci_quirks[i].device == (unsigned short)PCI_ANY_ID)) {
			ohci->quirks = ohci_quirks[i].flags;
			break;
		}
	if (param_quirks)
		ohci->quirks = param_quirks;
>>>>>>> eaa5eec7

	ar_context_init(&ohci->ar_request_ctx, ohci,
			OHCI1394_AsReqRcvContextControlSet);

	ar_context_init(&ohci->ar_response_ctx, ohci,
			OHCI1394_AsRspRcvContextControlSet);

	context_init(&ohci->at_request_ctx, ohci,
		     OHCI1394_AsReqTrContextControlSet, handle_at_packet);

	context_init(&ohci->at_response_ctx, ohci,
		     OHCI1394_AsRspTrContextControlSet, handle_at_packet);

	reg_write(ohci, OHCI1394_IsoRecvIntMaskSet, ~0);
	ohci->ir_context_channels = ~0ULL;
	ohci->ir_context_mask = reg_read(ohci, OHCI1394_IsoRecvIntMaskSet);
	reg_write(ohci, OHCI1394_IsoRecvIntMaskClear, ~0);
	n_ir = hweight32(ohci->ir_context_mask);
	size = sizeof(struct iso_context) * n_ir;
	ohci->ir_context_list = kzalloc(size, GFP_KERNEL);

	reg_write(ohci, OHCI1394_IsoXmitIntMaskSet, ~0);
	ohci->it_context_mask = reg_read(ohci, OHCI1394_IsoXmitIntMaskSet);
	reg_write(ohci, OHCI1394_IsoXmitIntMaskClear, ~0);
	n_it = hweight32(ohci->it_context_mask);
	size = sizeof(struct iso_context) * n_it;
	ohci->it_context_list = kzalloc(size, GFP_KERNEL);

	if (ohci->it_context_list == NULL || ohci->ir_context_list == NULL) {
		err = -ENOMEM;
		goto fail_contexts;
	}

	/* self-id dma buffer allocation */
	ohci->self_id_cpu = dma_alloc_coherent(ohci->card.device,
					       SELF_ID_BUF_SIZE,
					       &ohci->self_id_bus,
					       GFP_KERNEL);
	if (ohci->self_id_cpu == NULL) {
		err = -ENOMEM;
		goto fail_contexts;
	}

	bus_options = reg_read(ohci, OHCI1394_BusOptions);
	max_receive = (bus_options >> 12) & 0xf;
	link_speed = bus_options & 0x7;
	guid = ((u64) reg_read(ohci, OHCI1394_GUIDHi) << 32) |
		reg_read(ohci, OHCI1394_GUIDLo);

	err = fw_card_add(&ohci->card, max_receive, link_speed, guid);
	if (err)
		goto fail_self_id;

	version = reg_read(ohci, OHCI1394_Version) & 0x00ff00ff;
	fw_notify("Added fw-ohci device %s, OHCI v%x.%x, "
		  "%d IR + %d IT contexts, quirks 0x%x\n",
		  dev_name(&dev->dev), version >> 16, version & 0xff,
		  n_ir, n_it, ohci->quirks);

	return 0;

 fail_self_id:
	dma_free_coherent(ohci->card.device, SELF_ID_BUF_SIZE,
			  ohci->self_id_cpu, ohci->self_id_bus);
 fail_contexts:
	kfree(ohci->ir_context_list);
	kfree(ohci->it_context_list);
	context_release(&ohci->at_response_ctx);
	context_release(&ohci->at_request_ctx);
	ar_context_release(&ohci->ar_response_ctx);
	ar_context_release(&ohci->ar_request_ctx);
	pci_iounmap(dev, ohci->registers);
 fail_iomem:
	pci_release_region(dev, 0);
 fail_disable:
	pci_disable_device(dev);
 fail_free:
	kfree(&ohci->card);
	ohci_pmac_off(dev);
 fail:
	if (err == -ENOMEM)
		fw_error("Out of memory\n");

	return err;
}

static void pci_remove(struct pci_dev *dev)
{
	struct fw_ohci *ohci;

	ohci = pci_get_drvdata(dev);
	reg_write(ohci, OHCI1394_IntMaskClear, ~0);
	flush_writes(ohci);
	fw_core_remove_card(&ohci->card);

	/*
	 * FIXME: Fail all pending packets here, now that the upper
	 * layers can't queue any more.
	 */

	software_reset(ohci);
	free_irq(dev->irq, ohci);

	if (ohci->next_config_rom && ohci->next_config_rom != ohci->config_rom)
		dma_free_coherent(ohci->card.device, CONFIG_ROM_SIZE,
				  ohci->next_config_rom, ohci->next_config_rom_bus);
	if (ohci->config_rom)
		dma_free_coherent(ohci->card.device, CONFIG_ROM_SIZE,
				  ohci->config_rom, ohci->config_rom_bus);
	dma_free_coherent(ohci->card.device, SELF_ID_BUF_SIZE,
			  ohci->self_id_cpu, ohci->self_id_bus);
	ar_context_release(&ohci->ar_request_ctx);
	ar_context_release(&ohci->ar_response_ctx);
	context_release(&ohci->at_request_ctx);
	context_release(&ohci->at_response_ctx);
	kfree(ohci->it_context_list);
	kfree(ohci->ir_context_list);
	pci_iounmap(dev, ohci->registers);
	pci_release_region(dev, 0);
	pci_disable_device(dev);
	kfree(&ohci->card);
	ohci_pmac_off(dev);

	fw_notify("Removed fw-ohci device.\n");
}

#ifdef CONFIG_PM
static int pci_suspend(struct pci_dev *dev, pm_message_t state)
{
	struct fw_ohci *ohci = pci_get_drvdata(dev);
	int err;

	software_reset(ohci);
	free_irq(dev->irq, ohci);
	err = pci_save_state(dev);
	if (err) {
		fw_error("pci_save_state failed\n");
		return err;
	}
	err = pci_set_power_state(dev, pci_choose_state(dev, state));
	if (err)
		fw_error("pci_set_power_state failed with %d\n", err);
	ohci_pmac_off(dev);

	return 0;
}

static int pci_resume(struct pci_dev *dev)
{
	struct fw_ohci *ohci = pci_get_drvdata(dev);
	int err;

	ohci_pmac_on(dev);
	pci_set_power_state(dev, PCI_D0);
	pci_restore_state(dev);
	err = pci_enable_device(dev);
	if (err) {
		fw_error("pci_enable_device failed\n");
		return err;
	}

	return ohci_enable(&ohci->card, NULL, 0);
}
#endif

static const struct pci_device_id pci_table[] = {
	{ PCI_DEVICE_CLASS(PCI_CLASS_SERIAL_FIREWIRE_OHCI, ~0) },
	{ }
};

MODULE_DEVICE_TABLE(pci, pci_table);

static struct pci_driver fw_ohci_pci_driver = {
	.name		= ohci_driver_name,
	.id_table	= pci_table,
	.probe		= pci_probe,
	.remove		= pci_remove,
#ifdef CONFIG_PM
	.resume		= pci_resume,
	.suspend	= pci_suspend,
#endif
};

MODULE_AUTHOR("Kristian Hoegsberg <krh@bitplanet.net>");
MODULE_DESCRIPTION("Driver for PCI OHCI IEEE1394 controllers");
MODULE_LICENSE("GPL");

/* Provide a module alias so root-on-sbp2 initrds don't break. */
#ifndef CONFIG_IEEE1394_OHCI1394_MODULE
MODULE_ALIAS("ohci1394");
#endif

static int __init fw_ohci_init(void)
{
	return pci_register_driver(&fw_ohci_pci_driver);
}

static void __exit fw_ohci_cleanup(void)
{
	pci_unregister_driver(&fw_ohci_pci_driver);
}

module_init(fw_ohci_init);
module_exit(fw_ohci_cleanup);<|MERGE_RESOLUTION|>--- conflicted
+++ resolved
@@ -2323,13 +2323,6 @@
 #define ohci_pmac_off(dev)
 #endif /* CONFIG_PPC_PMAC */
 
-<<<<<<< HEAD
-#define PCI_VENDOR_ID_AGERE		PCI_VENDOR_ID_ATT
-#define PCI_DEVICE_ID_AGERE_FW643	0x5901
-#define PCI_DEVICE_ID_TI_TSB43AB23	0x8024
-
-=======
->>>>>>> eaa5eec7
 static int __devinit pci_probe(struct pci_dev *dev,
 			       const struct pci_device_id *ent)
 {
@@ -2377,38 +2370,6 @@
 		goto fail_iomem;
 	}
 
-<<<<<<< HEAD
-	version = reg_read(ohci, OHCI1394_Version) & 0x00ff00ff;
-#if 0
-	/* FIXME: make it a context option or remove dual-buffer mode */
-	ohci->use_dualbuffer = version >= OHCI_VERSION_1_1;
-#endif
-
-	/* dual-buffer mode is broken if more than one IR context is active */
-	if (dev->vendor == PCI_VENDOR_ID_AGERE &&
-	    dev->device == PCI_DEVICE_ID_AGERE_FW643)
-		ohci->use_dualbuffer = false;
-
-	/* dual-buffer mode is broken */
-	if (dev->vendor == PCI_VENDOR_ID_RICOH &&
-	    dev->device == PCI_DEVICE_ID_RICOH_R5C832)
-		ohci->use_dualbuffer = false;
-
-/* x86-32 currently doesn't use highmem for dma_alloc_coherent */
-#if !defined(CONFIG_X86_32)
-	/* dual-buffer mode is broken with descriptor addresses above 2G */
-	if (dev->vendor == PCI_VENDOR_ID_TI &&
-	    (dev->device == PCI_DEVICE_ID_TI_TSB43AB22 ||
-	     dev->device == PCI_DEVICE_ID_TI_TSB43AB23))
-		ohci->use_dualbuffer = false;
-#endif
-
-#if defined(CONFIG_PPC_PMAC) && defined(CONFIG_PPC32)
-	ohci->old_uninorth = dev->vendor == PCI_VENDOR_ID_APPLE &&
-			     dev->device == PCI_DEVICE_ID_APPLE_UNI_N_FW;
-#endif
-	ohci->bus_reset_packet_quirk = dev->vendor == PCI_VENDOR_ID_TI;
-=======
 	for (i = 0; i < ARRAY_SIZE(ohci_quirks); i++)
 		if (ohci_quirks[i].vendor == dev->vendor &&
 		    (ohci_quirks[i].device == dev->device ||
@@ -2418,7 +2379,6 @@
 		}
 	if (param_quirks)
 		ohci->quirks = param_quirks;
->>>>>>> eaa5eec7
 
 	ar_context_init(&ohci->ar_request_ctx, ohci,
 			OHCI1394_AsReqRcvContextControlSet);
