--- conflicted
+++ resolved
@@ -182,10 +182,6 @@
 config CHARGER_TWL4030
 	tristate "OMAP TWL4030 BCI charger driver"
 	depends on TWL4030_CORE
-<<<<<<< HEAD
-	# does not build
-=======
->>>>>>> 0851668f
 	depends on BROKEN
 	help
 	  Say Y here to enable support for TWL4030 Battery Charge Interface.
