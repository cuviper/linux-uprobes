#
# Multifunction miscellaneous devices
#

menuconfig MFD_SUPPORT
	bool "Multifunction device drivers"
	depends on HAS_IOMEM
	default y
	help
	  Multifunction devices embed several functions (e.g. GPIOs,
	  touchscreens, keyboards, current regulators, power management chips,
	  etc...) in one single integrated circuit. They usually talk to the
	  main CPU through one or more IRQ lines and low speed data busses (SPI,
	  I2C, etc..). They appear as one single device to the main system
	  through the data bus and the MFD framework allows for sub devices
	  (a.k.a. functions) to appear as discrete platform devices.
	  MFDs are typically found on embedded platforms.

	  This option alone does not add any kernel code.

if MFD_SUPPORT

config MFD_CORE
	tristate
	default n

config MFD_88PM860X
	bool "Support Marvell 88PM8606/88PM8607"
	depends on I2C=y && GENERIC_HARDIRQS
	select MFD_CORE
	help
	  This supports for Marvell 88PM8606/88PM8607 Power Management IC.
	  This includes the I2C driver and the core APIs _only_, you have to
	  select individual components like voltage regulators, RTC and
	  battery-charger under the corresponding menus.

config MFD_SM501
	tristate "Support for Silicon Motion SM501"
	 ---help---
	  This is the core driver for the Silicon Motion SM501 multimedia
	  companion chip. This device is a multifunction device which may
	  provide numerous interfaces including USB host controller, USB gadget,
	  asynchronous serial ports, audio functions, and a dual display video
	  interface. The device may be connected by PCI or local bus with
	  varying functions enabled.

config MFD_SM501_GPIO
	bool "Export GPIO via GPIO layer"
	depends on MFD_SM501 && GPIOLIB
	 ---help---
	 This option uses the gpio library layer to export the 64 GPIO
	 lines on the SM501. The platform data is used to supply the
	 base number for the first GPIO line to register.

config MFD_ASIC3
	bool "Support for Compaq ASIC3"
	depends on GENERIC_HARDIRQS && GPIOLIB && ARM
	select MFD_CORE
	 ---help---
	  This driver supports the ASIC3 multifunction chip found on many
	  PDAs (mainly iPAQ and HTC based ones)

config MFD_DAVINCI_VOICECODEC
	tristate
	select MFD_CORE

config MFD_DM355EVM_MSP
	bool "DaVinci DM355 EVM microcontroller"
	depends on I2C=y && MACH_DAVINCI_DM355_EVM
	help
	  This driver supports the MSP430 microcontroller used on these
	  boards.  MSP430 firmware manages resets and power sequencing,
	  inputs from buttons and the IR remote, LEDs, an RTC, and more.

config MFD_TI_SSP
	tristate "TI Sequencer Serial Port support"
	depends on ARCH_DAVINCI_TNETV107X
	select MFD_CORE
	---help---
	  Say Y here if you want support for the Sequencer Serial Port
	  in a Texas Instruments TNETV107X SoC.

	  To compile this driver as a module, choose M here: the
	  module will be called ti-ssp.

config HTC_EGPIO
	bool "HTC EGPIO support"
	depends on GENERIC_HARDIRQS && GPIOLIB && ARM
	help
	    This driver supports the CPLD egpio chip present on
	    several HTC phones.  It provides basic support for input
	    pins, output pins, and irqs.

config HTC_PASIC3
	tristate "HTC PASIC3 LED/DS1WM chip support"
	select MFD_CORE
	help
	  This core driver provides register access for the LED/DS1WM
	  chips labeled "AIC2" and "AIC3", found on HTC Blueangel and
	  HTC Magician devices, respectively. Actual functionality is
	  handled by the leds-pasic3 and ds1wm drivers.

config HTC_I2CPLD
	bool "HTC I2C PLD chip support"
	depends on I2C=y && GPIOLIB
	help
	  If you say yes here you get support for the supposed CPLD
	  found on omap850 HTC devices like the HTC Wizard and HTC Herald.
	  This device provides input and output GPIOs through an I2C
	  interface to one or more sub-chips.

config UCB1400_CORE
	tristate "Philips UCB1400 Core driver"
	depends on AC97_BUS
	depends on GPIOLIB
	help
	  This enables support for the Philips UCB1400 core functions.
	  The UCB1400 is an AC97 audio codec.

	  To compile this driver as a module, choose M here: the
	  module will be called ucb1400_core.

config TPS6105X
	tristate "TPS61050/61052 Boost Converters"
	depends on I2C
	select REGULATOR
	select MFD_CORE
	select REGULATOR_FIXED_VOLTAGE
	help
	  This option enables a driver for the TP61050/TPS61052
	  high-power "white LED driver". This boost converter is
	  sometimes used for other things than white LEDs, and
	  also contains a GPIO pin.

config TPS65010
	tristate "TPS6501x Power Management chips"
	depends on I2C && GPIOLIB
	default y if MACH_OMAP_H2 || MACH_OMAP_H3 || MACH_OMAP_OSK
	help
	  If you say yes here you get support for the TPS6501x series of
	  Power Management chips.  These include voltage regulators,
	  lithium ion/polymer battery charging, and other features that
	  are often used in portable devices like cell phones and cameras.

	  This driver can also be built as a module.  If so, the module
	  will be called tps65010.

config TPS6507X
	tristate "TPS6507x Power Management / Touch Screen chips"
	select MFD_CORE
	depends on I2C
	help
	  If you say yes here you get support for the TPS6507x series of
	  Power Management / Touch Screen chips.  These include voltage
	  regulators, lithium ion/polymer battery charging, touch screen
	  and other features that are often used in portable devices.
	  This driver can also be built as a module.  If so, the module
	  will be called tps6507x.

config MFD_TPS6586X
	bool "TPS6586x Power Management chips"
	depends on I2C=y && GPIOLIB && GENERIC_HARDIRQS
	select MFD_CORE
	help
	  If you say yes here you get support for the TPS6586X series of
	  Power Management chips.
	  This driver provides common support for accessing the device,
	  additional drivers must be enabled in order to use the
	  functionality of the device.

	  This driver can also be built as a module.  If so, the module
	  will be called tps6586x.

config MENELAUS
	bool "Texas Instruments TWL92330/Menelaus PM chip"
	depends on I2C=y && ARCH_OMAP2
	help
	  If you say yes here you get support for the Texas Instruments
	  TWL92330/Menelaus Power Management chip. This include voltage
	  regulators, Dual slot memory card transceivers, real-time clock
	  and other features that are often used in portable devices like
	  cell phones and PDAs.

config TWL4030_CORE
	bool "Texas Instruments TWL4030/TWL5030/TWL6030/TPS659x0 Support"
	depends on I2C=y && GENERIC_HARDIRQS
	help
	  Say yes here if you have TWL4030 / TWL6030 family chip on your board.
	  This core driver provides register access and IRQ handling
	  facilities, and registers devices for the various functions
	  so that function-specific drivers can bind to them.

	  These multi-function chips are found on many OMAP2 and OMAP3
	  boards, providing power management, RTC, GPIO, keypad, a
	  high speed USB OTG transceiver, an audio codec (on most
	  versions) and many other features.

config TWL4030_MADC
	tristate "Texas Instruments TWL4030 MADC"
	depends on TWL4030_CORE
	help
	This driver provides support for triton TWL4030-MADC. The
	driver supports both RT and SW conversion methods.

	This driver can be built as a module. If so it will be
	named twl4030-madc

config TWL4030_POWER
	bool "Support power resources on TWL4030 family chips"
	depends on TWL4030_CORE && ARM
	help
	  Say yes here if you want to use the power resources on the
	  TWL4030 family chips.  Most of these resources are regulators,
	  which have a separate driver; some are control signals, such
	  as clock request handshaking.

	  This driver uses board-specific data to initialize the resources
	  and load scripts controlling which resources are switched off/on
	  or reset when a sleep, wakeup or warm reset event occurs.

config TWL4030_CODEC
	bool
	depends on TWL4030_CORE
	select MFD_CORE
	default n

config TWL6030_PWM
	tristate "TWL6030 PWM (Pulse Width Modulator) Support"
	depends on TWL4030_CORE
	select HAVE_PWM
	default n
	help
	  Say yes here if you want support for TWL6030 PWM.
	  This is used to control charging LED brightness.

config MFD_STMPE
	bool "Support STMicroelectronics STMPE"
	depends on I2C=y && GENERIC_HARDIRQS
	select MFD_CORE
	help
	  Support for the STMPE family of I/O Expanders from
	  STMicroelectronics.

	  Currently supported devices are:

		STMPE811: GPIO, Touchscreen
		STMPE1601: GPIO, Keypad
		STMPE2401: GPIO, Keypad
		STMPE2403: GPIO, Keypad

	  This driver provides common support for accessing the device,
	  additional drivers must be enabled in order to use the functionality
	  of the device.  Currently available sub drivers are:

		GPIO: stmpe-gpio
		Keypad: stmpe-keypad
		Touchscreen: stmpe-ts

config MFD_TC3589X
	bool "Support Toshiba TC35892 and variants"
	depends on I2C=y && GENERIC_HARDIRQS
	select MFD_CORE
	help
	  Support for the Toshiba TC35892 and variants I/O Expander.

	  This driver provides common support for accessing the device,
	  additional drivers must be enabled in order to use the
	  functionality of the device.

config MFD_TMIO
	bool
	default n

config MFD_T7L66XB
	bool "Support Toshiba T7L66XB"
	depends on ARM && HAVE_CLK
	select MFD_CORE
	select MFD_TMIO
	help
	  Support for Toshiba Mobile IO Controller T7L66XB

config MFD_TC6387XB
	bool "Support Toshiba TC6387XB"
	depends on ARM && HAVE_CLK
	select MFD_CORE
	select MFD_TMIO
	help
	  Support for Toshiba Mobile IO Controller TC6387XB

config MFD_TC6393XB
	bool "Support Toshiba TC6393XB"
	depends on GPIOLIB && ARM
	select MFD_CORE
	select MFD_TMIO
	help
	  Support for Toshiba Mobile IO Controller TC6393XB

config PMIC_DA903X
	bool "Dialog Semiconductor DA9030/DA9034 PMIC Support"
	depends on I2C=y
	help
	  Say yes here to support for Dialog Semiconductor DA9030 (a.k.a
	  ARAVA) and DA9034 (a.k.a MICCO), these are Power Management IC
	  usually found on PXA processors-based platforms. This includes
	  the I2C driver and the core APIs _only_, you have to select
	  individual components like LCD backlight, voltage regulators,
	  LEDs and battery-charger under the corresponding menus.

config PMIC_ADP5520
	bool "Analog Devices ADP5520/01 MFD PMIC Core Support"
	depends on I2C=y
	help
	  Say yes here to add support for Analog Devices AD5520 and ADP5501,
	  Multifunction Power Management IC. This includes
	  the I2C driver and the core APIs _only_, you have to select
	  individual components like LCD backlight, LEDs, GPIOs and Kepad
	  under the corresponding menus.

config MFD_MAX8925
	bool "Maxim Semiconductor MAX8925 PMIC Support"
	depends on I2C=y && GENERIC_HARDIRQS
	select MFD_CORE
	help
	  Say yes here to support for Maxim Semiconductor MAX8925. This is
	  a Power Management IC. This driver provies common support for
	  accessing the device, additional drivers must be enabled in order
	  to use the functionality of the device.

config MFD_MAX8997
	bool "Maxim Semiconductor MAX8997/8966 PMIC Support"
	depends on I2C=y && GENERIC_HARDIRQS
	select MFD_CORE
	help
	  Say yes here to support for Maxim Semiconductor MAX8998/8966.
	  This is a Power Management IC with RTC, Flash, Fuel Gauge, Haptic,
	  MUIC controls on chip.
	  This driver provides common support for accessing the device;
	  additional drivers must be enabled in order to use the functionality
	  of the device.

config MFD_MAX8998
	bool "Maxim Semiconductor MAX8998/National LP3974 PMIC Support"
	depends on I2C=y && GENERIC_HARDIRQS
	select MFD_CORE
	help
	  Say yes here to support for Maxim Semiconductor MAX8998 and
	  National Semiconductor LP3974. This is a Power Management IC.
	  This driver provies common support for accessing the device,
	  additional drivers must be enabled in order to use the functionality
	  of the device.

config MFD_WM8400
	tristate "Support Wolfson Microelectronics WM8400"
	select MFD_CORE
	depends on I2C
	help
	  Support for the Wolfson Microelecronics WM8400 PMIC and audio
	  CODEC.  This driver provides common support for accessing
	  the device, additional drivers must be enabled in order to use
	  the functionality of the device.

config MFD_WM831X
	bool
	depends on GENERIC_HARDIRQS

config MFD_WM831X_I2C
	bool "Support Wolfson Microelectronics WM831x/2x PMICs with I2C"
	select MFD_CORE
	select MFD_WM831X
	depends on I2C=y && GENERIC_HARDIRQS
	help
	  Support for the Wolfson Microelecronics WM831x and WM832x PMICs
	  when controlled using I2C.  This driver provides common support
	  for accessing the device, additional drivers must be enabled in
	  order to use the functionality of the device.

config MFD_WM831X_SPI
	bool "Support Wolfson Microelectronics WM831x/2x PMICs with SPI"
	select MFD_CORE
	select MFD_WM831X
	depends on SPI_MASTER && GENERIC_HARDIRQS
	help
	  Support for the Wolfson Microelecronics WM831x and WM832x PMICs
	  when controlled using SPI.  This driver provides common support
	  for accessing the device, additional drivers must be enabled in
	  order to use the functionality of the device.

config MFD_WM8350
	bool
	depends on GENERIC_HARDIRQS

config MFD_WM8350_CONFIG_MODE_0
	bool
	depends on MFD_WM8350

config MFD_WM8350_CONFIG_MODE_1
	bool
	depends on MFD_WM8350

config MFD_WM8350_CONFIG_MODE_2
	bool
	depends on MFD_WM8350

config MFD_WM8350_CONFIG_MODE_3
	bool
	depends on MFD_WM8350

config MFD_WM8351_CONFIG_MODE_0
	bool
	depends on MFD_WM8350

config MFD_WM8351_CONFIG_MODE_1
	bool
	depends on MFD_WM8350

config MFD_WM8351_CONFIG_MODE_2
	bool
	depends on MFD_WM8350

config MFD_WM8351_CONFIG_MODE_3
	bool
	depends on MFD_WM8350

config MFD_WM8352_CONFIG_MODE_0
	bool
	depends on MFD_WM8350

config MFD_WM8352_CONFIG_MODE_1
	bool
	depends on MFD_WM8350

config MFD_WM8352_CONFIG_MODE_2
	bool
	depends on MFD_WM8350

config MFD_WM8352_CONFIG_MODE_3
	bool
	depends on MFD_WM8350

config MFD_WM8350_I2C
	bool "Support Wolfson Microelectronics WM8350 with I2C"
	select MFD_WM8350
	depends on I2C=y && GENERIC_HARDIRQS
	help
	  The WM8350 is an integrated audio and power management
	  subsystem with watchdog and RTC functionality for embedded
	  systems.  This option enables core support for the WM8350 with
	  I2C as the control interface.  Additional options must be
	  selected to enable support for the functionality of the chip.

config MFD_WM8994
	bool "Support Wolfson Microelectronics WM8994"
	select MFD_CORE
	depends on I2C=y && GENERIC_HARDIRQS
	help
	  The WM8994 is a highly integrated hi-fi CODEC designed for
	  smartphone applicatiosn.  As well as audio functionality it
	  has on board GPIO and regulator functionality which is
	  supported via the relevant subsystems.  This driver provides
	  core support for the WM8994, in order to use the actual
	  functionaltiy of the device other drivers must be enabled.

config MFD_PCF50633
	tristate "Support for NXP PCF50633"
	depends on I2C
	help
	  Say yes here if you have NXP PCF50633 chip on your board.
	  This core driver provides register access and IRQ handling
	  facilities, and registers devices for the various functions
	  so that function-specific drivers can bind to them.

config PCF50633_ADC
	tristate "Support for NXP PCF50633 ADC"
	depends on MFD_PCF50633
	help
	 Say yes here if you want to include support for ADC in the
	 NXP PCF50633 chip.

config PCF50633_GPIO
	tristate "Support for NXP PCF50633 GPIO"
	depends on MFD_PCF50633
	help
	 Say yes here if you want to include support GPIO for pins on
	 the PCF50633 chip.

config MFD_MC13783
	tristate

config MFD_MC13XXX
	tristate "Support Freescale MC13783 and MC13892"
	depends on SPI_MASTER
	select MFD_CORE
	select MFD_MC13783
	help
	  Support for the Freescale (Atlas) PMIC and audio CODECs
	  MC13783 and MC13892.
	  This driver provides common support for accessing  the device,
	  additional drivers must be enabled in order to use the
	  functionality of the device.

config ABX500_CORE
	bool "ST-Ericsson ABX500 Mixed Signal Circuit register functions"
	default y if ARCH_U300 || ARCH_U8500
	help
	  Say yes here if you have the ABX500 Mixed Signal IC family
	  chips. This core driver expose register access functions.
	  Functionality specific drivers using these functions can
	  remain unchanged when IC changes. Binding of the functions to
	  actual register access is done by the IC core driver.

config AB3100_CORE
	bool "ST-Ericsson AB3100 Mixed Signal Circuit core functions"
	depends on I2C=y && ABX500_CORE
	select MFD_CORE
	default y if ARCH_U300
	help
	  Select this to enable the AB3100 Mixed Signal IC core
	  functionality. This connects to a AB3100 on the I2C bus
	  and expose a number of symbols needed for dependent devices
	  to read and write registers and subscribe to events from
	  this multi-functional IC. This is needed to use other features
	  of the AB3100 such as battery-backed RTC, charging control,
	  LEDs, vibrator, system power and temperature, power management
	  and ALSA sound.

config AB3100_OTP
	tristate "ST-Ericsson AB3100 OTP functions"
	depends on AB3100_CORE
	default y if AB3100_CORE
	help
	  Select this to enable the AB3100 Mixed Signal IC OTP (one-time
	  programmable memory) support. This exposes a sysfs file to read
	  out OTP values.

config EZX_PCAP
	bool "PCAP Support"
	depends on GENERIC_HARDIRQS && SPI_MASTER
	help
	  This enables the PCAP ASIC present on EZX Phones. This is
	  needed for MMC, TouchScreen, Sound, USB, etc..

config AB8500_CORE
	bool "ST-Ericsson AB8500 Mixed Signal Power Management chip"
	depends on GENERIC_HARDIRQS && ABX500_CORE
	select MFD_CORE
	help
	  Select this option to enable access to AB8500 power management
	  chip. This connects to U8500 either on the SSP/SPI bus (deprecated
	  since hardware version v1.0) or the I2C bus via PRCMU. It also adds
	  the irq_chip parts for handling the Mixed Signal chip events.
	  This chip embeds various other multimedia funtionalities as well.

config AB8500_I2C_CORE
	bool "AB8500 register access via PRCMU I2C"
	depends on AB8500_CORE && MFD_DB8500_PRCMU
	default y
	help
	  This enables register access to the AB8500 chip via PRCMU I2C.
	  The AB8500 chip can be accessed via SPI or I2C. On DB8500 hardware
	  the I2C bus is connected to the Power Reset
	  and Mangagement Unit, PRCMU.

config AB8500_DEBUG
       bool "Enable debug info via debugfs"
       depends on AB8500_CORE && DEBUG_FS
       default y if DEBUG_FS
       help
         Select this option if you want debug information using the debug
         filesystem, debugfs.

config AB8500_GPADC
	bool "AB8500 GPADC driver"
	depends on AB8500_CORE && REGULATOR_AB8500
	default y
	help
	  AB8500 GPADC driver used to convert Acc and battery/ac/usb voltage

config AB3550_CORE
        bool "ST-Ericsson AB3550 Mixed Signal Circuit core functions"
	select MFD_CORE
	depends on I2C=y && GENERIC_HARDIRQS && ABX500_CORE
	help
	  Select this to enable the AB3550 Mixed Signal IC core
	  functionality. This connects to a AB3550 on the I2C bus
	  and expose a number of symbols needed for dependent devices
	  to read and write registers and subscribe to events from
	  this multi-functional IC. This is needed to use other features
	  of the AB3550 such as battery-backed RTC, charging control,
	  LEDs, vibrator, system power and temperature, power management
	  and ALSA sound.

config MFD_DB8500_PRCMU
	bool "ST-Ericsson DB8500 Power Reset Control Management Unit"
	depends on UX500_SOC_DB8500
	select MFD_CORE
	help
	  Select this option to enable support for the DB8500 Power Reset
	  and Control Management Unit. This is basically an autonomous
	  system controller running an XP70 microprocessor, which is accessed
	  through a register map.

config MFD_DB5500_PRCMU
	bool "ST-Ericsson DB5500 Power Reset Control Management Unit"
	depends on UX500_SOC_DB5500
	select MFD_CORE
	help
	  Select this option to enable support for the DB5500 Power Reset
	  and Control Management Unit. This is basically an autonomous
	  system controller running an XP70 microprocessor, which is accessed
	  through a register map.

config MFD_CS5535
	tristate "Support for CS5535 and CS5536 southbridge core functions"
	select MFD_CORE
	depends on PCI && X86
	---help---
	  This is the core driver for CS5535/CS5536 MFD functions.  This is
          necessary for using the board's GPIO and MFGPT functionality.

config MFD_TIMBERDALE
	tristate "Support for the Timberdale FPGA"
	select MFD_CORE
	depends on PCI && GPIOLIB
	---help---
	This is the core driver for the timberdale FPGA. This device is a
	multifunction device which exposes numerous platform devices.

	The timberdale FPGA can be found on the Intel Atom development board
	for in-vehicle infontainment, called Russellville.

config LPC_SCH
	tristate "Intel SCH LPC"
	depends on PCI
	select MFD_CORE
	help
	  LPC bridge function of the Intel SCH provides support for
	  System Management Bus and General Purpose I/O.

config MFD_RDC321X
	tristate "Support for RDC-R321x southbridge"
	select MFD_CORE
	depends on PCI
	help
	  Say yes here if you want to have support for the RDC R-321x SoC
	  southbridge which provides access to GPIOs and Watchdog using the
	  southbridge PCI device configuration space.

config MFD_JANZ_CMODIO
	tristate "Support for Janz CMOD-IO PCI MODULbus Carrier Board"
	select MFD_CORE
	depends on PCI
	help
	  This is the core driver for the Janz CMOD-IO PCI MODULbus
	  carrier board. This device is a PCI to MODULbus bridge which may
	  host many different types of MODULbus daughterboards, including
	  CAN and GPIO controllers.

config MFD_JZ4740_ADC
	tristate "Support for the JZ4740 SoC ADC core"
	select MFD_CORE
	depends on MACH_JZ4740
	help
	  Say yes here if you want support for the ADC unit in the JZ4740 SoC.
	  This driver is necessary for jz4740-battery and jz4740-hwmon driver.

config MFD_VX855
	tristate "Support for VIA VX855/VX875 integrated south bridge"
	depends on PCI
	select MFD_CORE
	help
	  Say yes here to enable support for various functions of the
	  VIA VX855/VX875 south bridge. You will need to enable the vx855_spi
	  and/or vx855_gpio drivers for this to do anything useful.

config MFD_WL1273_CORE
	tristate "Support for TI WL1273 FM radio."
	depends on I2C
	select MFD_CORE
	default n
	help
	  This is the core driver for the TI WL1273 FM radio. This MFD
	  driver connects the radio-wl1273 V4L2 module and the wl1273
	  audio codec.

config MFD_OMAP_USB_HOST
	bool "Support OMAP USBHS core driver"
	depends on USB_EHCI_HCD_OMAP || USB_OHCI_HCD_OMAP3
	default y
	help
	  This is the core driver for the OAMP EHCI and OHCI drivers.
	  This MFD driver does the required setup functionalities for
	  OMAP USB Host drivers.

config MFD_PM8XXX
	tristate

config MFD_PM8921_CORE
	tristate "Qualcomm PM8921 PMIC chip"
	depends on MSM_SSBI
	select MFD_CORE
	select MFD_PM8XXX
	help
	  If you say yes to this option, support will be included for the
	  built-in PM8921 PMIC chip.

	  This is required if your board has a PM8921 and uses its features,
	  such as: MPPs, GPIOs, regulators, interrupts, and PWM.

	  Say M here if you want to include support for PM8921 chip as a module.
	  This will build a module called "pm8921-core".

config MFD_PM8XXX_IRQ
	bool "Support for Qualcomm PM8xxx IRQ features"
	depends on MFD_PM8XXX
	default y if MFD_PM8XXX
	help
	  This is the IRQ driver for Qualcomm PM 8xxx PMIC chips.

	  This is required to use certain other PM 8xxx features, such as GPIO
	  and MPP.

<<<<<<< HEAD
=======
config MFD_TPS65910
	bool "TPS65910 Power Management chip"
	depends on I2C=y
	select MFD_CORE
	select GPIO_TPS65910
	help
	  if you say yes here you get support for the TPS65910 series of
	  Power Management chips.

>>>>>>> 29a6ccca
endif # MFD_SUPPORT

menu "Multimedia Capabilities Port drivers"
	depends on ARCH_SA1100

config MCP
	tristate

# Interface drivers
config MCP_SA11X0
	tristate "Support SA11x0 MCP interface"
	depends on ARCH_SA1100
	select MCP

# Chip drivers
config MCP_UCB1200
	tristate "Support for UCB1200 / UCB1300"
	depends on MCP

config MCP_UCB1200_TS
	tristate "Touchscreen interface support"
	depends on MCP_UCB1200 && INPUT

endmenu<|MERGE_RESOLUTION|>--- conflicted
+++ resolved
@@ -719,8 +719,6 @@
 	  This is required to use certain other PM 8xxx features, such as GPIO
 	  and MPP.
 
-<<<<<<< HEAD
-=======
 config MFD_TPS65910
 	bool "TPS65910 Power Management chip"
 	depends on I2C=y
@@ -730,7 +728,6 @@
 	  if you say yes here you get support for the TPS65910 series of
 	  Power Management chips.
 
->>>>>>> 29a6ccca
 endif # MFD_SUPPORT
 
 menu "Multimedia Capabilities Port drivers"
