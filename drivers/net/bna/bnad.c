/*
 * Linux network driver for Brocade Converged Network Adapter.
 *
 * This program is free software; you can redistribute it and/or modify it
 * under the terms of the GNU General Public License (GPL) Version 2 as
 * published by the Free Software Foundation
 *
 * This program is distributed in the hope that it will be useful, but
 * WITHOUT ANY WARRANTY; without even the implied warranty of
 * MERCHANTABILITY or FITNESS FOR A PARTICULAR PURPOSE.  See the GNU
 * General Public License for more details.
 */
/*
 * Copyright (c) 2005-2010 Brocade Communications Systems, Inc.
 * All rights reserved
 * www.brocade.com
 */
#include <linux/bitops.h>
#include <linux/netdevice.h>
#include <linux/skbuff.h>
#include <linux/etherdevice.h>
#include <linux/in.h>
#include <linux/ethtool.h>
#include <linux/if_vlan.h>
#include <linux/if_ether.h>
#include <linux/ip.h>
#include <linux/prefetch.h>

#include "bnad.h"
#include "bna.h"
#include "cna.h"

static DEFINE_MUTEX(bnad_fwimg_mutex);

/*
 * Module params
 */
static uint bnad_msix_disable;
module_param(bnad_msix_disable, uint, 0444);
MODULE_PARM_DESC(bnad_msix_disable, "Disable MSIX mode");

static uint bnad_ioc_auto_recover = 1;
module_param(bnad_ioc_auto_recover, uint, 0444);
MODULE_PARM_DESC(bnad_ioc_auto_recover, "Enable / Disable auto recovery");

/*
 * Global variables
 */
u32 bnad_rxqs_per_cq = 2;

static const u8 bnad_bcast_addr[] =  {0xff, 0xff, 0xff, 0xff, 0xff, 0xff};

/*
 * Local MACROS
 */
#define BNAD_TX_UNMAPQ_DEPTH (bnad->txq_depth * 2)

#define BNAD_RX_UNMAPQ_DEPTH (bnad->rxq_depth)

#define BNAD_GET_MBOX_IRQ(_bnad)				\
	(((_bnad)->cfg_flags & BNAD_CF_MSIX) ?			\
	 ((_bnad)->msix_table[BNAD_MAILBOX_MSIX_INDEX].vector) : \
	 ((_bnad)->pcidev->irq))

#define BNAD_FILL_UNMAPQ_MEM_REQ(_res_info, _num, _depth)	\
do {								\
	(_res_info)->res_type = BNA_RES_T_MEM;			\
	(_res_info)->res_u.mem_info.mem_type = BNA_MEM_T_KVA;	\
	(_res_info)->res_u.mem_info.num = (_num);		\
	(_res_info)->res_u.mem_info.len =			\
	sizeof(struct bnad_unmap_q) +				\
	(sizeof(struct bnad_skb_unmap) * ((_depth) - 1));	\
} while (0)

#define BNAD_TXRX_SYNC_MDELAY	250	/* 250 msecs */

/*
 * Reinitialize completions in CQ, once Rx is taken down
 */
static void
bnad_cq_cmpl_init(struct bnad *bnad, struct bna_ccb *ccb)
{
	struct bna_cq_entry *cmpl, *next_cmpl;
	unsigned int wi_range, wis = 0, ccb_prod = 0;
	int i;

	BNA_CQ_QPGE_PTR_GET(ccb_prod, ccb->sw_qpt, cmpl,
			    wi_range);

	for (i = 0; i < ccb->q_depth; i++) {
		wis++;
		if (likely(--wi_range))
			next_cmpl = cmpl + 1;
		else {
			BNA_QE_INDX_ADD(ccb_prod, wis, ccb->q_depth);
			wis = 0;
			BNA_CQ_QPGE_PTR_GET(ccb_prod, ccb->sw_qpt,
						next_cmpl, wi_range);
		}
		cmpl->valid = 0;
		cmpl = next_cmpl;
	}
}

/*
 * Frees all pending Tx Bufs
 * At this point no activity is expected on the Q,
 * so DMA unmap & freeing is fine.
 */
static void
bnad_free_all_txbufs(struct bnad *bnad,
		 struct bna_tcb *tcb)
{
	u32		unmap_cons;
	struct bnad_unmap_q *unmap_q = tcb->unmap_q;
	struct bnad_skb_unmap *unmap_array;
	struct sk_buff		*skb = NULL;
	int			i;

	unmap_array = unmap_q->unmap_array;

	unmap_cons = 0;
	while (unmap_cons < unmap_q->q_depth) {
		skb = unmap_array[unmap_cons].skb;
		if (!skb) {
			unmap_cons++;
			continue;
		}
		unmap_array[unmap_cons].skb = NULL;

		dma_unmap_single(&bnad->pcidev->dev,
				 dma_unmap_addr(&unmap_array[unmap_cons],
						dma_addr), skb_headlen(skb),
						DMA_TO_DEVICE);

		dma_unmap_addr_set(&unmap_array[unmap_cons], dma_addr, 0);
		if (++unmap_cons >= unmap_q->q_depth)
			break;

		for (i = 0; i < skb_shinfo(skb)->nr_frags; i++) {
			dma_unmap_page(&bnad->pcidev->dev,
				       dma_unmap_addr(&unmap_array[unmap_cons],
						      dma_addr),
				       skb_shinfo(skb)->frags[i].size,
				       DMA_TO_DEVICE);
			dma_unmap_addr_set(&unmap_array[unmap_cons], dma_addr,
					   0);
			if (++unmap_cons >= unmap_q->q_depth)
				break;
		}
		dev_kfree_skb_any(skb);
	}
}

/* Data Path Handlers */

/*
 * bnad_free_txbufs : Frees the Tx bufs on Tx completion
 * Can be called in a) Interrupt context
 *		    b) Sending context
 *		    c) Tasklet context
 */
static u32
bnad_free_txbufs(struct bnad *bnad,
		 struct bna_tcb *tcb)
{
	u32		sent_packets = 0, sent_bytes = 0;
	u16		wis, unmap_cons, updated_hw_cons;
	struct bnad_unmap_q *unmap_q = tcb->unmap_q;
	struct bnad_skb_unmap *unmap_array;
	struct sk_buff		*skb;
	int i;

	/*
	 * Just return if TX is stopped. This check is useful
	 * when bnad_free_txbufs() runs out of a tasklet scheduled
	 * before bnad_cb_tx_cleanup() cleared BNAD_TXQ_TX_STARTED bit
	 * but this routine runs actually after the cleanup has been
	 * executed.
	 */
	if (!test_bit(BNAD_TXQ_TX_STARTED, &tcb->flags))
		return 0;

	updated_hw_cons = *(tcb->hw_consumer_index);

	wis = BNA_Q_INDEX_CHANGE(tcb->consumer_index,
				  updated_hw_cons, tcb->q_depth);

	BUG_ON(!(wis <= BNA_QE_IN_USE_CNT(tcb, tcb->q_depth)));

	unmap_array = unmap_q->unmap_array;
	unmap_cons = unmap_q->consumer_index;

	prefetch(&unmap_array[unmap_cons + 1]);
	while (wis) {
		skb = unmap_array[unmap_cons].skb;

		unmap_array[unmap_cons].skb = NULL;

		sent_packets++;
		sent_bytes += skb->len;
		wis -= BNA_TXQ_WI_NEEDED(1 + skb_shinfo(skb)->nr_frags);

		dma_unmap_single(&bnad->pcidev->dev,
				 dma_unmap_addr(&unmap_array[unmap_cons],
						dma_addr), skb_headlen(skb),
				 DMA_TO_DEVICE);
		dma_unmap_addr_set(&unmap_array[unmap_cons], dma_addr, 0);
		BNA_QE_INDX_ADD(unmap_cons, 1, unmap_q->q_depth);

		prefetch(&unmap_array[unmap_cons + 1]);
		for (i = 0; i < skb_shinfo(skb)->nr_frags; i++) {
			prefetch(&unmap_array[unmap_cons + 1]);

			dma_unmap_page(&bnad->pcidev->dev,
				       dma_unmap_addr(&unmap_array[unmap_cons],
						      dma_addr),
				       skb_shinfo(skb)->frags[i].size,
				       DMA_TO_DEVICE);
			dma_unmap_addr_set(&unmap_array[unmap_cons], dma_addr,
					   0);
			BNA_QE_INDX_ADD(unmap_cons, 1, unmap_q->q_depth);
		}
		dev_kfree_skb_any(skb);
	}

	/* Update consumer pointers. */
	tcb->consumer_index = updated_hw_cons;
	unmap_q->consumer_index = unmap_cons;

	tcb->txq->tx_packets += sent_packets;
	tcb->txq->tx_bytes += sent_bytes;

	return sent_packets;
}

/* Tx Free Tasklet function */
/* Frees for all the tcb's in all the Tx's */
/*
 * Scheduled from sending context, so that
 * the fat Tx lock is not held for too long
 * in the sending context.
 */
static void
bnad_tx_free_tasklet(unsigned long bnad_ptr)
{
	struct bnad *bnad = (struct bnad *)bnad_ptr;
	struct bna_tcb *tcb;
	u32		acked = 0;
	int			i, j;

	for (i = 0; i < bnad->num_tx; i++) {
		for (j = 0; j < bnad->num_txq_per_tx; j++) {
			tcb = bnad->tx_info[i].tcb[j];
			if (!tcb)
				continue;
			if (((u16) (*tcb->hw_consumer_index) !=
				tcb->consumer_index) &&
				(!test_and_set_bit(BNAD_TXQ_FREE_SENT,
						  &tcb->flags))) {
				acked = bnad_free_txbufs(bnad, tcb);
				if (likely(test_bit(BNAD_TXQ_TX_STARTED,
					&tcb->flags)))
					bna_ib_ack(tcb->i_dbell, acked);
				smp_mb__before_clear_bit();
				clear_bit(BNAD_TXQ_FREE_SENT, &tcb->flags);
			}
			if (unlikely(!test_bit(BNAD_TXQ_TX_STARTED,
						&tcb->flags)))
				continue;
			if (netif_queue_stopped(bnad->netdev)) {
				if (acked && netif_carrier_ok(bnad->netdev) &&
					BNA_QE_FREE_CNT(tcb, tcb->q_depth) >=
						BNAD_NETIF_WAKE_THRESHOLD) {
					netif_wake_queue(bnad->netdev);
					/* TODO */
					/* Counters for individual TxQs? */
					BNAD_UPDATE_CTR(bnad,
						netif_queue_wakeup);
				}
			}
		}
	}
}

static u32
bnad_tx(struct bnad *bnad, struct bna_tcb *tcb)
{
	struct net_device *netdev = bnad->netdev;
	u32 sent = 0;

	if (test_and_set_bit(BNAD_TXQ_FREE_SENT, &tcb->flags))
		return 0;

	sent = bnad_free_txbufs(bnad, tcb);
	if (sent) {
		if (netif_queue_stopped(netdev) &&
		    netif_carrier_ok(netdev) &&
		    BNA_QE_FREE_CNT(tcb, tcb->q_depth) >=
				    BNAD_NETIF_WAKE_THRESHOLD) {
			if (test_bit(BNAD_TXQ_TX_STARTED, &tcb->flags)) {
				netif_wake_queue(netdev);
				BNAD_UPDATE_CTR(bnad, netif_queue_wakeup);
			}
		}
	}

	if (likely(test_bit(BNAD_TXQ_TX_STARTED, &tcb->flags)))
		bna_ib_ack(tcb->i_dbell, sent);

	smp_mb__before_clear_bit();
	clear_bit(BNAD_TXQ_FREE_SENT, &tcb->flags);

	return sent;
}

/* MSIX Tx Completion Handler */
static irqreturn_t
bnad_msix_tx(int irq, void *data)
{
	struct bna_tcb *tcb = (struct bna_tcb *)data;
	struct bnad *bnad = tcb->bnad;

	bnad_tx(bnad, tcb);

	return IRQ_HANDLED;
}

static void
bnad_reset_rcb(struct bnad *bnad, struct bna_rcb *rcb)
{
	struct bnad_unmap_q *unmap_q = rcb->unmap_q;

	rcb->producer_index = 0;
	rcb->consumer_index = 0;

	unmap_q->producer_index = 0;
	unmap_q->consumer_index = 0;
}

static void
bnad_free_all_rxbufs(struct bnad *bnad, struct bna_rcb *rcb)
{
	struct bnad_unmap_q *unmap_q;
	struct bnad_skb_unmap *unmap_array;
	struct sk_buff *skb;
	int unmap_cons;

	unmap_q = rcb->unmap_q;
	unmap_array = unmap_q->unmap_array;
	for (unmap_cons = 0; unmap_cons < unmap_q->q_depth; unmap_cons++) {
		skb = unmap_array[unmap_cons].skb;
		if (!skb)
			continue;
		unmap_array[unmap_cons].skb = NULL;
		dma_unmap_single(&bnad->pcidev->dev,
				 dma_unmap_addr(&unmap_array[unmap_cons],
						dma_addr),
				 rcb->rxq->buffer_size,
				 DMA_FROM_DEVICE);
		dev_kfree_skb(skb);
	}
	bnad_reset_rcb(bnad, rcb);
}

static void
bnad_alloc_n_post_rxbufs(struct bnad *bnad, struct bna_rcb *rcb)
{
	u16 to_alloc, alloced, unmap_prod, wi_range;
	struct bnad_unmap_q *unmap_q = rcb->unmap_q;
	struct bnad_skb_unmap *unmap_array;
	struct bna_rxq_entry *rxent;
	struct sk_buff *skb;
	dma_addr_t dma_addr;

	alloced = 0;
	to_alloc =
		BNA_QE_FREE_CNT(unmap_q, unmap_q->q_depth);

	unmap_array = unmap_q->unmap_array;
	unmap_prod = unmap_q->producer_index;

	BNA_RXQ_QPGE_PTR_GET(unmap_prod, rcb->sw_qpt, rxent, wi_range);

	while (to_alloc--) {
		if (!wi_range) {
			BNA_RXQ_QPGE_PTR_GET(unmap_prod, rcb->sw_qpt, rxent,
					     wi_range);
		}
		skb = netdev_alloc_skb_ip_align(bnad->netdev,
						rcb->rxq->buffer_size);
		if (unlikely(!skb)) {
			BNAD_UPDATE_CTR(bnad, rxbuf_alloc_failed);
			goto finishing;
		}
		unmap_array[unmap_prod].skb = skb;
		dma_addr = dma_map_single(&bnad->pcidev->dev, skb->data,
					  rcb->rxq->buffer_size,
					  DMA_FROM_DEVICE);
		dma_unmap_addr_set(&unmap_array[unmap_prod], dma_addr,
				   dma_addr);
		BNA_SET_DMA_ADDR(dma_addr, &rxent->host_addr);
		BNA_QE_INDX_ADD(unmap_prod, 1, unmap_q->q_depth);

		rxent++;
		wi_range--;
		alloced++;
	}

finishing:
	if (likely(alloced)) {
		unmap_q->producer_index = unmap_prod;
		rcb->producer_index = unmap_prod;
		smp_mb();
		if (likely(test_bit(BNAD_RXQ_STARTED, &rcb->flags)))
			bna_rxq_prod_indx_doorbell(rcb);
	}
}

static inline void
bnad_refill_rxq(struct bnad *bnad, struct bna_rcb *rcb)
{
	struct bnad_unmap_q *unmap_q = rcb->unmap_q;

	if (!test_and_set_bit(BNAD_RXQ_REFILL, &rcb->flags)) {
		if (BNA_QE_FREE_CNT(unmap_q, unmap_q->q_depth)
			 >> BNAD_RXQ_REFILL_THRESHOLD_SHIFT)
			bnad_alloc_n_post_rxbufs(bnad, rcb);
		smp_mb__before_clear_bit();
		clear_bit(BNAD_RXQ_REFILL, &rcb->flags);
	}
}

static u32
bnad_poll_cq(struct bnad *bnad, struct bna_ccb *ccb, int budget)
{
	struct bna_cq_entry *cmpl, *next_cmpl;
	struct bna_rcb *rcb = NULL;
	unsigned int wi_range, packets = 0, wis = 0;
	struct bnad_unmap_q *unmap_q;
	struct bnad_skb_unmap *unmap_array;
	struct sk_buff *skb;
	u32 flags, unmap_cons;
	u32 qid0 = ccb->rcb[0]->rxq->rxq_id;
	struct bna_pkt_rate *pkt_rt = &ccb->pkt_rate;

	if (!test_bit(BNAD_RXQ_STARTED, &ccb->rcb[0]->flags))
		return 0;

	prefetch(bnad->netdev);
	BNA_CQ_QPGE_PTR_GET(ccb->producer_index, ccb->sw_qpt, cmpl,
			    wi_range);
	BUG_ON(!(wi_range <= ccb->q_depth));
	while (cmpl->valid && packets < budget) {
		packets++;
		BNA_UPDATE_PKT_CNT(pkt_rt, ntohs(cmpl->length));

		if (qid0 == cmpl->rxq_id)
			rcb = ccb->rcb[0];
		else
			rcb = ccb->rcb[1];

		unmap_q = rcb->unmap_q;
		unmap_array = unmap_q->unmap_array;
		unmap_cons = unmap_q->consumer_index;

		skb = unmap_array[unmap_cons].skb;
		BUG_ON(!(skb));
		unmap_array[unmap_cons].skb = NULL;
		dma_unmap_single(&bnad->pcidev->dev,
				 dma_unmap_addr(&unmap_array[unmap_cons],
						dma_addr),
				 rcb->rxq->buffer_size,
				 DMA_FROM_DEVICE);
		BNA_QE_INDX_ADD(unmap_q->consumer_index, 1, unmap_q->q_depth);

		/* Should be more efficient ? Performance ? */
		BNA_QE_INDX_ADD(rcb->consumer_index, 1, rcb->q_depth);

		wis++;
		if (likely(--wi_range))
			next_cmpl = cmpl + 1;
		else {
			BNA_QE_INDX_ADD(ccb->producer_index, wis, ccb->q_depth);
			wis = 0;
			BNA_CQ_QPGE_PTR_GET(ccb->producer_index, ccb->sw_qpt,
						next_cmpl, wi_range);
			BUG_ON(!(wi_range <= ccb->q_depth));
		}
		prefetch(next_cmpl);

		flags = ntohl(cmpl->flags);
		if (unlikely
		    (flags &
		     (BNA_CQ_EF_MAC_ERROR | BNA_CQ_EF_FCS_ERROR |
		      BNA_CQ_EF_TOO_LONG))) {
			dev_kfree_skb_any(skb);
			rcb->rxq->rx_packets_with_error++;
			goto next;
		}

		skb_put(skb, ntohs(cmpl->length));
		if (likely
		    ((bnad->netdev->features & NETIF_F_RXCSUM) &&
		     (((flags & BNA_CQ_EF_IPV4) &&
		      (flags & BNA_CQ_EF_L3_CKSUM_OK)) ||
		      (flags & BNA_CQ_EF_IPV6)) &&
		      (flags & (BNA_CQ_EF_TCP | BNA_CQ_EF_UDP)) &&
		      (flags & BNA_CQ_EF_L4_CKSUM_OK)))
			skb->ip_summed = CHECKSUM_UNNECESSARY;
		else
			skb_checksum_none_assert(skb);

		rcb->rxq->rx_packets++;
		rcb->rxq->rx_bytes += skb->len;
		skb->protocol = eth_type_trans(skb, bnad->netdev);

		if (flags & BNA_CQ_EF_VLAN)
			__vlan_hwaccel_put_tag(skb, ntohs(cmpl->vlan_tag));

		if (skb->ip_summed == CHECKSUM_UNNECESSARY) {
			struct bnad_rx_ctrl *rx_ctrl;

			rx_ctrl = (struct bnad_rx_ctrl *) ccb->ctrl;
			napi_gro_receive(&rx_ctrl->napi, skb);
		} else {
			netif_receive_skb(skb);
		}

next:
		cmpl->valid = 0;
		cmpl = next_cmpl;
	}

	BNA_QE_INDX_ADD(ccb->producer_index, wis, ccb->q_depth);

	if (likely(ccb)) {
		if (likely(test_bit(BNAD_RXQ_STARTED, &ccb->rcb[0]->flags)))
			bna_ib_ack(ccb->i_dbell, packets);
		bnad_refill_rxq(bnad, ccb->rcb[0]);
		if (ccb->rcb[1])
			bnad_refill_rxq(bnad, ccb->rcb[1]);
	} else {
		if (likely(test_bit(BNAD_RXQ_STARTED, &ccb->rcb[0]->flags)))
			bna_ib_ack(ccb->i_dbell, 0);
	}

	return packets;
}

static void
bnad_disable_rx_irq(struct bnad *bnad, struct bna_ccb *ccb)
{
	if (unlikely(!test_bit(BNAD_RXQ_STARTED, &ccb->rcb[0]->flags)))
		return;

	bna_ib_coalescing_timer_set(ccb->i_dbell, 0);
	bna_ib_ack(ccb->i_dbell, 0);
}

static void
bnad_enable_rx_irq(struct bnad *bnad, struct bna_ccb *ccb)
{
	unsigned long flags;

	/* Because of polling context */
	spin_lock_irqsave(&bnad->bna_lock, flags);
	bnad_enable_rx_irq_unsafe(ccb);
	spin_unlock_irqrestore(&bnad->bna_lock, flags);
}

static void
bnad_netif_rx_schedule_poll(struct bnad *bnad, struct bna_ccb *ccb)
{
	struct bnad_rx_ctrl *rx_ctrl = (struct bnad_rx_ctrl *)(ccb->ctrl);
	struct napi_struct *napi = &rx_ctrl->napi;

	if (likely(napi_schedule_prep(napi))) {
		bnad_disable_rx_irq(bnad, ccb);
		__napi_schedule(napi);
	}
	BNAD_UPDATE_CTR(bnad, netif_rx_schedule);
}

/* MSIX Rx Path Handler */
static irqreturn_t
bnad_msix_rx(int irq, void *data)
{
	struct bna_ccb *ccb = (struct bna_ccb *)data;
	struct bnad *bnad = ccb->bnad;

	bnad_netif_rx_schedule_poll(bnad, ccb);

	return IRQ_HANDLED;
}

/* Interrupt handlers */

/* Mbox Interrupt Handlers */
static irqreturn_t
bnad_msix_mbox_handler(int irq, void *data)
{
	u32 intr_status;
	unsigned long flags;
	struct bnad *bnad = (struct bnad *)data;

	if (unlikely(test_bit(BNAD_RF_MBOX_IRQ_DISABLED, &bnad->run_flags)))
		return IRQ_HANDLED;

	spin_lock_irqsave(&bnad->bna_lock, flags);

	bna_intr_status_get(&bnad->bna, intr_status);

	if (BNA_IS_MBOX_ERR_INTR(intr_status))
		bna_mbox_handler(&bnad->bna, intr_status);

	spin_unlock_irqrestore(&bnad->bna_lock, flags);

	return IRQ_HANDLED;
}

static irqreturn_t
bnad_isr(int irq, void *data)
{
	int i, j;
	u32 intr_status;
	unsigned long flags;
	struct bnad *bnad = (struct bnad *)data;
	struct bnad_rx_info *rx_info;
	struct bnad_rx_ctrl *rx_ctrl;

	if (unlikely(test_bit(BNAD_RF_MBOX_IRQ_DISABLED, &bnad->run_flags)))
		return IRQ_NONE;

	bna_intr_status_get(&bnad->bna, intr_status);

	if (unlikely(!intr_status))
		return IRQ_NONE;

	spin_lock_irqsave(&bnad->bna_lock, flags);

	if (BNA_IS_MBOX_ERR_INTR(intr_status))
		bna_mbox_handler(&bnad->bna, intr_status);

	spin_unlock_irqrestore(&bnad->bna_lock, flags);

	if (!BNA_IS_INTX_DATA_INTR(intr_status))
		return IRQ_HANDLED;

	/* Process data interrupts */
	/* Tx processing */
	for (i = 0; i < bnad->num_tx; i++) {
		for (j = 0; j < bnad->num_txq_per_tx; j++)
			bnad_tx(bnad, bnad->tx_info[i].tcb[j]);
	}
	/* Rx processing */
	for (i = 0; i < bnad->num_rx; i++) {
		rx_info = &bnad->rx_info[i];
		if (!rx_info->rx)
			continue;
		for (j = 0; j < bnad->num_rxp_per_rx; j++) {
			rx_ctrl = &rx_info->rx_ctrl[j];
			if (rx_ctrl->ccb)
				bnad_netif_rx_schedule_poll(bnad,
							    rx_ctrl->ccb);
		}
	}
	return IRQ_HANDLED;
}

/*
 * Called in interrupt / callback context
 * with bna_lock held, so cfg_flags access is OK
 */
static void
bnad_enable_mbox_irq(struct bnad *bnad)
{
	clear_bit(BNAD_RF_MBOX_IRQ_DISABLED, &bnad->run_flags);

	BNAD_UPDATE_CTR(bnad, mbox_intr_enabled);
}

/*
 * Called with bnad->bna_lock held b'cos of
 * bnad->cfg_flags access.
 */
static void
bnad_disable_mbox_irq(struct bnad *bnad)
{
	set_bit(BNAD_RF_MBOX_IRQ_DISABLED, &bnad->run_flags);

	BNAD_UPDATE_CTR(bnad, mbox_intr_disabled);
}

static void
bnad_set_netdev_perm_addr(struct bnad *bnad)
{
	struct net_device *netdev = bnad->netdev;

	memcpy(netdev->perm_addr, &bnad->perm_addr, netdev->addr_len);
	if (is_zero_ether_addr(netdev->dev_addr))
		memcpy(netdev->dev_addr, &bnad->perm_addr, netdev->addr_len);
}

/* Control Path Handlers */

/* Callbacks */
void
bnad_cb_device_enable_mbox_intr(struct bnad *bnad)
{
	bnad_enable_mbox_irq(bnad);
}

void
bnad_cb_device_disable_mbox_intr(struct bnad *bnad)
{
	bnad_disable_mbox_irq(bnad);
}

void
bnad_cb_device_enabled(struct bnad *bnad, enum bna_cb_status status)
{
	complete(&bnad->bnad_completions.ioc_comp);
	bnad->bnad_completions.ioc_comp_status = status;
}

void
bnad_cb_device_disabled(struct bnad *bnad, enum bna_cb_status status)
{
	complete(&bnad->bnad_completions.ioc_comp);
	bnad->bnad_completions.ioc_comp_status = status;
}

static void
bnad_cb_port_disabled(void *arg, enum bna_cb_status status)
{
	struct bnad *bnad = (struct bnad *)arg;

	complete(&bnad->bnad_completions.port_comp);

	netif_carrier_off(bnad->netdev);
}

void
bnad_cb_port_link_status(struct bnad *bnad,
			enum bna_link_status link_status)
{
	bool link_up = 0;

	link_up = (link_status == BNA_LINK_UP) || (link_status == BNA_CEE_UP);

	if (link_status == BNA_CEE_UP) {
		set_bit(BNAD_RF_CEE_RUNNING, &bnad->run_flags);
		BNAD_UPDATE_CTR(bnad, cee_up);
	} else
		clear_bit(BNAD_RF_CEE_RUNNING, &bnad->run_flags);

	if (link_up) {
		if (!netif_carrier_ok(bnad->netdev)) {
			struct bna_tcb *tcb = bnad->tx_info[0].tcb[0];
			if (!tcb)
				return;
			pr_warn("bna: %s link up\n",
				bnad->netdev->name);
			netif_carrier_on(bnad->netdev);
			BNAD_UPDATE_CTR(bnad, link_toggle);
			if (test_bit(BNAD_TXQ_TX_STARTED, &tcb->flags)) {
				/* Force an immediate Transmit Schedule */
				pr_info("bna: %s TX_STARTED\n",
					bnad->netdev->name);
				netif_wake_queue(bnad->netdev);
				BNAD_UPDATE_CTR(bnad, netif_queue_wakeup);
			} else {
				netif_stop_queue(bnad->netdev);
				BNAD_UPDATE_CTR(bnad, netif_queue_stop);
			}
		}
	} else {
		if (netif_carrier_ok(bnad->netdev)) {
			pr_warn("bna: %s link down\n",
				bnad->netdev->name);
			netif_carrier_off(bnad->netdev);
			BNAD_UPDATE_CTR(bnad, link_toggle);
		}
	}
}

static void
bnad_cb_tx_disabled(void *arg, struct bna_tx *tx,
			enum bna_cb_status status)
{
	struct bnad *bnad = (struct bnad *)arg;

	complete(&bnad->bnad_completions.tx_comp);
}

static void
bnad_cb_tcb_setup(struct bnad *bnad, struct bna_tcb *tcb)
{
	struct bnad_tx_info *tx_info =
			(struct bnad_tx_info *)tcb->txq->tx->priv;
	struct bnad_unmap_q *unmap_q = tcb->unmap_q;

	tx_info->tcb[tcb->id] = tcb;
	unmap_q->producer_index = 0;
	unmap_q->consumer_index = 0;
	unmap_q->q_depth = BNAD_TX_UNMAPQ_DEPTH;
}

static void
bnad_cb_tcb_destroy(struct bnad *bnad, struct bna_tcb *tcb)
{
	struct bnad_tx_info *tx_info =
			(struct bnad_tx_info *)tcb->txq->tx->priv;
	struct bnad_unmap_q *unmap_q = tcb->unmap_q;

	while (test_and_set_bit(BNAD_TXQ_FREE_SENT, &tcb->flags))
		cpu_relax();

	bnad_free_all_txbufs(bnad, tcb);

	unmap_q->producer_index = 0;
	unmap_q->consumer_index = 0;

	smp_mb__before_clear_bit();
	clear_bit(BNAD_TXQ_FREE_SENT, &tcb->flags);

	tx_info->tcb[tcb->id] = NULL;
}

static void
bnad_cb_rcb_setup(struct bnad *bnad, struct bna_rcb *rcb)
{
	struct bnad_unmap_q *unmap_q = rcb->unmap_q;

	unmap_q->producer_index = 0;
	unmap_q->consumer_index = 0;
	unmap_q->q_depth = BNAD_RX_UNMAPQ_DEPTH;
}

static void
bnad_cb_rcb_destroy(struct bnad *bnad, struct bna_rcb *rcb)
{
	bnad_free_all_rxbufs(bnad, rcb);
}

static void
bnad_cb_ccb_setup(struct bnad *bnad, struct bna_ccb *ccb)
{
	struct bnad_rx_info *rx_info =
			(struct bnad_rx_info *)ccb->cq->rx->priv;

	rx_info->rx_ctrl[ccb->id].ccb = ccb;
	ccb->ctrl = &rx_info->rx_ctrl[ccb->id];
}

static void
bnad_cb_ccb_destroy(struct bnad *bnad, struct bna_ccb *ccb)
{
	struct bnad_rx_info *rx_info =
			(struct bnad_rx_info *)ccb->cq->rx->priv;

	rx_info->rx_ctrl[ccb->id].ccb = NULL;
}

static void
bnad_cb_tx_stall(struct bnad *bnad, struct bna_tcb *tcb)
{
	struct bnad_tx_info *tx_info =
			(struct bnad_tx_info *)tcb->txq->tx->priv;

	if (tx_info != &bnad->tx_info[0])
		return;

	clear_bit(BNAD_TXQ_TX_STARTED, &tcb->flags);
	netif_stop_queue(bnad->netdev);
	pr_info("bna: %s TX_STOPPED\n", bnad->netdev->name);
}

static void
bnad_cb_tx_resume(struct bnad *bnad, struct bna_tcb *tcb)
{
	struct bnad_unmap_q *unmap_q = tcb->unmap_q;

	if (test_bit(BNAD_TXQ_TX_STARTED, &tcb->flags))
		return;

	clear_bit(BNAD_RF_TX_SHUTDOWN_DELAYED, &bnad->run_flags);

	while (test_and_set_bit(BNAD_TXQ_FREE_SENT, &tcb->flags))
		cpu_relax();

	bnad_free_all_txbufs(bnad, tcb);

	unmap_q->producer_index = 0;
	unmap_q->consumer_index = 0;

	smp_mb__before_clear_bit();
	clear_bit(BNAD_TXQ_FREE_SENT, &tcb->flags);

	/*
	 * Workaround for first device enable failure & we
	 * get a 0 MAC address. We try to get the MAC address
	 * again here.
	 */
	if (is_zero_ether_addr(&bnad->perm_addr.mac[0])) {
		bna_port_mac_get(&bnad->bna.port, &bnad->perm_addr);
		bnad_set_netdev_perm_addr(bnad);
	}

	set_bit(BNAD_TXQ_TX_STARTED, &tcb->flags);

	if (netif_carrier_ok(bnad->netdev)) {
		pr_info("bna: %s TX_STARTED\n", bnad->netdev->name);
		netif_wake_queue(bnad->netdev);
		BNAD_UPDATE_CTR(bnad, netif_queue_wakeup);
	}
}

static void
bnad_cb_tx_cleanup(struct bnad *bnad, struct bna_tcb *tcb)
{
	/* Delay only once for the whole Tx Path Shutdown */
	if (!test_and_set_bit(BNAD_RF_TX_SHUTDOWN_DELAYED, &bnad->run_flags))
		mdelay(BNAD_TXRX_SYNC_MDELAY);
}

static void
bnad_cb_rx_cleanup(struct bnad *bnad,
			struct bna_ccb *ccb)
{
	clear_bit(BNAD_RXQ_STARTED, &ccb->rcb[0]->flags);

	if (ccb->rcb[1])
		clear_bit(BNAD_RXQ_STARTED, &ccb->rcb[1]->flags);

	if (!test_and_set_bit(BNAD_RF_RX_SHUTDOWN_DELAYED, &bnad->run_flags))
		mdelay(BNAD_TXRX_SYNC_MDELAY);
}

static void
bnad_cb_rx_post(struct bnad *bnad, struct bna_rcb *rcb)
{
	struct bnad_unmap_q *unmap_q = rcb->unmap_q;

	clear_bit(BNAD_RF_RX_SHUTDOWN_DELAYED, &bnad->run_flags);

	if (rcb == rcb->cq->ccb->rcb[0])
		bnad_cq_cmpl_init(bnad, rcb->cq->ccb);

	bnad_free_all_rxbufs(bnad, rcb);

	set_bit(BNAD_RXQ_STARTED, &rcb->flags);

	/* Now allocate & post buffers for this RCB */
	/* !!Allocation in callback context */
	if (!test_and_set_bit(BNAD_RXQ_REFILL, &rcb->flags)) {
		if (BNA_QE_FREE_CNT(unmap_q, unmap_q->q_depth)
			 >> BNAD_RXQ_REFILL_THRESHOLD_SHIFT)
			bnad_alloc_n_post_rxbufs(bnad, rcb);
		smp_mb__before_clear_bit();
		clear_bit(BNAD_RXQ_REFILL, &rcb->flags);
	}
}

static void
bnad_cb_rx_disabled(void *arg, struct bna_rx *rx,
			enum bna_cb_status status)
{
	struct bnad *bnad = (struct bnad *)arg;

	complete(&bnad->bnad_completions.rx_comp);
}

static void
bnad_cb_rx_mcast_add(struct bnad *bnad, struct bna_rx *rx,
				enum bna_cb_status status)
{
	bnad->bnad_completions.mcast_comp_status = status;
	complete(&bnad->bnad_completions.mcast_comp);
}

void
bnad_cb_stats_get(struct bnad *bnad, enum bna_cb_status status,
		       struct bna_stats *stats)
{
	if (status == BNA_CB_SUCCESS)
		BNAD_UPDATE_CTR(bnad, hw_stats_updates);

	if (!netif_running(bnad->netdev) ||
		!test_bit(BNAD_RF_STATS_TIMER_RUNNING, &bnad->run_flags))
		return;

	mod_timer(&bnad->stats_timer,
		  jiffies + msecs_to_jiffies(BNAD_STATS_TIMER_FREQ));
}

/* Resource allocation, free functions */

static void
bnad_mem_free(struct bnad *bnad,
	      struct bna_mem_info *mem_info)
{
	int i;
	dma_addr_t dma_pa;

	if (mem_info->mdl == NULL)
		return;

	for (i = 0; i < mem_info->num; i++) {
		if (mem_info->mdl[i].kva != NULL) {
			if (mem_info->mem_type == BNA_MEM_T_DMA) {
				BNA_GET_DMA_ADDR(&(mem_info->mdl[i].dma),
						dma_pa);
				dma_free_coherent(&bnad->pcidev->dev,
						  mem_info->mdl[i].len,
						  mem_info->mdl[i].kva, dma_pa);
			} else
				kfree(mem_info->mdl[i].kva);
		}
	}
	kfree(mem_info->mdl);
	mem_info->mdl = NULL;
}

static int
bnad_mem_alloc(struct bnad *bnad,
	       struct bna_mem_info *mem_info)
{
	int i;
	dma_addr_t dma_pa;

	if ((mem_info->num == 0) || (mem_info->len == 0)) {
		mem_info->mdl = NULL;
		return 0;
	}

	mem_info->mdl = kcalloc(mem_info->num, sizeof(struct bna_mem_descr),
				GFP_KERNEL);
	if (mem_info->mdl == NULL)
		return -ENOMEM;

	if (mem_info->mem_type == BNA_MEM_T_DMA) {
		for (i = 0; i < mem_info->num; i++) {
			mem_info->mdl[i].len = mem_info->len;
			mem_info->mdl[i].kva =
				dma_alloc_coherent(&bnad->pcidev->dev,
						mem_info->len, &dma_pa,
						GFP_KERNEL);

			if (mem_info->mdl[i].kva == NULL)
				goto err_return;

			BNA_SET_DMA_ADDR(dma_pa,
					 &(mem_info->mdl[i].dma));
		}
	} else {
		for (i = 0; i < mem_info->num; i++) {
			mem_info->mdl[i].len = mem_info->len;
			mem_info->mdl[i].kva = kzalloc(mem_info->len,
							GFP_KERNEL);
			if (mem_info->mdl[i].kva == NULL)
				goto err_return;
		}
	}

	return 0;

err_return:
	bnad_mem_free(bnad, mem_info);
	return -ENOMEM;
}

/* Free IRQ for Mailbox */
static void
bnad_mbox_irq_free(struct bnad *bnad,
		   struct bna_intr_info *intr_info)
{
	int irq;
	unsigned long flags;

	if (intr_info->idl == NULL)
		return;

	spin_lock_irqsave(&bnad->bna_lock, flags);
	bnad_disable_mbox_irq(bnad);
	spin_unlock_irqrestore(&bnad->bna_lock, flags);

	irq = BNAD_GET_MBOX_IRQ(bnad);
	free_irq(irq, bnad);

	kfree(intr_info->idl);
}

/*
 * Allocates IRQ for Mailbox, but keep it disabled
 * This will be enabled once we get the mbox enable callback
 * from bna
 */
static int
bnad_mbox_irq_alloc(struct bnad *bnad,
		    struct bna_intr_info *intr_info)
{
<<<<<<< HEAD
	int 		err = 0;
	unsigned long 	irq_flags = 0, flags;
=======
	int		err = 0;
	unsigned long	irq_flags, flags;
>>>>>>> 55f9c40f
	u32	irq;
	irq_handler_t	irq_handler;

	/* Mbox should use only 1 vector */

	intr_info->idl = kzalloc(sizeof(*(intr_info->idl)), GFP_KERNEL);
	if (!intr_info->idl)
		return -ENOMEM;

	spin_lock_irqsave(&bnad->bna_lock, flags);
	if (bnad->cfg_flags & BNAD_CF_MSIX) {
		irq_handler = (irq_handler_t)bnad_msix_mbox_handler;
<<<<<<< HEAD
		irq = bnad->msix_table[bnad->msix_num - 1].vector;
=======
		irq = bnad->msix_table[BNAD_MAILBOX_MSIX_INDEX].vector;
		irq_flags = 0;
>>>>>>> 55f9c40f
		intr_info->intr_type = BNA_INTR_T_MSIX;
		intr_info->idl[0].vector = BNAD_MAILBOX_MSIX_INDEX;
	} else {
		irq_handler = (irq_handler_t)bnad_isr;
		irq = bnad->pcidev->irq;
		irq_flags = IRQF_SHARED;
		intr_info->intr_type = BNA_INTR_T_INTX;
	}
<<<<<<< HEAD
	spin_unlock_irqrestore(&bnad->bna_lock, flags);
	flags = irq_flags;
=======

	spin_unlock_irqrestore(&bnad->bna_lock, flags);
>>>>>>> 55f9c40f
	sprintf(bnad->mbox_irq_name, "%s", BNAD_NAME);

	/*
	 * Set the Mbox IRQ disable flag, so that the IRQ handler
	 * called from request_irq() for SHARED IRQs do not execute
	 */
	set_bit(BNAD_RF_MBOX_IRQ_DISABLED, &bnad->run_flags);

	BNAD_UPDATE_CTR(bnad, mbox_intr_disabled);

	err = request_irq(irq, irq_handler, irq_flags,
			  bnad->mbox_irq_name, bnad);

	if (err) {
		kfree(intr_info->idl);
		intr_info->idl = NULL;
	}

	return err;
}

static void
bnad_txrx_irq_free(struct bnad *bnad, struct bna_intr_info *intr_info)
{
	kfree(intr_info->idl);
	intr_info->idl = NULL;
}

/* Allocates Interrupt Descriptor List for MSIX/INT-X vectors */
static int
bnad_txrx_irq_alloc(struct bnad *bnad, enum bnad_intr_source src,
		    uint txrx_id, struct bna_intr_info *intr_info)
{
	int i, vector_start = 0;
	u32 cfg_flags;
	unsigned long flags;

	spin_lock_irqsave(&bnad->bna_lock, flags);
	cfg_flags = bnad->cfg_flags;
	spin_unlock_irqrestore(&bnad->bna_lock, flags);

	if (cfg_flags & BNAD_CF_MSIX) {
		intr_info->intr_type = BNA_INTR_T_MSIX;
		intr_info->idl = kcalloc(intr_info->num,
					sizeof(struct bna_intr_descr),
					GFP_KERNEL);
		if (!intr_info->idl)
			return -ENOMEM;

		switch (src) {
		case BNAD_INTR_TX:
			vector_start = BNAD_MAILBOX_MSIX_VECTORS + txrx_id;
			break;

		case BNAD_INTR_RX:
			vector_start = BNAD_MAILBOX_MSIX_VECTORS +
					(bnad->num_tx * bnad->num_txq_per_tx) +
					txrx_id;
			break;

		default:
			BUG();
		}

		for (i = 0; i < intr_info->num; i++)
			intr_info->idl[i].vector = vector_start + i;
	} else {
		intr_info->intr_type = BNA_INTR_T_INTX;
		intr_info->num = 1;
		intr_info->idl = kcalloc(intr_info->num,
					sizeof(struct bna_intr_descr),
					GFP_KERNEL);
		if (!intr_info->idl)
			return -ENOMEM;

		switch (src) {
		case BNAD_INTR_TX:
			intr_info->idl[0].vector = BNAD_INTX_TX_IB_BITMASK;
			break;

		case BNAD_INTR_RX:
			intr_info->idl[0].vector = BNAD_INTX_RX_IB_BITMASK;
			break;
		}
	}
	return 0;
}

/**
 * NOTE: Should be called for MSIX only
 * Unregisters Tx MSIX vector(s) from the kernel
 */
static void
bnad_tx_msix_unregister(struct bnad *bnad, struct bnad_tx_info *tx_info,
			int num_txqs)
{
	int i;
	int vector_num;

	for (i = 0; i < num_txqs; i++) {
		if (tx_info->tcb[i] == NULL)
			continue;

		vector_num = tx_info->tcb[i]->intr_vector;
		free_irq(bnad->msix_table[vector_num].vector, tx_info->tcb[i]);
	}
}

/**
 * NOTE: Should be called for MSIX only
 * Registers Tx MSIX vector(s) and ISR(s), cookie with the kernel
 */
static int
bnad_tx_msix_register(struct bnad *bnad, struct bnad_tx_info *tx_info,
			uint tx_id, int num_txqs)
{
	int i;
	int err;
	int vector_num;

	for (i = 0; i < num_txqs; i++) {
		vector_num = tx_info->tcb[i]->intr_vector;
		sprintf(tx_info->tcb[i]->name, "%s TXQ %d", bnad->netdev->name,
				tx_id + tx_info->tcb[i]->id);
		err = request_irq(bnad->msix_table[vector_num].vector,
				  (irq_handler_t)bnad_msix_tx, 0,
				  tx_info->tcb[i]->name,
				  tx_info->tcb[i]);
		if (err)
			goto err_return;
	}

	return 0;

err_return:
	if (i > 0)
		bnad_tx_msix_unregister(bnad, tx_info, (i - 1));
	return -1;
}

/**
 * NOTE: Should be called for MSIX only
 * Unregisters Rx MSIX vector(s) from the kernel
 */
static void
bnad_rx_msix_unregister(struct bnad *bnad, struct bnad_rx_info *rx_info,
			int num_rxps)
{
	int i;
	int vector_num;

	for (i = 0; i < num_rxps; i++) {
		if (rx_info->rx_ctrl[i].ccb == NULL)
			continue;

		vector_num = rx_info->rx_ctrl[i].ccb->intr_vector;
		free_irq(bnad->msix_table[vector_num].vector,
			 rx_info->rx_ctrl[i].ccb);
	}
}

/**
 * NOTE: Should be called for MSIX only
 * Registers Tx MSIX vector(s) and ISR(s), cookie with the kernel
 */
static int
bnad_rx_msix_register(struct bnad *bnad, struct bnad_rx_info *rx_info,
			uint rx_id, int num_rxps)
{
	int i;
	int err;
	int vector_num;

	for (i = 0; i < num_rxps; i++) {
		vector_num = rx_info->rx_ctrl[i].ccb->intr_vector;
		sprintf(rx_info->rx_ctrl[i].ccb->name, "%s CQ %d",
			bnad->netdev->name,
			rx_id + rx_info->rx_ctrl[i].ccb->id);
		err = request_irq(bnad->msix_table[vector_num].vector,
				  (irq_handler_t)bnad_msix_rx, 0,
				  rx_info->rx_ctrl[i].ccb->name,
				  rx_info->rx_ctrl[i].ccb);
		if (err)
			goto err_return;
	}

	return 0;

err_return:
	if (i > 0)
		bnad_rx_msix_unregister(bnad, rx_info, (i - 1));
	return -1;
}

/* Free Tx object Resources */
static void
bnad_tx_res_free(struct bnad *bnad, struct bna_res_info *res_info)
{
	int i;

	for (i = 0; i < BNA_TX_RES_T_MAX; i++) {
		if (res_info[i].res_type == BNA_RES_T_MEM)
			bnad_mem_free(bnad, &res_info[i].res_u.mem_info);
		else if (res_info[i].res_type == BNA_RES_T_INTR)
			bnad_txrx_irq_free(bnad, &res_info[i].res_u.intr_info);
	}
}

/* Allocates memory and interrupt resources for Tx object */
static int
bnad_tx_res_alloc(struct bnad *bnad, struct bna_res_info *res_info,
		  uint tx_id)
{
	int i, err = 0;

	for (i = 0; i < BNA_TX_RES_T_MAX; i++) {
		if (res_info[i].res_type == BNA_RES_T_MEM)
			err = bnad_mem_alloc(bnad,
					&res_info[i].res_u.mem_info);
		else if (res_info[i].res_type == BNA_RES_T_INTR)
			err = bnad_txrx_irq_alloc(bnad, BNAD_INTR_TX, tx_id,
					&res_info[i].res_u.intr_info);
		if (err)
			goto err_return;
	}
	return 0;

err_return:
	bnad_tx_res_free(bnad, res_info);
	return err;
}

/* Free Rx object Resources */
static void
bnad_rx_res_free(struct bnad *bnad, struct bna_res_info *res_info)
{
	int i;

	for (i = 0; i < BNA_RX_RES_T_MAX; i++) {
		if (res_info[i].res_type == BNA_RES_T_MEM)
			bnad_mem_free(bnad, &res_info[i].res_u.mem_info);
		else if (res_info[i].res_type == BNA_RES_T_INTR)
			bnad_txrx_irq_free(bnad, &res_info[i].res_u.intr_info);
	}
}

/* Allocates memory and interrupt resources for Rx object */
static int
bnad_rx_res_alloc(struct bnad *bnad, struct bna_res_info *res_info,
		  uint rx_id)
{
	int i, err = 0;

	/* All memory needs to be allocated before setup_ccbs */
	for (i = 0; i < BNA_RX_RES_T_MAX; i++) {
		if (res_info[i].res_type == BNA_RES_T_MEM)
			err = bnad_mem_alloc(bnad,
					&res_info[i].res_u.mem_info);
		else if (res_info[i].res_type == BNA_RES_T_INTR)
			err = bnad_txrx_irq_alloc(bnad, BNAD_INTR_RX, rx_id,
					&res_info[i].res_u.intr_info);
		if (err)
			goto err_return;
	}
	return 0;

err_return:
	bnad_rx_res_free(bnad, res_info);
	return err;
}

/* Timer callbacks */
/* a) IOC timer */
static void
bnad_ioc_timeout(unsigned long data)
{
	struct bnad *bnad = (struct bnad *)data;
	unsigned long flags;

	spin_lock_irqsave(&bnad->bna_lock, flags);
	bfa_nw_ioc_timeout((void *) &bnad->bna.device.ioc);
	spin_unlock_irqrestore(&bnad->bna_lock, flags);
}

static void
bnad_ioc_hb_check(unsigned long data)
{
	struct bnad *bnad = (struct bnad *)data;
	unsigned long flags;

	spin_lock_irqsave(&bnad->bna_lock, flags);
	bfa_nw_ioc_hb_check((void *) &bnad->bna.device.ioc);
	spin_unlock_irqrestore(&bnad->bna_lock, flags);
}

static void
bnad_iocpf_timeout(unsigned long data)
{
	struct bnad *bnad = (struct bnad *)data;
	unsigned long flags;

	spin_lock_irqsave(&bnad->bna_lock, flags);
	bfa_nw_iocpf_timeout((void *) &bnad->bna.device.ioc);
	spin_unlock_irqrestore(&bnad->bna_lock, flags);
}

static void
bnad_iocpf_sem_timeout(unsigned long data)
{
	struct bnad *bnad = (struct bnad *)data;
	unsigned long flags;

	spin_lock_irqsave(&bnad->bna_lock, flags);
	bfa_nw_iocpf_sem_timeout((void *) &bnad->bna.device.ioc);
	spin_unlock_irqrestore(&bnad->bna_lock, flags);
}

/*
 * All timer routines use bnad->bna_lock to protect against
 * the following race, which may occur in case of no locking:
 *	Time	CPU m	CPU n
 *	0       1 = test_bit
 *	1			clear_bit
 *	2			del_timer_sync
 *	3	mod_timer
 */

/* b) Dynamic Interrupt Moderation Timer */
static void
bnad_dim_timeout(unsigned long data)
{
	struct bnad *bnad = (struct bnad *)data;
	struct bnad_rx_info *rx_info;
	struct bnad_rx_ctrl *rx_ctrl;
	int i, j;
	unsigned long flags;

	if (!netif_carrier_ok(bnad->netdev))
		return;

	spin_lock_irqsave(&bnad->bna_lock, flags);
	for (i = 0; i < bnad->num_rx; i++) {
		rx_info = &bnad->rx_info[i];
		if (!rx_info->rx)
			continue;
		for (j = 0; j < bnad->num_rxp_per_rx; j++) {
			rx_ctrl = &rx_info->rx_ctrl[j];
			if (!rx_ctrl->ccb)
				continue;
			bna_rx_dim_update(rx_ctrl->ccb);
		}
	}

	/* Check for BNAD_CF_DIM_ENABLED, does not eleminate a race */
	if (test_bit(BNAD_RF_DIM_TIMER_RUNNING, &bnad->run_flags))
		mod_timer(&bnad->dim_timer,
			  jiffies + msecs_to_jiffies(BNAD_DIM_TIMER_FREQ));
	spin_unlock_irqrestore(&bnad->bna_lock, flags);
}

/* c)  Statistics Timer */
static void
bnad_stats_timeout(unsigned long data)
{
	struct bnad *bnad = (struct bnad *)data;
	unsigned long flags;

	if (!netif_running(bnad->netdev) ||
		!test_bit(BNAD_RF_STATS_TIMER_RUNNING, &bnad->run_flags))
		return;

	spin_lock_irqsave(&bnad->bna_lock, flags);
	bna_stats_get(&bnad->bna);
	spin_unlock_irqrestore(&bnad->bna_lock, flags);
}

/*
 * Set up timer for DIM
 * Called with bnad->bna_lock held
 */
void
bnad_dim_timer_start(struct bnad *bnad)
{
	if (bnad->cfg_flags & BNAD_CF_DIM_ENABLED &&
	    !test_bit(BNAD_RF_DIM_TIMER_RUNNING, &bnad->run_flags)) {
		setup_timer(&bnad->dim_timer, bnad_dim_timeout,
			    (unsigned long)bnad);
		set_bit(BNAD_RF_DIM_TIMER_RUNNING, &bnad->run_flags);
		mod_timer(&bnad->dim_timer,
			  jiffies + msecs_to_jiffies(BNAD_DIM_TIMER_FREQ));
	}
}

/*
 * Set up timer for statistics
 * Called with mutex_lock(&bnad->conf_mutex) held
 */
static void
bnad_stats_timer_start(struct bnad *bnad)
{
	unsigned long flags;

	spin_lock_irqsave(&bnad->bna_lock, flags);
	if (!test_and_set_bit(BNAD_RF_STATS_TIMER_RUNNING, &bnad->run_flags)) {
		setup_timer(&bnad->stats_timer, bnad_stats_timeout,
			    (unsigned long)bnad);
		mod_timer(&bnad->stats_timer,
			  jiffies + msecs_to_jiffies(BNAD_STATS_TIMER_FREQ));
	}
	spin_unlock_irqrestore(&bnad->bna_lock, flags);
}

/*
 * Stops the stats timer
 * Called with mutex_lock(&bnad->conf_mutex) held
 */
static void
bnad_stats_timer_stop(struct bnad *bnad)
{
	int to_del = 0;
	unsigned long flags;

	spin_lock_irqsave(&bnad->bna_lock, flags);
	if (test_and_clear_bit(BNAD_RF_STATS_TIMER_RUNNING, &bnad->run_flags))
		to_del = 1;
	spin_unlock_irqrestore(&bnad->bna_lock, flags);
	if (to_del)
		del_timer_sync(&bnad->stats_timer);
}

/* Utilities */

static void
bnad_netdev_mc_list_get(struct net_device *netdev, u8 *mc_list)
{
	int i = 1; /* Index 0 has broadcast address */
	struct netdev_hw_addr *mc_addr;

	netdev_for_each_mc_addr(mc_addr, netdev) {
		memcpy(&mc_list[i * ETH_ALEN], &mc_addr->addr[0],
							ETH_ALEN);
		i++;
	}
}

static int
bnad_napi_poll_rx(struct napi_struct *napi, int budget)
{
	struct bnad_rx_ctrl *rx_ctrl =
		container_of(napi, struct bnad_rx_ctrl, napi);
	struct bna_ccb *ccb;
	struct bnad *bnad;
	int rcvd = 0;

	ccb = rx_ctrl->ccb;

	bnad = ccb->bnad;

	if (!netif_carrier_ok(bnad->netdev))
		goto poll_exit;

	rcvd = bnad_poll_cq(bnad, ccb, budget);
	if (rcvd == budget)
		return rcvd;

poll_exit:
	napi_complete((napi));

	BNAD_UPDATE_CTR(bnad, netif_rx_complete);

	bnad_enable_rx_irq(bnad, ccb);
	return rcvd;
}

static void
bnad_napi_enable(struct bnad *bnad, u32 rx_id)
{
	struct bnad_rx_ctrl *rx_ctrl;
	int i;

	/* Initialize & enable NAPI */
	for (i = 0; i <	bnad->num_rxp_per_rx; i++) {
		rx_ctrl = &bnad->rx_info[rx_id].rx_ctrl[i];

		netif_napi_add(bnad->netdev, &rx_ctrl->napi,
			       bnad_napi_poll_rx, 64);

		napi_enable(&rx_ctrl->napi);
	}
}

static void
bnad_napi_disable(struct bnad *bnad, u32 rx_id)
{
	int i;

	/* First disable and then clean up */
	for (i = 0; i < bnad->num_rxp_per_rx; i++) {
		napi_disable(&bnad->rx_info[rx_id].rx_ctrl[i].napi);
		netif_napi_del(&bnad->rx_info[rx_id].rx_ctrl[i].napi);
	}
}

/* Should be held with conf_lock held */
void
bnad_cleanup_tx(struct bnad *bnad, uint tx_id)
{
	struct bnad_tx_info *tx_info = &bnad->tx_info[tx_id];
	struct bna_res_info *res_info = &bnad->tx_res_info[tx_id].res_info[0];
	unsigned long flags;

	if (!tx_info->tx)
		return;

	init_completion(&bnad->bnad_completions.tx_comp);
	spin_lock_irqsave(&bnad->bna_lock, flags);
	bna_tx_disable(tx_info->tx, BNA_HARD_CLEANUP, bnad_cb_tx_disabled);
	spin_unlock_irqrestore(&bnad->bna_lock, flags);
	wait_for_completion(&bnad->bnad_completions.tx_comp);

	if (tx_info->tcb[0]->intr_type == BNA_INTR_T_MSIX)
		bnad_tx_msix_unregister(bnad, tx_info,
			bnad->num_txq_per_tx);

	spin_lock_irqsave(&bnad->bna_lock, flags);
	bna_tx_destroy(tx_info->tx);
	spin_unlock_irqrestore(&bnad->bna_lock, flags);

	tx_info->tx = NULL;

	if (0 == tx_id)
		tasklet_kill(&bnad->tx_free_tasklet);

	bnad_tx_res_free(bnad, res_info);
}

/* Should be held with conf_lock held */
int
bnad_setup_tx(struct bnad *bnad, uint tx_id)
{
	int err;
	struct bnad_tx_info *tx_info = &bnad->tx_info[tx_id];
	struct bna_res_info *res_info = &bnad->tx_res_info[tx_id].res_info[0];
	struct bna_intr_info *intr_info =
			&res_info[BNA_TX_RES_INTR_T_TXCMPL].res_u.intr_info;
	struct bna_tx_config *tx_config = &bnad->tx_config[tx_id];
	struct bna_tx_event_cbfn tx_cbfn;
	struct bna_tx *tx;
	unsigned long flags;

	/* Initialize the Tx object configuration */
	tx_config->num_txq = bnad->num_txq_per_tx;
	tx_config->txq_depth = bnad->txq_depth;
	tx_config->tx_type = BNA_TX_T_REGULAR;

	/* Initialize the tx event handlers */
	tx_cbfn.tcb_setup_cbfn = bnad_cb_tcb_setup;
	tx_cbfn.tcb_destroy_cbfn = bnad_cb_tcb_destroy;
	tx_cbfn.tx_stall_cbfn = bnad_cb_tx_stall;
	tx_cbfn.tx_resume_cbfn = bnad_cb_tx_resume;
	tx_cbfn.tx_cleanup_cbfn = bnad_cb_tx_cleanup;

	/* Get BNA's resource requirement for one tx object */
	spin_lock_irqsave(&bnad->bna_lock, flags);
	bna_tx_res_req(bnad->num_txq_per_tx,
		bnad->txq_depth, res_info);
	spin_unlock_irqrestore(&bnad->bna_lock, flags);

	/* Fill Unmap Q memory requirements */
	BNAD_FILL_UNMAPQ_MEM_REQ(
			&res_info[BNA_TX_RES_MEM_T_UNMAPQ],
			bnad->num_txq_per_tx,
			BNAD_TX_UNMAPQ_DEPTH);

	/* Allocate resources */
	err = bnad_tx_res_alloc(bnad, res_info, tx_id);
	if (err)
		return err;

	/* Ask BNA to create one Tx object, supplying required resources */
	spin_lock_irqsave(&bnad->bna_lock, flags);
	tx = bna_tx_create(&bnad->bna, bnad, tx_config, &tx_cbfn, res_info,
			tx_info);
	spin_unlock_irqrestore(&bnad->bna_lock, flags);
	if (!tx)
		goto err_return;
	tx_info->tx = tx;

	/* Register ISR for the Tx object */
	if (intr_info->intr_type == BNA_INTR_T_MSIX) {
		err = bnad_tx_msix_register(bnad, tx_info,
			tx_id, bnad->num_txq_per_tx);
		if (err)
			goto err_return;
	}

	spin_lock_irqsave(&bnad->bna_lock, flags);
	bna_tx_enable(tx);
	spin_unlock_irqrestore(&bnad->bna_lock, flags);

	return 0;

err_return:
	bnad_tx_res_free(bnad, res_info);
	return err;
}

/* Setup the rx config for bna_rx_create */
/* bnad decides the configuration */
static void
bnad_init_rx_config(struct bnad *bnad, struct bna_rx_config *rx_config)
{
	rx_config->rx_type = BNA_RX_T_REGULAR;
	rx_config->num_paths = bnad->num_rxp_per_rx;

	if (bnad->num_rxp_per_rx > 1) {
		rx_config->rss_status = BNA_STATUS_T_ENABLED;
		rx_config->rss_config.hash_type =
				(BFI_RSS_T_V4_TCP |
				 BFI_RSS_T_V6_TCP |
				 BFI_RSS_T_V4_IP  |
				 BFI_RSS_T_V6_IP);
		rx_config->rss_config.hash_mask =
				bnad->num_rxp_per_rx - 1;
		get_random_bytes(rx_config->rss_config.toeplitz_hash_key,
			sizeof(rx_config->rss_config.toeplitz_hash_key));
	} else {
		rx_config->rss_status = BNA_STATUS_T_DISABLED;
		memset(&rx_config->rss_config, 0,
		       sizeof(rx_config->rss_config));
	}
	rx_config->rxp_type = BNA_RXP_SLR;
	rx_config->q_depth = bnad->rxq_depth;

	rx_config->small_buff_size = BFI_SMALL_RXBUF_SIZE;

	rx_config->vlan_strip_status = BNA_STATUS_T_ENABLED;
}

/* Called with mutex_lock(&bnad->conf_mutex) held */
void
bnad_cleanup_rx(struct bnad *bnad, uint rx_id)
{
	struct bnad_rx_info *rx_info = &bnad->rx_info[rx_id];
	struct bna_rx_config *rx_config = &bnad->rx_config[rx_id];
	struct bna_res_info *res_info = &bnad->rx_res_info[rx_id].res_info[0];
	unsigned long flags;
	int dim_timer_del = 0;

	if (!rx_info->rx)
		return;

	if (0 == rx_id) {
		spin_lock_irqsave(&bnad->bna_lock, flags);
		dim_timer_del = bnad_dim_timer_running(bnad);
		if (dim_timer_del)
			clear_bit(BNAD_RF_DIM_TIMER_RUNNING, &bnad->run_flags);
		spin_unlock_irqrestore(&bnad->bna_lock, flags);
		if (dim_timer_del)
			del_timer_sync(&bnad->dim_timer);
	}

	bnad_napi_disable(bnad, rx_id);

	init_completion(&bnad->bnad_completions.rx_comp);
	spin_lock_irqsave(&bnad->bna_lock, flags);
	bna_rx_disable(rx_info->rx, BNA_HARD_CLEANUP, bnad_cb_rx_disabled);
	spin_unlock_irqrestore(&bnad->bna_lock, flags);
	wait_for_completion(&bnad->bnad_completions.rx_comp);

	if (rx_info->rx_ctrl[0].ccb->intr_type == BNA_INTR_T_MSIX)
		bnad_rx_msix_unregister(bnad, rx_info, rx_config->num_paths);

	spin_lock_irqsave(&bnad->bna_lock, flags);
	bna_rx_destroy(rx_info->rx);
	spin_unlock_irqrestore(&bnad->bna_lock, flags);

	rx_info->rx = NULL;

	bnad_rx_res_free(bnad, res_info);
}

/* Called with mutex_lock(&bnad->conf_mutex) held */
int
bnad_setup_rx(struct bnad *bnad, uint rx_id)
{
	int err;
	struct bnad_rx_info *rx_info = &bnad->rx_info[rx_id];
	struct bna_res_info *res_info = &bnad->rx_res_info[rx_id].res_info[0];
	struct bna_intr_info *intr_info =
			&res_info[BNA_RX_RES_T_INTR].res_u.intr_info;
	struct bna_rx_config *rx_config = &bnad->rx_config[rx_id];
	struct bna_rx_event_cbfn rx_cbfn;
	struct bna_rx *rx;
	unsigned long flags;

	/* Initialize the Rx object configuration */
	bnad_init_rx_config(bnad, rx_config);

	/* Initialize the Rx event handlers */
	rx_cbfn.rcb_setup_cbfn = bnad_cb_rcb_setup;
	rx_cbfn.rcb_destroy_cbfn = bnad_cb_rcb_destroy;
	rx_cbfn.ccb_setup_cbfn = bnad_cb_ccb_setup;
	rx_cbfn.ccb_destroy_cbfn = bnad_cb_ccb_destroy;
	rx_cbfn.rx_cleanup_cbfn = bnad_cb_rx_cleanup;
	rx_cbfn.rx_post_cbfn = bnad_cb_rx_post;

	/* Get BNA's resource requirement for one Rx object */
	spin_lock_irqsave(&bnad->bna_lock, flags);
	bna_rx_res_req(rx_config, res_info);
	spin_unlock_irqrestore(&bnad->bna_lock, flags);

	/* Fill Unmap Q memory requirements */
	BNAD_FILL_UNMAPQ_MEM_REQ(
			&res_info[BNA_RX_RES_MEM_T_UNMAPQ],
			rx_config->num_paths +
			((rx_config->rxp_type == BNA_RXP_SINGLE) ? 0 :
				rx_config->num_paths), BNAD_RX_UNMAPQ_DEPTH);

	/* Allocate resource */
	err = bnad_rx_res_alloc(bnad, res_info, rx_id);
	if (err)
		return err;

	/* Ask BNA to create one Rx object, supplying required resources */
	spin_lock_irqsave(&bnad->bna_lock, flags);
	rx = bna_rx_create(&bnad->bna, bnad, rx_config, &rx_cbfn, res_info,
			rx_info);
	spin_unlock_irqrestore(&bnad->bna_lock, flags);
	if (!rx)
		goto err_return;
	rx_info->rx = rx;

	/* Register ISR for the Rx object */
	if (intr_info->intr_type == BNA_INTR_T_MSIX) {
		err = bnad_rx_msix_register(bnad, rx_info, rx_id,
						rx_config->num_paths);
		if (err)
			goto err_return;
	}

	/* Enable NAPI */
	bnad_napi_enable(bnad, rx_id);

	spin_lock_irqsave(&bnad->bna_lock, flags);
	if (0 == rx_id) {
		/* Set up Dynamic Interrupt Moderation Vector */
		if (bnad->cfg_flags & BNAD_CF_DIM_ENABLED)
			bna_rx_dim_reconfig(&bnad->bna, bna_napi_dim_vector);

		/* Enable VLAN filtering only on the default Rx */
		bna_rx_vlanfilter_enable(rx);

		/* Start the DIM timer */
		bnad_dim_timer_start(bnad);
	}

	bna_rx_enable(rx);
	spin_unlock_irqrestore(&bnad->bna_lock, flags);

	return 0;

err_return:
	bnad_cleanup_rx(bnad, rx_id);
	return err;
}

/* Called with conf_lock & bnad->bna_lock held */
void
bnad_tx_coalescing_timeo_set(struct bnad *bnad)
{
	struct bnad_tx_info *tx_info;

	tx_info = &bnad->tx_info[0];
	if (!tx_info->tx)
		return;

	bna_tx_coalescing_timeo_set(tx_info->tx, bnad->tx_coalescing_timeo);
}

/* Called with conf_lock & bnad->bna_lock held */
void
bnad_rx_coalescing_timeo_set(struct bnad *bnad)
{
	struct bnad_rx_info *rx_info;
	int	i;

	for (i = 0; i < bnad->num_rx; i++) {
		rx_info = &bnad->rx_info[i];
		if (!rx_info->rx)
			continue;
		bna_rx_coalescing_timeo_set(rx_info->rx,
				bnad->rx_coalescing_timeo);
	}
}

/*
 * Called with bnad->bna_lock held
 */
static int
bnad_mac_addr_set_locked(struct bnad *bnad, u8 *mac_addr)
{
	int ret;

	if (!is_valid_ether_addr(mac_addr))
		return -EADDRNOTAVAIL;

	/* If datapath is down, pretend everything went through */
	if (!bnad->rx_info[0].rx)
		return 0;

	ret = bna_rx_ucast_set(bnad->rx_info[0].rx, mac_addr, NULL);
	if (ret != BNA_CB_SUCCESS)
		return -EADDRNOTAVAIL;

	return 0;
}

/* Should be called with conf_lock held */
static int
bnad_enable_default_bcast(struct bnad *bnad)
{
	struct bnad_rx_info *rx_info = &bnad->rx_info[0];
	int ret;
	unsigned long flags;

	init_completion(&bnad->bnad_completions.mcast_comp);

	spin_lock_irqsave(&bnad->bna_lock, flags);
	ret = bna_rx_mcast_add(rx_info->rx, (u8 *)bnad_bcast_addr,
				bnad_cb_rx_mcast_add);
	spin_unlock_irqrestore(&bnad->bna_lock, flags);

	if (ret == BNA_CB_SUCCESS)
		wait_for_completion(&bnad->bnad_completions.mcast_comp);
	else
		return -ENODEV;

	if (bnad->bnad_completions.mcast_comp_status != BNA_CB_SUCCESS)
		return -ENODEV;

	return 0;
}

/* Called with bnad_conf_lock() held */
static void
bnad_restore_vlans(struct bnad *bnad, u32 rx_id)
{
	u16 vid;
	unsigned long flags;

	BUG_ON(!(VLAN_N_VID == (BFI_MAX_VLAN + 1)));

	for_each_set_bit(vid, bnad->active_vlans, VLAN_N_VID) {
		spin_lock_irqsave(&bnad->bna_lock, flags);
		bna_rx_vlan_add(bnad->rx_info[rx_id].rx, vid);
		spin_unlock_irqrestore(&bnad->bna_lock, flags);
	}
}

/* Statistics utilities */
void
bnad_netdev_qstats_fill(struct bnad *bnad, struct rtnl_link_stats64 *stats)
{
	int i, j;

	for (i = 0; i < bnad->num_rx; i++) {
		for (j = 0; j < bnad->num_rxp_per_rx; j++) {
			if (bnad->rx_info[i].rx_ctrl[j].ccb) {
				stats->rx_packets += bnad->rx_info[i].
				rx_ctrl[j].ccb->rcb[0]->rxq->rx_packets;
				stats->rx_bytes += bnad->rx_info[i].
					rx_ctrl[j].ccb->rcb[0]->rxq->rx_bytes;
				if (bnad->rx_info[i].rx_ctrl[j].ccb->rcb[1] &&
					bnad->rx_info[i].rx_ctrl[j].ccb->
					rcb[1]->rxq) {
					stats->rx_packets +=
						bnad->rx_info[i].rx_ctrl[j].
						ccb->rcb[1]->rxq->rx_packets;
					stats->rx_bytes +=
						bnad->rx_info[i].rx_ctrl[j].
						ccb->rcb[1]->rxq->rx_bytes;
				}
			}
		}
	}
	for (i = 0; i < bnad->num_tx; i++) {
		for (j = 0; j < bnad->num_txq_per_tx; j++) {
			if (bnad->tx_info[i].tcb[j]) {
				stats->tx_packets +=
				bnad->tx_info[i].tcb[j]->txq->tx_packets;
				stats->tx_bytes +=
					bnad->tx_info[i].tcb[j]->txq->tx_bytes;
			}
		}
	}
}

/*
 * Must be called with the bna_lock held.
 */
void
bnad_netdev_hwstats_fill(struct bnad *bnad, struct rtnl_link_stats64 *stats)
{
	struct bfi_ll_stats_mac *mac_stats;
	u64 bmap;
	int i;

	mac_stats = &bnad->stats.bna_stats->hw_stats->mac_stats;
	stats->rx_errors =
		mac_stats->rx_fcs_error + mac_stats->rx_alignment_error +
		mac_stats->rx_frame_length_error + mac_stats->rx_code_error +
		mac_stats->rx_undersize;
	stats->tx_errors = mac_stats->tx_fcs_error +
					mac_stats->tx_undersize;
	stats->rx_dropped = mac_stats->rx_drop;
	stats->tx_dropped = mac_stats->tx_drop;
	stats->multicast = mac_stats->rx_multicast;
	stats->collisions = mac_stats->tx_total_collision;

	stats->rx_length_errors = mac_stats->rx_frame_length_error;

	/* receive ring buffer overflow  ?? */

	stats->rx_crc_errors = mac_stats->rx_fcs_error;
	stats->rx_frame_errors = mac_stats->rx_alignment_error;
	/* recv'r fifo overrun */
	bmap = (u64)bnad->stats.bna_stats->rxf_bmap[0] |
		((u64)bnad->stats.bna_stats->rxf_bmap[1] << 32);
	for (i = 0; bmap && (i < BFI_LL_RXF_ID_MAX); i++) {
		if (bmap & 1) {
			stats->rx_fifo_errors +=
				bnad->stats.bna_stats->
					hw_stats->rxf_stats[i].frame_drops;
			break;
		}
		bmap >>= 1;
	}
}

static void
bnad_mbox_irq_sync(struct bnad *bnad)
{
	u32 irq;
	unsigned long flags;

	spin_lock_irqsave(&bnad->bna_lock, flags);
	if (bnad->cfg_flags & BNAD_CF_MSIX)
		irq = bnad->msix_table[BNAD_MAILBOX_MSIX_INDEX].vector;
	else
		irq = bnad->pcidev->irq;
	spin_unlock_irqrestore(&bnad->bna_lock, flags);

	synchronize_irq(irq);
}

/* Utility used by bnad_start_xmit, for doing TSO */
static int
bnad_tso_prepare(struct bnad *bnad, struct sk_buff *skb)
{
	int err;

	/* SKB_GSO_TCPV4 and SKB_GSO_TCPV6 is defined since 2.6.18. */
	BUG_ON(!(skb_shinfo(skb)->gso_type == SKB_GSO_TCPV4 ||
		   skb_shinfo(skb)->gso_type == SKB_GSO_TCPV6));
	if (skb_header_cloned(skb)) {
		err = pskb_expand_head(skb, 0, 0, GFP_ATOMIC);
		if (err) {
			BNAD_UPDATE_CTR(bnad, tso_err);
			return err;
		}
	}

	/*
	 * For TSO, the TCP checksum field is seeded with pseudo-header sum
	 * excluding the length field.
	 */
	if (skb->protocol == htons(ETH_P_IP)) {
		struct iphdr *iph = ip_hdr(skb);

		/* Do we really need these? */
		iph->tot_len = 0;
		iph->check = 0;

		tcp_hdr(skb)->check =
			~csum_tcpudp_magic(iph->saddr, iph->daddr, 0,
					   IPPROTO_TCP, 0);
		BNAD_UPDATE_CTR(bnad, tso4);
	} else {
		struct ipv6hdr *ipv6h = ipv6_hdr(skb);

		BUG_ON(!(skb->protocol == htons(ETH_P_IPV6)));
		ipv6h->payload_len = 0;
		tcp_hdr(skb)->check =
			~csum_ipv6_magic(&ipv6h->saddr, &ipv6h->daddr, 0,
					 IPPROTO_TCP, 0);
		BNAD_UPDATE_CTR(bnad, tso6);
	}

	return 0;
}

/*
 * Initialize Q numbers depending on Rx Paths
 * Called with bnad->bna_lock held, because of cfg_flags
 * access.
 */
static void
bnad_q_num_init(struct bnad *bnad)
{
	int rxps;

	rxps = min((uint)num_online_cpus(),
			(uint)(BNAD_MAX_RXS * BNAD_MAX_RXPS_PER_RX));

	if (!(bnad->cfg_flags & BNAD_CF_MSIX))
		rxps = 1;	/* INTx */

	bnad->num_rx = 1;
	bnad->num_tx = 1;
	bnad->num_rxp_per_rx = rxps;
	bnad->num_txq_per_tx = BNAD_TXQ_NUM;
}

/*
 * Adjusts the Q numbers, given a number of msix vectors
 * Give preference to RSS as opposed to Tx priority Queues,
 * in such a case, just use 1 Tx Q
 * Called with bnad->bna_lock held b'cos of cfg_flags access
 */
static void
bnad_q_num_adjust(struct bnad *bnad, int msix_vectors)
{
	bnad->num_txq_per_tx = 1;
	if ((msix_vectors >= (bnad->num_tx * bnad->num_txq_per_tx)  +
	     bnad_rxqs_per_cq + BNAD_MAILBOX_MSIX_VECTORS) &&
	    (bnad->cfg_flags & BNAD_CF_MSIX)) {
		bnad->num_rxp_per_rx = msix_vectors -
			(bnad->num_tx * bnad->num_txq_per_tx) -
			BNAD_MAILBOX_MSIX_VECTORS;
	} else
		bnad->num_rxp_per_rx = 1;
}

/* Enable / disable device */
static void
bnad_device_disable(struct bnad *bnad)
{
	unsigned long flags;

	init_completion(&bnad->bnad_completions.ioc_comp);

	spin_lock_irqsave(&bnad->bna_lock, flags);
	bna_device_disable(&bnad->bna.device, BNA_HARD_CLEANUP);
	spin_unlock_irqrestore(&bnad->bna_lock, flags);

	wait_for_completion(&bnad->bnad_completions.ioc_comp);
}

static int
bnad_device_enable(struct bnad *bnad)
{
	int err = 0;
	unsigned long flags;

	init_completion(&bnad->bnad_completions.ioc_comp);

	spin_lock_irqsave(&bnad->bna_lock, flags);
	bna_device_enable(&bnad->bna.device);
	spin_unlock_irqrestore(&bnad->bna_lock, flags);

	wait_for_completion(&bnad->bnad_completions.ioc_comp);

	if (bnad->bnad_completions.ioc_comp_status)
		err = bnad->bnad_completions.ioc_comp_status;

	return err;
}

/* Free BNA resources */
static void
bnad_res_free(struct bnad *bnad)
{
	int i;
	struct bna_res_info *res_info = &bnad->res_info[0];

	for (i = 0; i < BNA_RES_T_MAX; i++) {
		if (res_info[i].res_type == BNA_RES_T_MEM)
			bnad_mem_free(bnad, &res_info[i].res_u.mem_info);
		else
			bnad_mbox_irq_free(bnad, &res_info[i].res_u.intr_info);
	}
}

/* Allocates memory and interrupt resources for BNA */
static int
bnad_res_alloc(struct bnad *bnad)
{
	int i, err;
	struct bna_res_info *res_info = &bnad->res_info[0];

	for (i = 0; i < BNA_RES_T_MAX; i++) {
		if (res_info[i].res_type == BNA_RES_T_MEM)
			err = bnad_mem_alloc(bnad, &res_info[i].res_u.mem_info);
		else
			err = bnad_mbox_irq_alloc(bnad,
						  &res_info[i].res_u.intr_info);
		if (err)
			goto err_return;
	}
	return 0;

err_return:
	bnad_res_free(bnad);
	return err;
}

/* Interrupt enable / disable */
static void
bnad_enable_msix(struct bnad *bnad)
{
	int i, ret;
	unsigned long flags;

	spin_lock_irqsave(&bnad->bna_lock, flags);
	if (!(bnad->cfg_flags & BNAD_CF_MSIX)) {
		spin_unlock_irqrestore(&bnad->bna_lock, flags);
		return;
	}
	spin_unlock_irqrestore(&bnad->bna_lock, flags);

	if (bnad->msix_table)
		return;

	bnad->msix_table =
		kcalloc(bnad->msix_num, sizeof(struct msix_entry), GFP_KERNEL);

	if (!bnad->msix_table)
		goto intx_mode;

	for (i = 0; i < bnad->msix_num; i++)
		bnad->msix_table[i].entry = i;

	ret = pci_enable_msix(bnad->pcidev, bnad->msix_table, bnad->msix_num);
	if (ret > 0) {
		/* Not enough MSI-X vectors. */

		spin_lock_irqsave(&bnad->bna_lock, flags);
		/* ret = #of vectors that we got */
		bnad_q_num_adjust(bnad, ret);
		spin_unlock_irqrestore(&bnad->bna_lock, flags);

		bnad->msix_num = (bnad->num_tx * bnad->num_txq_per_tx)
			+ (bnad->num_rx
			* bnad->num_rxp_per_rx) +
			 BNAD_MAILBOX_MSIX_VECTORS;

		/* Try once more with adjusted numbers */
		/* If this fails, fall back to INTx */
		ret = pci_enable_msix(bnad->pcidev, bnad->msix_table,
				      bnad->msix_num);
		if (ret)
			goto intx_mode;

	} else if (ret < 0)
		goto intx_mode;
	return;

intx_mode:

	kfree(bnad->msix_table);
	bnad->msix_table = NULL;
	bnad->msix_num = 0;
	spin_lock_irqsave(&bnad->bna_lock, flags);
	bnad->cfg_flags &= ~BNAD_CF_MSIX;
	bnad_q_num_init(bnad);
	spin_unlock_irqrestore(&bnad->bna_lock, flags);
}

static void
bnad_disable_msix(struct bnad *bnad)
{
	u32 cfg_flags;
	unsigned long flags;

	spin_lock_irqsave(&bnad->bna_lock, flags);
	cfg_flags = bnad->cfg_flags;
	if (bnad->cfg_flags & BNAD_CF_MSIX)
		bnad->cfg_flags &= ~BNAD_CF_MSIX;
	spin_unlock_irqrestore(&bnad->bna_lock, flags);

	if (cfg_flags & BNAD_CF_MSIX) {
		pci_disable_msix(bnad->pcidev);
		kfree(bnad->msix_table);
		bnad->msix_table = NULL;
	}
}

/* Netdev entry points */
static int
bnad_open(struct net_device *netdev)
{
	int err;
	struct bnad *bnad = netdev_priv(netdev);
	struct bna_pause_config pause_config;
	int mtu;
	unsigned long flags;

	mutex_lock(&bnad->conf_mutex);

	/* Tx */
	err = bnad_setup_tx(bnad, 0);
	if (err)
		goto err_return;

	/* Rx */
	err = bnad_setup_rx(bnad, 0);
	if (err)
		goto cleanup_tx;

	/* Port */
	pause_config.tx_pause = 0;
	pause_config.rx_pause = 0;

	mtu = ETH_HLEN + bnad->netdev->mtu + ETH_FCS_LEN;

	spin_lock_irqsave(&bnad->bna_lock, flags);
	bna_port_mtu_set(&bnad->bna.port, mtu, NULL);
	bna_port_pause_config(&bnad->bna.port, &pause_config, NULL);
	bna_port_enable(&bnad->bna.port);
	spin_unlock_irqrestore(&bnad->bna_lock, flags);

	/* Enable broadcast */
	bnad_enable_default_bcast(bnad);

	/* Restore VLANs, if any */
	bnad_restore_vlans(bnad, 0);

	/* Set the UCAST address */
	spin_lock_irqsave(&bnad->bna_lock, flags);
	bnad_mac_addr_set_locked(bnad, netdev->dev_addr);
	spin_unlock_irqrestore(&bnad->bna_lock, flags);

	/* Start the stats timer */
	bnad_stats_timer_start(bnad);

	mutex_unlock(&bnad->conf_mutex);

	return 0;

cleanup_tx:
	bnad_cleanup_tx(bnad, 0);

err_return:
	mutex_unlock(&bnad->conf_mutex);
	return err;
}

static int
bnad_stop(struct net_device *netdev)
{
	struct bnad *bnad = netdev_priv(netdev);
	unsigned long flags;

	mutex_lock(&bnad->conf_mutex);

	/* Stop the stats timer */
	bnad_stats_timer_stop(bnad);

	init_completion(&bnad->bnad_completions.port_comp);

	spin_lock_irqsave(&bnad->bna_lock, flags);
	bna_port_disable(&bnad->bna.port, BNA_HARD_CLEANUP,
			bnad_cb_port_disabled);
	spin_unlock_irqrestore(&bnad->bna_lock, flags);

	wait_for_completion(&bnad->bnad_completions.port_comp);

	bnad_cleanup_tx(bnad, 0);
	bnad_cleanup_rx(bnad, 0);

	/* Synchronize mailbox IRQ */
	bnad_mbox_irq_sync(bnad);

	mutex_unlock(&bnad->conf_mutex);

	return 0;
}

/* TX */
/*
 * bnad_start_xmit : Netdev entry point for Transmit
 *		     Called under lock held by net_device
 */
static netdev_tx_t
bnad_start_xmit(struct sk_buff *skb, struct net_device *netdev)
{
	struct bnad *bnad = netdev_priv(netdev);

	u16		txq_prod, vlan_tag = 0;
	u32		unmap_prod, wis, wis_used, wi_range;
	u32		vectors, vect_id, i, acked;
	u32		tx_id;
	int			err;

	struct bnad_tx_info *tx_info;
	struct bna_tcb *tcb;
	struct bnad_unmap_q *unmap_q;
	dma_addr_t		dma_addr;
	struct bna_txq_entry *txqent;
	bna_txq_wi_ctrl_flag_t	flags;

	if (unlikely
	    (skb->len <= ETH_HLEN || skb->len > BFI_TX_MAX_DATA_PER_PKT)) {
		dev_kfree_skb(skb);
		return NETDEV_TX_OK;
	}

	tx_id = 0;

	tx_info = &bnad->tx_info[tx_id];
	tcb = tx_info->tcb[tx_id];
	unmap_q = tcb->unmap_q;

	/*
	 * Takes care of the Tx that is scheduled between clearing the flag
	 * and the netif_stop_queue() call.
	 */
	if (unlikely(!test_bit(BNAD_TXQ_TX_STARTED, &tcb->flags))) {
		dev_kfree_skb(skb);
		return NETDEV_TX_OK;
	}

	vectors = 1 + skb_shinfo(skb)->nr_frags;
	if (vectors > BFI_TX_MAX_VECTORS_PER_PKT) {
		dev_kfree_skb(skb);
		return NETDEV_TX_OK;
	}
	wis = BNA_TXQ_WI_NEEDED(vectors);	/* 4 vectors per work item */
	acked = 0;
	if (unlikely
	    (wis > BNA_QE_FREE_CNT(tcb, tcb->q_depth) ||
	     vectors > BNA_QE_FREE_CNT(unmap_q, unmap_q->q_depth))) {
		if ((u16) (*tcb->hw_consumer_index) !=
		    tcb->consumer_index &&
		    !test_and_set_bit(BNAD_TXQ_FREE_SENT, &tcb->flags)) {
			acked = bnad_free_txbufs(bnad, tcb);
			if (likely(test_bit(BNAD_TXQ_TX_STARTED, &tcb->flags)))
				bna_ib_ack(tcb->i_dbell, acked);
			smp_mb__before_clear_bit();
			clear_bit(BNAD_TXQ_FREE_SENT, &tcb->flags);
		} else {
			netif_stop_queue(netdev);
			BNAD_UPDATE_CTR(bnad, netif_queue_stop);
		}

		smp_mb();
		/*
		 * Check again to deal with race condition between
		 * netif_stop_queue here, and netif_wake_queue in
		 * interrupt handler which is not inside netif tx lock.
		 */
		if (likely
		    (wis > BNA_QE_FREE_CNT(tcb, tcb->q_depth) ||
		     vectors > BNA_QE_FREE_CNT(unmap_q, unmap_q->q_depth))) {
			BNAD_UPDATE_CTR(bnad, netif_queue_stop);
			return NETDEV_TX_BUSY;
		} else {
			netif_wake_queue(netdev);
			BNAD_UPDATE_CTR(bnad, netif_queue_wakeup);
		}
	}

	unmap_prod = unmap_q->producer_index;
	wis_used = 1;
	vect_id = 0;
	flags = 0;

	txq_prod = tcb->producer_index;
	BNA_TXQ_QPGE_PTR_GET(txq_prod, tcb->sw_qpt, txqent, wi_range);
	BUG_ON(!(wi_range <= tcb->q_depth));
	txqent->hdr.wi.reserved = 0;
	txqent->hdr.wi.num_vectors = vectors;
	txqent->hdr.wi.opcode =
		htons((skb_is_gso(skb) ? BNA_TXQ_WI_SEND_LSO :
		       BNA_TXQ_WI_SEND));

	if (vlan_tx_tag_present(skb)) {
		vlan_tag = (u16) vlan_tx_tag_get(skb);
		flags |= (BNA_TXQ_WI_CF_INS_PRIO | BNA_TXQ_WI_CF_INS_VLAN);
	}
	if (test_bit(BNAD_RF_CEE_RUNNING, &bnad->run_flags)) {
		vlan_tag =
			(tcb->priority & 0x7) << 13 | (vlan_tag & 0x1fff);
		flags |= (BNA_TXQ_WI_CF_INS_PRIO | BNA_TXQ_WI_CF_INS_VLAN);
	}

	txqent->hdr.wi.vlan_tag = htons(vlan_tag);

	if (skb_is_gso(skb)) {
		err = bnad_tso_prepare(bnad, skb);
		if (err) {
			dev_kfree_skb(skb);
			return NETDEV_TX_OK;
		}
		txqent->hdr.wi.lso_mss = htons(skb_is_gso(skb));
		flags |= (BNA_TXQ_WI_CF_IP_CKSUM | BNA_TXQ_WI_CF_TCP_CKSUM);
		txqent->hdr.wi.l4_hdr_size_n_offset =
			htons(BNA_TXQ_WI_L4_HDR_N_OFFSET
			      (tcp_hdrlen(skb) >> 2,
			       skb_transport_offset(skb)));
	} else if (skb->ip_summed == CHECKSUM_PARTIAL) {
		u8 proto = 0;

		txqent->hdr.wi.lso_mss = 0;

		if (skb->protocol == htons(ETH_P_IP))
			proto = ip_hdr(skb)->protocol;
		else if (skb->protocol == htons(ETH_P_IPV6)) {
			/* nexthdr may not be TCP immediately. */
			proto = ipv6_hdr(skb)->nexthdr;
		}
		if (proto == IPPROTO_TCP) {
			flags |= BNA_TXQ_WI_CF_TCP_CKSUM;
			txqent->hdr.wi.l4_hdr_size_n_offset =
				htons(BNA_TXQ_WI_L4_HDR_N_OFFSET
				      (0, skb_transport_offset(skb)));

			BNAD_UPDATE_CTR(bnad, tcpcsum_offload);

			BUG_ON(!(skb_headlen(skb) >=
				skb_transport_offset(skb) + tcp_hdrlen(skb)));

		} else if (proto == IPPROTO_UDP) {
			flags |= BNA_TXQ_WI_CF_UDP_CKSUM;
			txqent->hdr.wi.l4_hdr_size_n_offset =
				htons(BNA_TXQ_WI_L4_HDR_N_OFFSET
				      (0, skb_transport_offset(skb)));

			BNAD_UPDATE_CTR(bnad, udpcsum_offload);

			BUG_ON(!(skb_headlen(skb) >=
				   skb_transport_offset(skb) +
				   sizeof(struct udphdr)));
		} else {
			err = skb_checksum_help(skb);
			BNAD_UPDATE_CTR(bnad, csum_help);
			if (err) {
				dev_kfree_skb(skb);
				BNAD_UPDATE_CTR(bnad, csum_help_err);
				return NETDEV_TX_OK;
			}
		}
	} else {
		txqent->hdr.wi.lso_mss = 0;
		txqent->hdr.wi.l4_hdr_size_n_offset = 0;
	}

	txqent->hdr.wi.flags = htons(flags);

	txqent->hdr.wi.frame_length = htonl(skb->len);

	unmap_q->unmap_array[unmap_prod].skb = skb;
	BUG_ON(!(skb_headlen(skb) <= BFI_TX_MAX_DATA_PER_VECTOR));
	txqent->vector[vect_id].length = htons(skb_headlen(skb));
	dma_addr = dma_map_single(&bnad->pcidev->dev, skb->data,
				  skb_headlen(skb), DMA_TO_DEVICE);
	dma_unmap_addr_set(&unmap_q->unmap_array[unmap_prod], dma_addr,
			   dma_addr);

	BNA_SET_DMA_ADDR(dma_addr, &txqent->vector[vect_id].host_addr);
	BNA_QE_INDX_ADD(unmap_prod, 1, unmap_q->q_depth);

	for (i = 0; i < skb_shinfo(skb)->nr_frags; i++) {
		struct skb_frag_struct *frag = &skb_shinfo(skb)->frags[i];
		u32		size = frag->size;

		if (++vect_id == BFI_TX_MAX_VECTORS_PER_WI) {
			vect_id = 0;
			if (--wi_range)
				txqent++;
			else {
				BNA_QE_INDX_ADD(txq_prod, wis_used,
						tcb->q_depth);
				wis_used = 0;
				BNA_TXQ_QPGE_PTR_GET(txq_prod, tcb->sw_qpt,
						     txqent, wi_range);
				BUG_ON(!(wi_range <= tcb->q_depth));
			}
			wis_used++;
			txqent->hdr.wi_ext.opcode = htons(BNA_TXQ_WI_EXTENSION);
		}

		BUG_ON(!(size <= BFI_TX_MAX_DATA_PER_VECTOR));
		txqent->vector[vect_id].length = htons(size);
		dma_addr = dma_map_page(&bnad->pcidev->dev, frag->page,
					frag->page_offset, size, DMA_TO_DEVICE);
		dma_unmap_addr_set(&unmap_q->unmap_array[unmap_prod], dma_addr,
				   dma_addr);
		BNA_SET_DMA_ADDR(dma_addr, &txqent->vector[vect_id].host_addr);
		BNA_QE_INDX_ADD(unmap_prod, 1, unmap_q->q_depth);
	}

	unmap_q->producer_index = unmap_prod;
	BNA_QE_INDX_ADD(txq_prod, wis_used, tcb->q_depth);
	tcb->producer_index = txq_prod;

	smp_mb();

	if (unlikely(!test_bit(BNAD_TXQ_TX_STARTED, &tcb->flags)))
		return NETDEV_TX_OK;

	bna_txq_prod_indx_doorbell(tcb);

	if ((u16) (*tcb->hw_consumer_index) != tcb->consumer_index)
		tasklet_schedule(&bnad->tx_free_tasklet);

	return NETDEV_TX_OK;
}

/*
 * Used spin_lock to synchronize reading of stats structures, which
 * is written by BNA under the same lock.
 */
static struct rtnl_link_stats64 *
bnad_get_stats64(struct net_device *netdev, struct rtnl_link_stats64 *stats)
{
	struct bnad *bnad = netdev_priv(netdev);
	unsigned long flags;

	spin_lock_irqsave(&bnad->bna_lock, flags);

	bnad_netdev_qstats_fill(bnad, stats);
	bnad_netdev_hwstats_fill(bnad, stats);

	spin_unlock_irqrestore(&bnad->bna_lock, flags);

	return stats;
}

static void
bnad_set_rx_mode(struct net_device *netdev)
{
	struct bnad *bnad = netdev_priv(netdev);
	u32	new_mask, valid_mask;
	unsigned long flags;

	spin_lock_irqsave(&bnad->bna_lock, flags);

	new_mask = valid_mask = 0;

	if (netdev->flags & IFF_PROMISC) {
		if (!(bnad->cfg_flags & BNAD_CF_PROMISC)) {
			new_mask = BNAD_RXMODE_PROMISC_DEFAULT;
			valid_mask = BNAD_RXMODE_PROMISC_DEFAULT;
			bnad->cfg_flags |= BNAD_CF_PROMISC;
		}
	} else {
		if (bnad->cfg_flags & BNAD_CF_PROMISC) {
			new_mask = ~BNAD_RXMODE_PROMISC_DEFAULT;
			valid_mask = BNAD_RXMODE_PROMISC_DEFAULT;
			bnad->cfg_flags &= ~BNAD_CF_PROMISC;
		}
	}

	if (netdev->flags & IFF_ALLMULTI) {
		if (!(bnad->cfg_flags & BNAD_CF_ALLMULTI)) {
			new_mask |= BNA_RXMODE_ALLMULTI;
			valid_mask |= BNA_RXMODE_ALLMULTI;
			bnad->cfg_flags |= BNAD_CF_ALLMULTI;
		}
	} else {
		if (bnad->cfg_flags & BNAD_CF_ALLMULTI) {
			new_mask &= ~BNA_RXMODE_ALLMULTI;
			valid_mask |= BNA_RXMODE_ALLMULTI;
			bnad->cfg_flags &= ~BNAD_CF_ALLMULTI;
		}
	}

	bna_rx_mode_set(bnad->rx_info[0].rx, new_mask, valid_mask, NULL);

	if (!netdev_mc_empty(netdev)) {
		u8 *mcaddr_list;
		int mc_count = netdev_mc_count(netdev);

		/* Index 0 holds the broadcast address */
		mcaddr_list =
			kzalloc((mc_count + 1) * ETH_ALEN,
				GFP_ATOMIC);
		if (!mcaddr_list)
			goto unlock;

		memcpy(&mcaddr_list[0], &bnad_bcast_addr[0], ETH_ALEN);

		/* Copy rest of the MC addresses */
		bnad_netdev_mc_list_get(netdev, mcaddr_list);

		bna_rx_mcast_listset(bnad->rx_info[0].rx, mc_count + 1,
					mcaddr_list, NULL);

		/* Should we enable BNAD_CF_ALLMULTI for err != 0 ? */
		kfree(mcaddr_list);
	}
unlock:
	spin_unlock_irqrestore(&bnad->bna_lock, flags);
}

/*
 * bna_lock is used to sync writes to netdev->addr
 * conf_lock cannot be used since this call may be made
 * in a non-blocking context.
 */
static int
bnad_set_mac_address(struct net_device *netdev, void *mac_addr)
{
	int err;
	struct bnad *bnad = netdev_priv(netdev);
	struct sockaddr *sa = (struct sockaddr *)mac_addr;
	unsigned long flags;

	spin_lock_irqsave(&bnad->bna_lock, flags);

	err = bnad_mac_addr_set_locked(bnad, sa->sa_data);

	if (!err)
		memcpy(netdev->dev_addr, sa->sa_data, netdev->addr_len);

	spin_unlock_irqrestore(&bnad->bna_lock, flags);

	return err;
}

static int
bnad_change_mtu(struct net_device *netdev, int new_mtu)
{
	int mtu, err = 0;
	unsigned long flags;

	struct bnad *bnad = netdev_priv(netdev);

	if (new_mtu + ETH_HLEN < ETH_ZLEN || new_mtu > BNAD_JUMBO_MTU)
		return -EINVAL;

	mutex_lock(&bnad->conf_mutex);

	netdev->mtu = new_mtu;

	mtu = ETH_HLEN + new_mtu + ETH_FCS_LEN;

	spin_lock_irqsave(&bnad->bna_lock, flags);
	bna_port_mtu_set(&bnad->bna.port, mtu, NULL);
	spin_unlock_irqrestore(&bnad->bna_lock, flags);

	mutex_unlock(&bnad->conf_mutex);
	return err;
}

static void
bnad_vlan_rx_add_vid(struct net_device *netdev,
				 unsigned short vid)
{
	struct bnad *bnad = netdev_priv(netdev);
	unsigned long flags;

	if (!bnad->rx_info[0].rx)
		return;

	mutex_lock(&bnad->conf_mutex);

	spin_lock_irqsave(&bnad->bna_lock, flags);
	bna_rx_vlan_add(bnad->rx_info[0].rx, vid);
	set_bit(vid, bnad->active_vlans);
	spin_unlock_irqrestore(&bnad->bna_lock, flags);

	mutex_unlock(&bnad->conf_mutex);
}

static void
bnad_vlan_rx_kill_vid(struct net_device *netdev,
				  unsigned short vid)
{
	struct bnad *bnad = netdev_priv(netdev);
	unsigned long flags;

	if (!bnad->rx_info[0].rx)
		return;

	mutex_lock(&bnad->conf_mutex);

	spin_lock_irqsave(&bnad->bna_lock, flags);
	clear_bit(vid, bnad->active_vlans);
	bna_rx_vlan_del(bnad->rx_info[0].rx, vid);
	spin_unlock_irqrestore(&bnad->bna_lock, flags);

	mutex_unlock(&bnad->conf_mutex);
}

#ifdef CONFIG_NET_POLL_CONTROLLER
static void
bnad_netpoll(struct net_device *netdev)
{
	struct bnad *bnad = netdev_priv(netdev);
	struct bnad_rx_info *rx_info;
	struct bnad_rx_ctrl *rx_ctrl;
	u32 curr_mask;
	int i, j;

	if (!(bnad->cfg_flags & BNAD_CF_MSIX)) {
		bna_intx_disable(&bnad->bna, curr_mask);
		bnad_isr(bnad->pcidev->irq, netdev);
		bna_intx_enable(&bnad->bna, curr_mask);
	} else {
		for (i = 0; i < bnad->num_rx; i++) {
			rx_info = &bnad->rx_info[i];
			if (!rx_info->rx)
				continue;
			for (j = 0; j < bnad->num_rxp_per_rx; j++) {
				rx_ctrl = &rx_info->rx_ctrl[j];
				if (rx_ctrl->ccb) {
					bnad_disable_rx_irq(bnad,
							    rx_ctrl->ccb);
					bnad_netif_rx_schedule_poll(bnad,
							    rx_ctrl->ccb);
				}
			}
		}
	}
}
#endif

static const struct net_device_ops bnad_netdev_ops = {
	.ndo_open		= bnad_open,
	.ndo_stop		= bnad_stop,
	.ndo_start_xmit		= bnad_start_xmit,
	.ndo_get_stats64		= bnad_get_stats64,
	.ndo_set_rx_mode	= bnad_set_rx_mode,
	.ndo_set_multicast_list = bnad_set_rx_mode,
	.ndo_validate_addr      = eth_validate_addr,
	.ndo_set_mac_address    = bnad_set_mac_address,
	.ndo_change_mtu		= bnad_change_mtu,
	.ndo_vlan_rx_add_vid    = bnad_vlan_rx_add_vid,
	.ndo_vlan_rx_kill_vid   = bnad_vlan_rx_kill_vid,
#ifdef CONFIG_NET_POLL_CONTROLLER
	.ndo_poll_controller    = bnad_netpoll
#endif
};

static void
bnad_netdev_init(struct bnad *bnad, bool using_dac)
{
	struct net_device *netdev = bnad->netdev;

	netdev->hw_features = NETIF_F_SG | NETIF_F_RXCSUM |
		NETIF_F_IP_CSUM | NETIF_F_IPV6_CSUM |
		NETIF_F_TSO | NETIF_F_TSO6 | NETIF_F_HW_VLAN_TX;

	netdev->vlan_features = NETIF_F_SG | NETIF_F_HIGHDMA |
		NETIF_F_IP_CSUM | NETIF_F_IPV6_CSUM |
		NETIF_F_TSO | NETIF_F_TSO6;

	netdev->features |= netdev->hw_features |
		NETIF_F_HW_VLAN_RX | NETIF_F_HW_VLAN_FILTER;

	if (using_dac)
		netdev->features |= NETIF_F_HIGHDMA;

	netdev->mem_start = bnad->mmio_start;
	netdev->mem_end = bnad->mmio_start + bnad->mmio_len - 1;

	netdev->netdev_ops = &bnad_netdev_ops;
	bnad_set_ethtool_ops(netdev);
}

/*
 * 1. Initialize the bnad structure
 * 2. Setup netdev pointer in pci_dev
 * 3. Initialze Tx free tasklet
 * 4. Initialize no. of TxQ & CQs & MSIX vectors
 */
static int
bnad_init(struct bnad *bnad,
	  struct pci_dev *pdev, struct net_device *netdev)
{
	unsigned long flags;

	SET_NETDEV_DEV(netdev, &pdev->dev);
	pci_set_drvdata(pdev, netdev);

	bnad->netdev = netdev;
	bnad->pcidev = pdev;
	bnad->mmio_start = pci_resource_start(pdev, 0);
	bnad->mmio_len = pci_resource_len(pdev, 0);
	bnad->bar0 = ioremap_nocache(bnad->mmio_start, bnad->mmio_len);
	if (!bnad->bar0) {
		dev_err(&pdev->dev, "ioremap for bar0 failed\n");
		pci_set_drvdata(pdev, NULL);
		return -ENOMEM;
	}
	pr_info("bar0 mapped to %p, len %llu\n", bnad->bar0,
	       (unsigned long long) bnad->mmio_len);

	spin_lock_irqsave(&bnad->bna_lock, flags);
	if (!bnad_msix_disable)
		bnad->cfg_flags = BNAD_CF_MSIX;

	bnad->cfg_flags |= BNAD_CF_DIM_ENABLED;

	bnad_q_num_init(bnad);
	spin_unlock_irqrestore(&bnad->bna_lock, flags);

	bnad->msix_num = (bnad->num_tx * bnad->num_txq_per_tx) +
		(bnad->num_rx * bnad->num_rxp_per_rx) +
			 BNAD_MAILBOX_MSIX_VECTORS;

	bnad->txq_depth = BNAD_TXQ_DEPTH;
	bnad->rxq_depth = BNAD_RXQ_DEPTH;

	bnad->tx_coalescing_timeo = BFI_TX_COALESCING_TIMEO;
	bnad->rx_coalescing_timeo = BFI_RX_COALESCING_TIMEO;

	tasklet_init(&bnad->tx_free_tasklet, bnad_tx_free_tasklet,
		     (unsigned long)bnad);

	return 0;
}

/*
 * Must be called after bnad_pci_uninit()
 * so that iounmap() and pci_set_drvdata(NULL)
 * happens only after PCI uninitialization.
 */
static void
bnad_uninit(struct bnad *bnad)
{
	if (bnad->bar0)
		iounmap(bnad->bar0);
	pci_set_drvdata(bnad->pcidev, NULL);
}

/*
 * Initialize locks
	a) Per device mutes used for serializing configuration
	   changes from OS interface
	b) spin lock used to protect bna state machine
 */
static void
bnad_lock_init(struct bnad *bnad)
{
	spin_lock_init(&bnad->bna_lock);
	mutex_init(&bnad->conf_mutex);
}

static void
bnad_lock_uninit(struct bnad *bnad)
{
	mutex_destroy(&bnad->conf_mutex);
}

/* PCI Initialization */
static int
bnad_pci_init(struct bnad *bnad,
	      struct pci_dev *pdev, bool *using_dac)
{
	int err;

	err = pci_enable_device(pdev);
	if (err)
		return err;
	err = pci_request_regions(pdev, BNAD_NAME);
	if (err)
		goto disable_device;
	if (!dma_set_mask(&pdev->dev, DMA_BIT_MASK(64)) &&
	    !dma_set_coherent_mask(&pdev->dev, DMA_BIT_MASK(64))) {
		*using_dac = 1;
	} else {
		err = dma_set_mask(&pdev->dev, DMA_BIT_MASK(32));
		if (err) {
			err = dma_set_coherent_mask(&pdev->dev,
						    DMA_BIT_MASK(32));
			if (err)
				goto release_regions;
		}
		*using_dac = 0;
	}
	pci_set_master(pdev);
	return 0;

release_regions:
	pci_release_regions(pdev);
disable_device:
	pci_disable_device(pdev);

	return err;
}

static void
bnad_pci_uninit(struct pci_dev *pdev)
{
	pci_release_regions(pdev);
	pci_disable_device(pdev);
}

static int __devinit
bnad_pci_probe(struct pci_dev *pdev,
		const struct pci_device_id *pcidev_id)
{
	bool	using_dac = false;
	int	err;
	struct bnad *bnad;
	struct bna *bna;
	struct net_device *netdev;
	struct bfa_pcidev pcidev_info;
	unsigned long flags;

	pr_info("bnad_pci_probe : (0x%p, 0x%p) PCI Func : (%d)\n",
	       pdev, pcidev_id, PCI_FUNC(pdev->devfn));

	mutex_lock(&bnad_fwimg_mutex);
	if (!cna_get_firmware_buf(pdev)) {
		mutex_unlock(&bnad_fwimg_mutex);
		pr_warn("Failed to load Firmware Image!\n");
		return -ENODEV;
	}
	mutex_unlock(&bnad_fwimg_mutex);

	/*
	 * Allocates sizeof(struct net_device + struct bnad)
	 * bnad = netdev->priv
	 */
	netdev = alloc_etherdev(sizeof(struct bnad));
	if (!netdev) {
		dev_err(&pdev->dev, "alloc_etherdev failed\n");
		err = -ENOMEM;
		return err;
	}
	bnad = netdev_priv(netdev);

	/*
	 * PCI initialization
	 *	Output : using_dac = 1 for 64 bit DMA
	 *			   = 0 for 32 bit DMA
	 */
	err = bnad_pci_init(bnad, pdev, &using_dac);
	if (err)
		goto free_netdev;

	bnad_lock_init(bnad);
	/*
	 * Initialize bnad structure
	 * Setup relation between pci_dev & netdev
	 * Init Tx free tasklet
	 */
	err = bnad_init(bnad, pdev, netdev);
	if (err)
		goto pci_uninit;
	/* Initialize netdev structure, set up ethtool ops */
	bnad_netdev_init(bnad, using_dac);

	/* Set link to down state */
	netif_carrier_off(netdev);

	bnad_enable_msix(bnad);

	/* Get resource requirement form bna */
	bna_res_req(&bnad->res_info[0]);

	/* Allocate resources from bna */
	err = bnad_res_alloc(bnad);
	if (err)
		goto free_netdev;

	bna = &bnad->bna;

	/* Setup pcidev_info for bna_init() */
	pcidev_info.pci_slot = PCI_SLOT(bnad->pcidev->devfn);
	pcidev_info.pci_func = PCI_FUNC(bnad->pcidev->devfn);
	pcidev_info.device_id = bnad->pcidev->device;
	pcidev_info.pci_bar_kva = bnad->bar0;

	mutex_lock(&bnad->conf_mutex);

	spin_lock_irqsave(&bnad->bna_lock, flags);
	bna_init(bna, bnad, &pcidev_info, &bnad->res_info[0]);
	spin_unlock_irqrestore(&bnad->bna_lock, flags);

	bnad->stats.bna_stats = &bna->stats;

	/* Set up timers */
	setup_timer(&bnad->bna.device.ioc.ioc_timer, bnad_ioc_timeout,
				((unsigned long)bnad));
	setup_timer(&bnad->bna.device.ioc.hb_timer, bnad_ioc_hb_check,
				((unsigned long)bnad));
	setup_timer(&bnad->bna.device.ioc.iocpf_timer, bnad_iocpf_timeout,
				((unsigned long)bnad));
	setup_timer(&bnad->bna.device.ioc.sem_timer, bnad_iocpf_sem_timeout,
				((unsigned long)bnad));

	/* Now start the timer before calling IOC */
	mod_timer(&bnad->bna.device.ioc.iocpf_timer,
		  jiffies + msecs_to_jiffies(BNA_IOC_TIMER_FREQ));

	/*
	 * Start the chip
	 * Don't care even if err != 0, bna state machine will
	 * deal with it
	 */
	err = bnad_device_enable(bnad);

	/* Get the burnt-in mac */
	spin_lock_irqsave(&bnad->bna_lock, flags);
	bna_port_mac_get(&bna->port, &bnad->perm_addr);
	bnad_set_netdev_perm_addr(bnad);
	spin_unlock_irqrestore(&bnad->bna_lock, flags);

	mutex_unlock(&bnad->conf_mutex);

	/* Finally, reguister with net_device layer */
	err = register_netdev(netdev);
	if (err) {
		pr_err("BNA : Registering with netdev failed\n");
		goto disable_device;
	}

	return 0;

disable_device:
	mutex_lock(&bnad->conf_mutex);
	bnad_device_disable(bnad);
	del_timer_sync(&bnad->bna.device.ioc.ioc_timer);
	del_timer_sync(&bnad->bna.device.ioc.sem_timer);
	del_timer_sync(&bnad->bna.device.ioc.hb_timer);
	spin_lock_irqsave(&bnad->bna_lock, flags);
	bna_uninit(bna);
	spin_unlock_irqrestore(&bnad->bna_lock, flags);
	mutex_unlock(&bnad->conf_mutex);

	bnad_res_free(bnad);
	bnad_disable_msix(bnad);
pci_uninit:
	bnad_pci_uninit(pdev);
	bnad_lock_uninit(bnad);
	bnad_uninit(bnad);
free_netdev:
	free_netdev(netdev);
	return err;
}

static void __devexit
bnad_pci_remove(struct pci_dev *pdev)
{
	struct net_device *netdev = pci_get_drvdata(pdev);
	struct bnad *bnad;
	struct bna *bna;
	unsigned long flags;

	if (!netdev)
		return;

	pr_info("%s bnad_pci_remove\n", netdev->name);
	bnad = netdev_priv(netdev);
	bna = &bnad->bna;

	unregister_netdev(netdev);

	mutex_lock(&bnad->conf_mutex);
	bnad_device_disable(bnad);
	del_timer_sync(&bnad->bna.device.ioc.ioc_timer);
	del_timer_sync(&bnad->bna.device.ioc.sem_timer);
	del_timer_sync(&bnad->bna.device.ioc.hb_timer);
	spin_lock_irqsave(&bnad->bna_lock, flags);
	bna_uninit(bna);
	spin_unlock_irqrestore(&bnad->bna_lock, flags);
	mutex_unlock(&bnad->conf_mutex);

	bnad_res_free(bnad);
	bnad_disable_msix(bnad);
	bnad_pci_uninit(pdev);
	bnad_lock_uninit(bnad);
	bnad_uninit(bnad);
	free_netdev(netdev);
}

static DEFINE_PCI_DEVICE_TABLE(bnad_pci_id_table) = {
	{
		PCI_DEVICE(PCI_VENDOR_ID_BROCADE,
			PCI_DEVICE_ID_BROCADE_CT),
		.class = PCI_CLASS_NETWORK_ETHERNET << 8,
		.class_mask =  0xffff00
	}, {0,  }
};

MODULE_DEVICE_TABLE(pci, bnad_pci_id_table);

static struct pci_driver bnad_pci_driver = {
	.name = BNAD_NAME,
	.id_table = bnad_pci_id_table,
	.probe = bnad_pci_probe,
	.remove = __devexit_p(bnad_pci_remove),
};

static int __init
bnad_module_init(void)
{
	int err;

	pr_info("Brocade 10G Ethernet driver - version: %s\n",
			BNAD_VERSION);

	bfa_nw_ioc_auto_recover(bnad_ioc_auto_recover);

	err = pci_register_driver(&bnad_pci_driver);
	if (err < 0) {
		pr_err("bna : PCI registration failed in module init "
		       "(%d)\n", err);
		return err;
	}

	return 0;
}

static void __exit
bnad_module_exit(void)
{
	pci_unregister_driver(&bnad_pci_driver);

	if (bfi_fw)
		release_firmware(bfi_fw);
}

module_init(bnad_module_init);
module_exit(bnad_module_exit);

MODULE_AUTHOR("Brocade");
MODULE_LICENSE("GPL");
MODULE_DESCRIPTION("Brocade 10G PCIe Ethernet driver");
MODULE_VERSION(BNAD_VERSION);
MODULE_FIRMWARE(CNA_FW_FILE_CT);<|MERGE_RESOLUTION|>--- conflicted
+++ resolved
@@ -1101,13 +1101,8 @@
 bnad_mbox_irq_alloc(struct bnad *bnad,
 		    struct bna_intr_info *intr_info)
 {
-<<<<<<< HEAD
-	int 		err = 0;
-	unsigned long 	irq_flags = 0, flags;
-=======
 	int		err = 0;
 	unsigned long	irq_flags, flags;
->>>>>>> 55f9c40f
 	u32	irq;
 	irq_handler_t	irq_handler;
 
@@ -1120,12 +1115,8 @@
 	spin_lock_irqsave(&bnad->bna_lock, flags);
 	if (bnad->cfg_flags & BNAD_CF_MSIX) {
 		irq_handler = (irq_handler_t)bnad_msix_mbox_handler;
-<<<<<<< HEAD
-		irq = bnad->msix_table[bnad->msix_num - 1].vector;
-=======
 		irq = bnad->msix_table[BNAD_MAILBOX_MSIX_INDEX].vector;
 		irq_flags = 0;
->>>>>>> 55f9c40f
 		intr_info->intr_type = BNA_INTR_T_MSIX;
 		intr_info->idl[0].vector = BNAD_MAILBOX_MSIX_INDEX;
 	} else {
@@ -1134,13 +1125,8 @@
 		irq_flags = IRQF_SHARED;
 		intr_info->intr_type = BNA_INTR_T_INTX;
 	}
-<<<<<<< HEAD
-	spin_unlock_irqrestore(&bnad->bna_lock, flags);
-	flags = irq_flags;
-=======
-
-	spin_unlock_irqrestore(&bnad->bna_lock, flags);
->>>>>>> 55f9c40f
+
+	spin_unlock_irqrestore(&bnad->bna_lock, flags);
 	sprintf(bnad->mbox_irq_name, "%s", BNAD_NAME);
 
 	/*
