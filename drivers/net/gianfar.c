--- conflicted
+++ resolved
@@ -2304,10 +2304,6 @@
 		tempval &= ~RCTRL_PRSDEP_INIT;
 	gfar_write(&regs->rctrl, tempval);
 }
-<<<<<<< HEAD
-
-=======
->>>>>>> 55f9c40f
 
 /* Enables and disables VLAN insertion/extraction */
 void gfar_vlan_mode(struct net_device *dev, u32 features)
