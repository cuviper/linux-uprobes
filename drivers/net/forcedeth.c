/*
 * forcedeth: Ethernet driver for NVIDIA nForce media access controllers.
 *
 * Note: This driver is a cleanroom reimplementation based on reverse
 *      engineered documentation written by Carl-Daniel Hailfinger
 *      and Andrew de Quincey.
 *
 * NVIDIA, nForce and other NVIDIA marks are trademarks or registered
 * trademarks of NVIDIA Corporation in the United States and other
 * countries.
 *
 * Copyright (C) 2003,4,5 Manfred Spraul
 * Copyright (C) 2004 Andrew de Quincey (wol support)
 * Copyright (C) 2004 Carl-Daniel Hailfinger (invalid MAC handling, insane
 *		IRQ rate fixes, bigendian fixes, cleanups, verification)
 * Copyright (c) 2004,2005,2006,2007,2008,2009 NVIDIA Corporation
 *
 * This program is free software; you can redistribute it and/or modify
 * it under the terms of the GNU General Public License as published by
 * the Free Software Foundation; either version 2 of the License, or
 * (at your option) any later version.
 *
 * This program is distributed in the hope that it will be useful,
 * but WITHOUT ANY WARRANTY; without even the implied warranty of
 * MERCHANTABILITY or FITNESS FOR A PARTICULAR PURPOSE.  See the
 * GNU General Public License for more details.
 *
 * You should have received a copy of the GNU General Public License
 * along with this program; if not, write to the Free Software
 * Foundation, Inc., 59 Temple Place, Suite 330, Boston, MA  02111-1307  USA
 *
 * Known bugs:
 * We suspect that on some hardware no TX done interrupts are generated.
 * This means recovery from netif_stop_queue only happens if the hw timer
 * interrupt fires (100 times/second, configurable with NVREG_POLL_DEFAULT)
 * and the timer is active in the IRQMask, or if a rx packet arrives by chance.
 * If your hardware reliably generates tx done interrupts, then you can remove
 * DEV_NEED_TIMERIRQ from the driver_data flags.
 * DEV_NEED_TIMERIRQ will not harm you on sane hardware, only generating a few
 * superfluous timer interrupts from the nic.
 */

#define pr_fmt(fmt) KBUILD_MODNAME ": " fmt

#define FORCEDETH_VERSION		"0.64"
#define DRV_NAME			"forcedeth"

#include <linux/module.h>
#include <linux/types.h>
#include <linux/pci.h>
#include <linux/interrupt.h>
#include <linux/netdevice.h>
#include <linux/etherdevice.h>
#include <linux/delay.h>
#include <linux/sched.h>
#include <linux/spinlock.h>
#include <linux/ethtool.h>
#include <linux/timer.h>
#include <linux/skbuff.h>
#include <linux/mii.h>
#include <linux/random.h>
#include <linux/init.h>
#include <linux/if_vlan.h>
#include <linux/dma-mapping.h>
#include <linux/slab.h>
#include <linux/uaccess.h>
#include <linux/prefetch.h>
#include  <linux/io.h>

#include <asm/irq.h>
#include <asm/system.h>

#define TX_WORK_PER_LOOP  64
#define RX_WORK_PER_LOOP  64

/*
 * Hardware access:
 */

#define DEV_NEED_TIMERIRQ          0x0000001  /* set the timer irq flag in the irq mask */
#define DEV_NEED_LINKTIMER         0x0000002  /* poll link settings. Relies on the timer irq */
#define DEV_HAS_LARGEDESC          0x0000004  /* device supports jumbo frames and needs packet format 2 */
#define DEV_HAS_HIGH_DMA           0x0000008  /* device supports 64bit dma */
#define DEV_HAS_CHECKSUM           0x0000010  /* device supports tx and rx checksum offloads */
#define DEV_HAS_VLAN               0x0000020  /* device supports vlan tagging and striping */
#define DEV_HAS_MSI                0x0000040  /* device supports MSI */
#define DEV_HAS_MSI_X              0x0000080  /* device supports MSI-X */
#define DEV_HAS_POWER_CNTRL        0x0000100  /* device supports power savings */
#define DEV_HAS_STATISTICS_V1      0x0000200  /* device supports hw statistics version 1 */
#define DEV_HAS_STATISTICS_V2      0x0000400  /* device supports hw statistics version 2 */
#define DEV_HAS_STATISTICS_V3      0x0000800  /* device supports hw statistics version 3 */
#define DEV_HAS_STATISTICS_V12     0x0000600  /* device supports hw statistics version 1 and 2 */
#define DEV_HAS_STATISTICS_V123    0x0000e00  /* device supports hw statistics version 1, 2, and 3 */
#define DEV_HAS_TEST_EXTENDED      0x0001000  /* device supports extended diagnostic test */
#define DEV_HAS_MGMT_UNIT          0x0002000  /* device supports management unit */
#define DEV_HAS_CORRECT_MACADDR    0x0004000  /* device supports correct mac address order */
#define DEV_HAS_COLLISION_FIX      0x0008000  /* device supports tx collision fix */
#define DEV_HAS_PAUSEFRAME_TX_V1   0x0010000  /* device supports tx pause frames version 1 */
#define DEV_HAS_PAUSEFRAME_TX_V2   0x0020000  /* device supports tx pause frames version 2 */
#define DEV_HAS_PAUSEFRAME_TX_V3   0x0040000  /* device supports tx pause frames version 3 */
#define DEV_NEED_TX_LIMIT          0x0080000  /* device needs to limit tx */
#define DEV_NEED_TX_LIMIT2         0x0180000  /* device needs to limit tx, expect for some revs */
#define DEV_HAS_GEAR_MODE          0x0200000  /* device supports gear mode */
#define DEV_NEED_PHY_INIT_FIX      0x0400000  /* device needs specific phy workaround */
#define DEV_NEED_LOW_POWER_FIX     0x0800000  /* device needs special power up workaround */
#define DEV_NEED_MSI_FIX           0x1000000  /* device needs msi workaround */

enum {
	NvRegIrqStatus = 0x000,
#define NVREG_IRQSTAT_MIIEVENT	0x040
#define NVREG_IRQSTAT_MASK		0x83ff
	NvRegIrqMask = 0x004,
#define NVREG_IRQ_RX_ERROR		0x0001
#define NVREG_IRQ_RX			0x0002
#define NVREG_IRQ_RX_NOBUF		0x0004
#define NVREG_IRQ_TX_ERR		0x0008
#define NVREG_IRQ_TX_OK			0x0010
#define NVREG_IRQ_TIMER			0x0020
#define NVREG_IRQ_LINK			0x0040
#define NVREG_IRQ_RX_FORCED		0x0080
#define NVREG_IRQ_TX_FORCED		0x0100
#define NVREG_IRQ_RECOVER_ERROR		0x8200
#define NVREG_IRQMASK_THROUGHPUT	0x00df
#define NVREG_IRQMASK_CPU		0x0060
#define NVREG_IRQ_TX_ALL		(NVREG_IRQ_TX_ERR|NVREG_IRQ_TX_OK|NVREG_IRQ_TX_FORCED)
#define NVREG_IRQ_RX_ALL		(NVREG_IRQ_RX_ERROR|NVREG_IRQ_RX|NVREG_IRQ_RX_NOBUF|NVREG_IRQ_RX_FORCED)
#define NVREG_IRQ_OTHER			(NVREG_IRQ_TIMER|NVREG_IRQ_LINK|NVREG_IRQ_RECOVER_ERROR)

	NvRegUnknownSetupReg6 = 0x008,
#define NVREG_UNKSETUP6_VAL		3

/*
 * NVREG_POLL_DEFAULT is the interval length of the timer source on the nic
 * NVREG_POLL_DEFAULT=97 would result in an interval length of 1 ms
 */
	NvRegPollingInterval = 0x00c,
#define NVREG_POLL_DEFAULT_THROUGHPUT	65535 /* backup tx cleanup if loop max reached */
#define NVREG_POLL_DEFAULT_CPU	13
	NvRegMSIMap0 = 0x020,
	NvRegMSIMap1 = 0x024,
	NvRegMSIIrqMask = 0x030,
#define NVREG_MSI_VECTOR_0_ENABLED 0x01
	NvRegMisc1 = 0x080,
#define NVREG_MISC1_PAUSE_TX	0x01
#define NVREG_MISC1_HD		0x02
#define NVREG_MISC1_FORCE	0x3b0f3c

	NvRegMacReset = 0x34,
#define NVREG_MAC_RESET_ASSERT	0x0F3
	NvRegTransmitterControl = 0x084,
#define NVREG_XMITCTL_START	0x01
#define NVREG_XMITCTL_MGMT_ST	0x40000000
#define NVREG_XMITCTL_SYNC_MASK		0x000f0000
#define NVREG_XMITCTL_SYNC_NOT_READY	0x0
#define NVREG_XMITCTL_SYNC_PHY_INIT	0x00040000
#define NVREG_XMITCTL_MGMT_SEMA_MASK	0x00000f00
#define NVREG_XMITCTL_MGMT_SEMA_FREE	0x0
#define NVREG_XMITCTL_HOST_SEMA_MASK	0x0000f000
#define NVREG_XMITCTL_HOST_SEMA_ACQ	0x0000f000
#define NVREG_XMITCTL_HOST_LOADED	0x00004000
#define NVREG_XMITCTL_TX_PATH_EN	0x01000000
#define NVREG_XMITCTL_DATA_START	0x00100000
#define NVREG_XMITCTL_DATA_READY	0x00010000
#define NVREG_XMITCTL_DATA_ERROR	0x00020000
	NvRegTransmitterStatus = 0x088,
#define NVREG_XMITSTAT_BUSY	0x01

	NvRegPacketFilterFlags = 0x8c,
#define NVREG_PFF_PAUSE_RX	0x08
#define NVREG_PFF_ALWAYS	0x7F0000
#define NVREG_PFF_PROMISC	0x80
#define NVREG_PFF_MYADDR	0x20
#define NVREG_PFF_LOOPBACK	0x10

	NvRegOffloadConfig = 0x90,
#define NVREG_OFFLOAD_HOMEPHY	0x601
#define NVREG_OFFLOAD_NORMAL	RX_NIC_BUFSIZE
	NvRegReceiverControl = 0x094,
#define NVREG_RCVCTL_START	0x01
#define NVREG_RCVCTL_RX_PATH_EN	0x01000000
	NvRegReceiverStatus = 0x98,
#define NVREG_RCVSTAT_BUSY	0x01

	NvRegSlotTime = 0x9c,
#define NVREG_SLOTTIME_LEGBF_ENABLED	0x80000000
#define NVREG_SLOTTIME_10_100_FULL	0x00007f00
#define NVREG_SLOTTIME_1000_FULL	0x0003ff00
#define NVREG_SLOTTIME_HALF		0x0000ff00
#define NVREG_SLOTTIME_DEFAULT		0x00007f00
#define NVREG_SLOTTIME_MASK		0x000000ff

	NvRegTxDeferral = 0xA0,
#define NVREG_TX_DEFERRAL_DEFAULT		0x15050f
#define NVREG_TX_DEFERRAL_RGMII_10_100		0x16070f
#define NVREG_TX_DEFERRAL_RGMII_1000		0x14050f
#define NVREG_TX_DEFERRAL_RGMII_STRETCH_10	0x16190f
#define NVREG_TX_DEFERRAL_RGMII_STRETCH_100	0x16300f
#define NVREG_TX_DEFERRAL_MII_STRETCH		0x152000
	NvRegRxDeferral = 0xA4,
#define NVREG_RX_DEFERRAL_DEFAULT	0x16
	NvRegMacAddrA = 0xA8,
	NvRegMacAddrB = 0xAC,
	NvRegMulticastAddrA = 0xB0,
#define NVREG_MCASTADDRA_FORCE	0x01
	NvRegMulticastAddrB = 0xB4,
	NvRegMulticastMaskA = 0xB8,
#define NVREG_MCASTMASKA_NONE		0xffffffff
	NvRegMulticastMaskB = 0xBC,
#define NVREG_MCASTMASKB_NONE		0xffff

	NvRegPhyInterface = 0xC0,
#define PHY_RGMII		0x10000000
	NvRegBackOffControl = 0xC4,
#define NVREG_BKOFFCTRL_DEFAULT			0x70000000
#define NVREG_BKOFFCTRL_SEED_MASK		0x000003ff
#define NVREG_BKOFFCTRL_SELECT			24
#define NVREG_BKOFFCTRL_GEAR			12

	NvRegTxRingPhysAddr = 0x100,
	NvRegRxRingPhysAddr = 0x104,
	NvRegRingSizes = 0x108,
#define NVREG_RINGSZ_TXSHIFT 0
#define NVREG_RINGSZ_RXSHIFT 16
	NvRegTransmitPoll = 0x10c,
#define NVREG_TRANSMITPOLL_MAC_ADDR_REV	0x00008000
	NvRegLinkSpeed = 0x110,
#define NVREG_LINKSPEED_FORCE 0x10000
#define NVREG_LINKSPEED_10	1000
#define NVREG_LINKSPEED_100	100
#define NVREG_LINKSPEED_1000	50
#define NVREG_LINKSPEED_MASK	(0xFFF)
	NvRegUnknownSetupReg5 = 0x130,
#define NVREG_UNKSETUP5_BIT31	(1<<31)
	NvRegTxWatermark = 0x13c,
#define NVREG_TX_WM_DESC1_DEFAULT	0x0200010
#define NVREG_TX_WM_DESC2_3_DEFAULT	0x1e08000
#define NVREG_TX_WM_DESC2_3_1000	0xfe08000
	NvRegTxRxControl = 0x144,
#define NVREG_TXRXCTL_KICK	0x0001
#define NVREG_TXRXCTL_BIT1	0x0002
#define NVREG_TXRXCTL_BIT2	0x0004
#define NVREG_TXRXCTL_IDLE	0x0008
#define NVREG_TXRXCTL_RESET	0x0010
#define NVREG_TXRXCTL_RXCHECK	0x0400
#define NVREG_TXRXCTL_DESC_1	0
#define NVREG_TXRXCTL_DESC_2	0x002100
#define NVREG_TXRXCTL_DESC_3	0xc02200
#define NVREG_TXRXCTL_VLANSTRIP 0x00040
#define NVREG_TXRXCTL_VLANINS	0x00080
	NvRegTxRingPhysAddrHigh = 0x148,
	NvRegRxRingPhysAddrHigh = 0x14C,
	NvRegTxPauseFrame = 0x170,
#define NVREG_TX_PAUSEFRAME_DISABLE	0x0fff0080
#define NVREG_TX_PAUSEFRAME_ENABLE_V1	0x01800010
#define NVREG_TX_PAUSEFRAME_ENABLE_V2	0x056003f0
#define NVREG_TX_PAUSEFRAME_ENABLE_V3	0x09f00880
	NvRegTxPauseFrameLimit = 0x174,
#define NVREG_TX_PAUSEFRAMELIMIT_ENABLE	0x00010000
	NvRegMIIStatus = 0x180,
#define NVREG_MIISTAT_ERROR		0x0001
#define NVREG_MIISTAT_LINKCHANGE	0x0008
#define NVREG_MIISTAT_MASK_RW		0x0007
#define NVREG_MIISTAT_MASK_ALL		0x000f
	NvRegMIIMask = 0x184,
#define NVREG_MII_LINKCHANGE		0x0008

	NvRegAdapterControl = 0x188,
#define NVREG_ADAPTCTL_START	0x02
#define NVREG_ADAPTCTL_LINKUP	0x04
#define NVREG_ADAPTCTL_PHYVALID	0x40000
#define NVREG_ADAPTCTL_RUNNING	0x100000
#define NVREG_ADAPTCTL_PHYSHIFT	24
	NvRegMIISpeed = 0x18c,
#define NVREG_MIISPEED_BIT8	(1<<8)
#define NVREG_MIIDELAY	5
	NvRegMIIControl = 0x190,
#define NVREG_MIICTL_INUSE	0x08000
#define NVREG_MIICTL_WRITE	0x00400
#define NVREG_MIICTL_ADDRSHIFT	5
	NvRegMIIData = 0x194,
	NvRegTxUnicast = 0x1a0,
	NvRegTxMulticast = 0x1a4,
	NvRegTxBroadcast = 0x1a8,
	NvRegWakeUpFlags = 0x200,
#define NVREG_WAKEUPFLAGS_VAL		0x7770
#define NVREG_WAKEUPFLAGS_BUSYSHIFT	24
#define NVREG_WAKEUPFLAGS_ENABLESHIFT	16
#define NVREG_WAKEUPFLAGS_D3SHIFT	12
#define NVREG_WAKEUPFLAGS_D2SHIFT	8
#define NVREG_WAKEUPFLAGS_D1SHIFT	4
#define NVREG_WAKEUPFLAGS_D0SHIFT	0
#define NVREG_WAKEUPFLAGS_ACCEPT_MAGPAT		0x01
#define NVREG_WAKEUPFLAGS_ACCEPT_WAKEUPPAT	0x02
#define NVREG_WAKEUPFLAGS_ACCEPT_LINKCHANGE	0x04
#define NVREG_WAKEUPFLAGS_ENABLE	0x1111

	NvRegMgmtUnitGetVersion = 0x204,
#define NVREG_MGMTUNITGETVERSION	0x01
	NvRegMgmtUnitVersion = 0x208,
#define NVREG_MGMTUNITVERSION		0x08
	NvRegPowerCap = 0x268,
#define NVREG_POWERCAP_D3SUPP	(1<<30)
#define NVREG_POWERCAP_D2SUPP	(1<<26)
#define NVREG_POWERCAP_D1SUPP	(1<<25)
	NvRegPowerState = 0x26c,
#define NVREG_POWERSTATE_POWEREDUP	0x8000
#define NVREG_POWERSTATE_VALID		0x0100
#define NVREG_POWERSTATE_MASK		0x0003
#define NVREG_POWERSTATE_D0		0x0000
#define NVREG_POWERSTATE_D1		0x0001
#define NVREG_POWERSTATE_D2		0x0002
#define NVREG_POWERSTATE_D3		0x0003
	NvRegMgmtUnitControl = 0x278,
#define NVREG_MGMTUNITCONTROL_INUSE	0x20000
	NvRegTxCnt = 0x280,
	NvRegTxZeroReXmt = 0x284,
	NvRegTxOneReXmt = 0x288,
	NvRegTxManyReXmt = 0x28c,
	NvRegTxLateCol = 0x290,
	NvRegTxUnderflow = 0x294,
	NvRegTxLossCarrier = 0x298,
	NvRegTxExcessDef = 0x29c,
	NvRegTxRetryErr = 0x2a0,
	NvRegRxFrameErr = 0x2a4,
	NvRegRxExtraByte = 0x2a8,
	NvRegRxLateCol = 0x2ac,
	NvRegRxRunt = 0x2b0,
	NvRegRxFrameTooLong = 0x2b4,
	NvRegRxOverflow = 0x2b8,
	NvRegRxFCSErr = 0x2bc,
	NvRegRxFrameAlignErr = 0x2c0,
	NvRegRxLenErr = 0x2c4,
	NvRegRxUnicast = 0x2c8,
	NvRegRxMulticast = 0x2cc,
	NvRegRxBroadcast = 0x2d0,
	NvRegTxDef = 0x2d4,
	NvRegTxFrame = 0x2d8,
	NvRegRxCnt = 0x2dc,
	NvRegTxPause = 0x2e0,
	NvRegRxPause = 0x2e4,
	NvRegRxDropFrame = 0x2e8,
	NvRegVlanControl = 0x300,
#define NVREG_VLANCONTROL_ENABLE	0x2000
	NvRegMSIXMap0 = 0x3e0,
	NvRegMSIXMap1 = 0x3e4,
	NvRegMSIXIrqStatus = 0x3f0,

	NvRegPowerState2 = 0x600,
#define NVREG_POWERSTATE2_POWERUP_MASK		0x0F15
#define NVREG_POWERSTATE2_POWERUP_REV_A3	0x0001
#define NVREG_POWERSTATE2_PHY_RESET		0x0004
#define NVREG_POWERSTATE2_GATE_CLOCKS		0x0F00
};

/* Big endian: should work, but is untested */
struct ring_desc {
	__le32 buf;
	__le32 flaglen;
};

struct ring_desc_ex {
	__le32 bufhigh;
	__le32 buflow;
	__le32 txvlan;
	__le32 flaglen;
};

union ring_type {
	struct ring_desc *orig;
	struct ring_desc_ex *ex;
};

#define FLAG_MASK_V1 0xffff0000
#define FLAG_MASK_V2 0xffffc000
#define LEN_MASK_V1 (0xffffffff ^ FLAG_MASK_V1)
#define LEN_MASK_V2 (0xffffffff ^ FLAG_MASK_V2)

#define NV_TX_LASTPACKET	(1<<16)
#define NV_TX_RETRYERROR	(1<<19)
#define NV_TX_RETRYCOUNT_MASK	(0xF<<20)
#define NV_TX_FORCED_INTERRUPT	(1<<24)
#define NV_TX_DEFERRED		(1<<26)
#define NV_TX_CARRIERLOST	(1<<27)
#define NV_TX_LATECOLLISION	(1<<28)
#define NV_TX_UNDERFLOW		(1<<29)
#define NV_TX_ERROR		(1<<30)
#define NV_TX_VALID		(1<<31)

#define NV_TX2_LASTPACKET	(1<<29)
#define NV_TX2_RETRYERROR	(1<<18)
#define NV_TX2_RETRYCOUNT_MASK	(0xF<<19)
#define NV_TX2_FORCED_INTERRUPT	(1<<30)
#define NV_TX2_DEFERRED		(1<<25)
#define NV_TX2_CARRIERLOST	(1<<26)
#define NV_TX2_LATECOLLISION	(1<<27)
#define NV_TX2_UNDERFLOW	(1<<28)
/* error and valid are the same for both */
#define NV_TX2_ERROR		(1<<30)
#define NV_TX2_VALID		(1<<31)
#define NV_TX2_TSO		(1<<28)
#define NV_TX2_TSO_SHIFT	14
#define NV_TX2_TSO_MAX_SHIFT	14
#define NV_TX2_TSO_MAX_SIZE	(1<<NV_TX2_TSO_MAX_SHIFT)
#define NV_TX2_CHECKSUM_L3	(1<<27)
#define NV_TX2_CHECKSUM_L4	(1<<26)

#define NV_TX3_VLAN_TAG_PRESENT (1<<18)

#define NV_RX_DESCRIPTORVALID	(1<<16)
#define NV_RX_MISSEDFRAME	(1<<17)
#define NV_RX_SUBSTRACT1	(1<<18)
#define NV_RX_ERROR1		(1<<23)
#define NV_RX_ERROR2		(1<<24)
#define NV_RX_ERROR3		(1<<25)
#define NV_RX_ERROR4		(1<<26)
#define NV_RX_CRCERR		(1<<27)
#define NV_RX_OVERFLOW		(1<<28)
#define NV_RX_FRAMINGERR	(1<<29)
#define NV_RX_ERROR		(1<<30)
#define NV_RX_AVAIL		(1<<31)
#define NV_RX_ERROR_MASK	(NV_RX_ERROR1|NV_RX_ERROR2|NV_RX_ERROR3|NV_RX_ERROR4|NV_RX_CRCERR|NV_RX_OVERFLOW|NV_RX_FRAMINGERR)

#define NV_RX2_CHECKSUMMASK	(0x1C000000)
#define NV_RX2_CHECKSUM_IP	(0x10000000)
#define NV_RX2_CHECKSUM_IP_TCP	(0x14000000)
#define NV_RX2_CHECKSUM_IP_UDP	(0x18000000)
#define NV_RX2_DESCRIPTORVALID	(1<<29)
#define NV_RX2_SUBSTRACT1	(1<<25)
#define NV_RX2_ERROR1		(1<<18)
#define NV_RX2_ERROR2		(1<<19)
#define NV_RX2_ERROR3		(1<<20)
#define NV_RX2_ERROR4		(1<<21)
#define NV_RX2_CRCERR		(1<<22)
#define NV_RX2_OVERFLOW		(1<<23)
#define NV_RX2_FRAMINGERR	(1<<24)
/* error and avail are the same for both */
#define NV_RX2_ERROR		(1<<30)
#define NV_RX2_AVAIL		(1<<31)
#define NV_RX2_ERROR_MASK	(NV_RX2_ERROR1|NV_RX2_ERROR2|NV_RX2_ERROR3|NV_RX2_ERROR4|NV_RX2_CRCERR|NV_RX2_OVERFLOW|NV_RX2_FRAMINGERR)

#define NV_RX3_VLAN_TAG_PRESENT (1<<16)
#define NV_RX3_VLAN_TAG_MASK	(0x0000FFFF)

/* Miscellaneous hardware related defines: */
#define NV_PCI_REGSZ_VER1	0x270
#define NV_PCI_REGSZ_VER2	0x2d4
#define NV_PCI_REGSZ_VER3	0x604
#define NV_PCI_REGSZ_MAX	0x604

/* various timeout delays: all in usec */
#define NV_TXRX_RESET_DELAY	4
#define NV_TXSTOP_DELAY1	10
#define NV_TXSTOP_DELAY1MAX	500000
#define NV_TXSTOP_DELAY2	100
#define NV_RXSTOP_DELAY1	10
#define NV_RXSTOP_DELAY1MAX	500000
#define NV_RXSTOP_DELAY2	100
#define NV_SETUP5_DELAY		5
#define NV_SETUP5_DELAYMAX	50000
#define NV_POWERUP_DELAY	5
#define NV_POWERUP_DELAYMAX	5000
#define NV_MIIBUSY_DELAY	50
#define NV_MIIPHY_DELAY	10
#define NV_MIIPHY_DELAYMAX	10000
#define NV_MAC_RESET_DELAY	64

#define NV_WAKEUPPATTERNS	5
#define NV_WAKEUPMASKENTRIES	4

/* General driver defaults */
#define NV_WATCHDOG_TIMEO	(5*HZ)

#define RX_RING_DEFAULT		512
#define TX_RING_DEFAULT		256
#define RX_RING_MIN		128
#define TX_RING_MIN		64
#define RING_MAX_DESC_VER_1	1024
#define RING_MAX_DESC_VER_2_3	16384

/* rx/tx mac addr + type + vlan + align + slack*/
#define NV_RX_HEADERS		(64)
/* even more slack. */
#define NV_RX_ALLOC_PAD		(64)

/* maximum mtu size */
#define NV_PKTLIMIT_1	ETH_DATA_LEN	/* hard limit not known */
#define NV_PKTLIMIT_2	9100	/* Actual limit according to NVidia: 9202 */

#define OOM_REFILL	(1+HZ/20)
#define POLL_WAIT	(1+HZ/100)
#define LINK_TIMEOUT	(3*HZ)
#define STATS_INTERVAL	(10*HZ)

/*
 * desc_ver values:
 * The nic supports three different descriptor types:
 * - DESC_VER_1: Original
 * - DESC_VER_2: support for jumbo frames.
 * - DESC_VER_3: 64-bit format.
 */
#define DESC_VER_1	1
#define DESC_VER_2	2
#define DESC_VER_3	3

/* PHY defines */
#define PHY_OUI_MARVELL		0x5043
#define PHY_OUI_CICADA		0x03f1
#define PHY_OUI_VITESSE		0x01c1
#define PHY_OUI_REALTEK		0x0732
#define PHY_OUI_REALTEK2	0x0020
#define PHYID1_OUI_MASK	0x03ff
#define PHYID1_OUI_SHFT	6
#define PHYID2_OUI_MASK	0xfc00
#define PHYID2_OUI_SHFT	10
#define PHYID2_MODEL_MASK		0x03f0
#define PHY_MODEL_REALTEK_8211		0x0110
#define PHY_REV_MASK			0x0001
#define PHY_REV_REALTEK_8211B		0x0000
#define PHY_REV_REALTEK_8211C		0x0001
#define PHY_MODEL_REALTEK_8201		0x0200
#define PHY_MODEL_MARVELL_E3016		0x0220
#define PHY_MARVELL_E3016_INITMASK	0x0300
#define PHY_CICADA_INIT1	0x0f000
#define PHY_CICADA_INIT2	0x0e00
#define PHY_CICADA_INIT3	0x01000
#define PHY_CICADA_INIT4	0x0200
#define PHY_CICADA_INIT5	0x0004
#define PHY_CICADA_INIT6	0x02000
#define PHY_VITESSE_INIT_REG1	0x1f
#define PHY_VITESSE_INIT_REG2	0x10
#define PHY_VITESSE_INIT_REG3	0x11
#define PHY_VITESSE_INIT_REG4	0x12
#define PHY_VITESSE_INIT_MSK1	0xc
#define PHY_VITESSE_INIT_MSK2	0x0180
#define PHY_VITESSE_INIT1	0x52b5
#define PHY_VITESSE_INIT2	0xaf8a
#define PHY_VITESSE_INIT3	0x8
#define PHY_VITESSE_INIT4	0x8f8a
#define PHY_VITESSE_INIT5	0xaf86
#define PHY_VITESSE_INIT6	0x8f86
#define PHY_VITESSE_INIT7	0xaf82
#define PHY_VITESSE_INIT8	0x0100
#define PHY_VITESSE_INIT9	0x8f82
#define PHY_VITESSE_INIT10	0x0
#define PHY_REALTEK_INIT_REG1	0x1f
#define PHY_REALTEK_INIT_REG2	0x19
#define PHY_REALTEK_INIT_REG3	0x13
#define PHY_REALTEK_INIT_REG4	0x14
#define PHY_REALTEK_INIT_REG5	0x18
#define PHY_REALTEK_INIT_REG6	0x11
#define PHY_REALTEK_INIT_REG7	0x01
#define PHY_REALTEK_INIT1	0x0000
#define PHY_REALTEK_INIT2	0x8e00
#define PHY_REALTEK_INIT3	0x0001
#define PHY_REALTEK_INIT4	0xad17
#define PHY_REALTEK_INIT5	0xfb54
#define PHY_REALTEK_INIT6	0xf5c7
#define PHY_REALTEK_INIT7	0x1000
#define PHY_REALTEK_INIT8	0x0003
#define PHY_REALTEK_INIT9	0x0008
#define PHY_REALTEK_INIT10	0x0005
#define PHY_REALTEK_INIT11	0x0200
#define PHY_REALTEK_INIT_MSK1	0x0003

#define PHY_GIGABIT	0x0100

#define PHY_TIMEOUT	0x1
#define PHY_ERROR	0x2

#define PHY_100	0x1
#define PHY_1000	0x2
#define PHY_HALF	0x100

#define NV_PAUSEFRAME_RX_CAPABLE 0x0001
#define NV_PAUSEFRAME_TX_CAPABLE 0x0002
#define NV_PAUSEFRAME_RX_ENABLE  0x0004
#define NV_PAUSEFRAME_TX_ENABLE  0x0008
#define NV_PAUSEFRAME_RX_REQ     0x0010
#define NV_PAUSEFRAME_TX_REQ     0x0020
#define NV_PAUSEFRAME_AUTONEG    0x0040

/* MSI/MSI-X defines */
#define NV_MSI_X_MAX_VECTORS  8
#define NV_MSI_X_VECTORS_MASK 0x000f
#define NV_MSI_CAPABLE        0x0010
#define NV_MSI_X_CAPABLE      0x0020
#define NV_MSI_ENABLED        0x0040
#define NV_MSI_X_ENABLED      0x0080

#define NV_MSI_X_VECTOR_ALL   0x0
#define NV_MSI_X_VECTOR_RX    0x0
#define NV_MSI_X_VECTOR_TX    0x1
#define NV_MSI_X_VECTOR_OTHER 0x2

#define NV_MSI_PRIV_OFFSET 0x68
#define NV_MSI_PRIV_VALUE  0xffffffff

#define NV_RESTART_TX         0x1
#define NV_RESTART_RX         0x2

#define NV_TX_LIMIT_COUNT     16

#define NV_DYNAMIC_THRESHOLD        4
#define NV_DYNAMIC_MAX_QUIET_COUNT  2048

/* statistics */
struct nv_ethtool_str {
	char name[ETH_GSTRING_LEN];
};

static const struct nv_ethtool_str nv_estats_str[] = {
	{ "tx_bytes" },
	{ "tx_zero_rexmt" },
	{ "tx_one_rexmt" },
	{ "tx_many_rexmt" },
	{ "tx_late_collision" },
	{ "tx_fifo_errors" },
	{ "tx_carrier_errors" },
	{ "tx_excess_deferral" },
	{ "tx_retry_error" },
	{ "rx_frame_error" },
	{ "rx_extra_byte" },
	{ "rx_late_collision" },
	{ "rx_runt" },
	{ "rx_frame_too_long" },
	{ "rx_over_errors" },
	{ "rx_crc_errors" },
	{ "rx_frame_align_error" },
	{ "rx_length_error" },
	{ "rx_unicast" },
	{ "rx_multicast" },
	{ "rx_broadcast" },
	{ "rx_packets" },
	{ "rx_errors_total" },
	{ "tx_errors_total" },

	/* version 2 stats */
	{ "tx_deferral" },
	{ "tx_packets" },
	{ "rx_bytes" },
	{ "tx_pause" },
	{ "rx_pause" },
	{ "rx_drop_frame" },

	/* version 3 stats */
	{ "tx_unicast" },
	{ "tx_multicast" },
	{ "tx_broadcast" }
};

struct nv_ethtool_stats {
	u64 tx_bytes;
	u64 tx_zero_rexmt;
	u64 tx_one_rexmt;
	u64 tx_many_rexmt;
	u64 tx_late_collision;
	u64 tx_fifo_errors;
	u64 tx_carrier_errors;
	u64 tx_excess_deferral;
	u64 tx_retry_error;
	u64 rx_frame_error;
	u64 rx_extra_byte;
	u64 rx_late_collision;
	u64 rx_runt;
	u64 rx_frame_too_long;
	u64 rx_over_errors;
	u64 rx_crc_errors;
	u64 rx_frame_align_error;
	u64 rx_length_error;
	u64 rx_unicast;
	u64 rx_multicast;
	u64 rx_broadcast;
	u64 rx_packets;
	u64 rx_errors_total;
	u64 tx_errors_total;

	/* version 2 stats */
	u64 tx_deferral;
	u64 tx_packets;
	u64 rx_bytes;
	u64 tx_pause;
	u64 rx_pause;
	u64 rx_drop_frame;

	/* version 3 stats */
	u64 tx_unicast;
	u64 tx_multicast;
	u64 tx_broadcast;
};

#define NV_DEV_STATISTICS_V3_COUNT (sizeof(struct nv_ethtool_stats)/sizeof(u64))
#define NV_DEV_STATISTICS_V2_COUNT (NV_DEV_STATISTICS_V3_COUNT - 3)
#define NV_DEV_STATISTICS_V1_COUNT (NV_DEV_STATISTICS_V2_COUNT - 6)

/* diagnostics */
#define NV_TEST_COUNT_BASE 3
#define NV_TEST_COUNT_EXTENDED 4

static const struct nv_ethtool_str nv_etests_str[] = {
	{ "link      (online/offline)" },
	{ "register  (offline)       " },
	{ "interrupt (offline)       " },
	{ "loopback  (offline)       " }
};

struct register_test {
	__u32 reg;
	__u32 mask;
};

static const struct register_test nv_registers_test[] = {
	{ NvRegUnknownSetupReg6, 0x01 },
	{ NvRegMisc1, 0x03c },
	{ NvRegOffloadConfig, 0x03ff },
	{ NvRegMulticastAddrA, 0xffffffff },
	{ NvRegTxWatermark, 0x0ff },
	{ NvRegWakeUpFlags, 0x07777 },
	{ 0, 0 }
};

struct nv_skb_map {
	struct sk_buff *skb;
	dma_addr_t dma;
	unsigned int dma_len:31;
	unsigned int dma_single:1;
	struct ring_desc_ex *first_tx_desc;
	struct nv_skb_map *next_tx_ctx;
};

/*
 * SMP locking:
 * All hardware access under netdev_priv(dev)->lock, except the performance
 * critical parts:
 * - rx is (pseudo-) lockless: it relies on the single-threading provided
 *	by the arch code for interrupts.
 * - tx setup is lockless: it relies on netif_tx_lock. Actual submission
 *	needs netdev_priv(dev)->lock :-(
 * - set_multicast_list: preparation lockless, relies on netif_tx_lock.
 */

/* in dev: base, irq */
struct fe_priv {
	spinlock_t lock;

	struct net_device *dev;
	struct napi_struct napi;

	/* General data:
	 * Locking: spin_lock(&np->lock); */
	struct nv_ethtool_stats estats;
	int in_shutdown;
	u32 linkspeed;
	int duplex;
	int autoneg;
	int fixed_mode;
	int phyaddr;
	int wolenabled;
	unsigned int phy_oui;
	unsigned int phy_model;
	unsigned int phy_rev;
	u16 gigabit;
	int intr_test;
	int recover_error;
	int quiet_count;

	/* General data: RO fields */
	dma_addr_t ring_addr;
	struct pci_dev *pci_dev;
	u32 orig_mac[2];
	u32 events;
	u32 irqmask;
	u32 desc_ver;
	u32 txrxctl_bits;
	u32 vlanctl_bits;
	u32 driver_data;
	u32 device_id;
	u32 register_size;
	u32 mac_in_use;
	int mgmt_version;
	int mgmt_sema;

	void __iomem *base;

	/* rx specific fields.
	 * Locking: Within irq hander or disable_irq+spin_lock(&np->lock);
	 */
	union ring_type get_rx, put_rx, first_rx, last_rx;
	struct nv_skb_map *get_rx_ctx, *put_rx_ctx;
	struct nv_skb_map *first_rx_ctx, *last_rx_ctx;
	struct nv_skb_map *rx_skb;

	union ring_type rx_ring;
	unsigned int rx_buf_sz;
	unsigned int pkt_limit;
	struct timer_list oom_kick;
	struct timer_list nic_poll;
	struct timer_list stats_poll;
	u32 nic_poll_irq;
	int rx_ring_size;

	/* media detection workaround.
	 * Locking: Within irq hander or disable_irq+spin_lock(&np->lock);
	 */
	int need_linktimer;
	unsigned long link_timeout;
	/*
	 * tx specific fields.
	 */
	union ring_type get_tx, put_tx, first_tx, last_tx;
	struct nv_skb_map *get_tx_ctx, *put_tx_ctx;
	struct nv_skb_map *first_tx_ctx, *last_tx_ctx;
	struct nv_skb_map *tx_skb;

	union ring_type tx_ring;
	u32 tx_flags;
	int tx_ring_size;
	int tx_limit;
	u32 tx_pkts_in_progress;
	struct nv_skb_map *tx_change_owner;
	struct nv_skb_map *tx_end_flip;
	int tx_stop;

	/* vlan fields */
	struct vlan_group *vlangrp;

	/* msi/msi-x fields */
	u32 msi_flags;
	struct msix_entry msi_x_entry[NV_MSI_X_MAX_VECTORS];

	/* flow control */
	u32 pause_flags;

	/* power saved state */
	u32 saved_config_space[NV_PCI_REGSZ_MAX/4];

	/* for different msi-x irq type */
	char name_rx[IFNAMSIZ + 3];       /* -rx    */
	char name_tx[IFNAMSIZ + 3];       /* -tx    */
	char name_other[IFNAMSIZ + 6];    /* -other */
};

/*
 * Maximum number of loops until we assume that a bit in the irq mask
 * is stuck. Overridable with module param.
 */
static int max_interrupt_work = 4;

/*
 * Optimization can be either throuput mode or cpu mode
 *
 * Throughput Mode: Every tx and rx packet will generate an interrupt.
 * CPU Mode: Interrupts are controlled by a timer.
 */
enum {
	NV_OPTIMIZATION_MODE_THROUGHPUT,
	NV_OPTIMIZATION_MODE_CPU,
	NV_OPTIMIZATION_MODE_DYNAMIC
};
static int optimization_mode = NV_OPTIMIZATION_MODE_DYNAMIC;

/*
 * Poll interval for timer irq
 *
 * This interval determines how frequent an interrupt is generated.
 * The is value is determined by [(time_in_micro_secs * 100) / (2^10)]
 * Min = 0, and Max = 65535
 */
static int poll_interval = -1;

/*
 * MSI interrupts
 */
enum {
	NV_MSI_INT_DISABLED,
	NV_MSI_INT_ENABLED
};
static int msi = NV_MSI_INT_ENABLED;

/*
 * MSIX interrupts
 */
enum {
	NV_MSIX_INT_DISABLED,
	NV_MSIX_INT_ENABLED
};
static int msix = NV_MSIX_INT_ENABLED;

/*
 * DMA 64bit
 */
enum {
	NV_DMA_64BIT_DISABLED,
	NV_DMA_64BIT_ENABLED
};
static int dma_64bit = NV_DMA_64BIT_ENABLED;

/*
 * Crossover Detection
 * Realtek 8201 phy + some OEM boards do not work properly.
 */
enum {
	NV_CROSSOVER_DETECTION_DISABLED,
	NV_CROSSOVER_DETECTION_ENABLED
};
static int phy_cross = NV_CROSSOVER_DETECTION_DISABLED;

/*
 * Power down phy when interface is down (persists through reboot;
 * older Linux and other OSes may not power it up again)
 */
static int phy_power_down;

static inline struct fe_priv *get_nvpriv(struct net_device *dev)
{
	return netdev_priv(dev);
}

static inline u8 __iomem *get_hwbase(struct net_device *dev)
{
	return ((struct fe_priv *)netdev_priv(dev))->base;
}

static inline void pci_push(u8 __iomem *base)
{
	/* force out pending posted writes */
	readl(base);
}

static inline u32 nv_descr_getlength(struct ring_desc *prd, u32 v)
{
	return le32_to_cpu(prd->flaglen)
		& ((v == DESC_VER_1) ? LEN_MASK_V1 : LEN_MASK_V2);
}

static inline u32 nv_descr_getlength_ex(struct ring_desc_ex *prd, u32 v)
{
	return le32_to_cpu(prd->flaglen) & LEN_MASK_V2;
}

static bool nv_optimized(struct fe_priv *np)
{
	if (np->desc_ver == DESC_VER_1 || np->desc_ver == DESC_VER_2)
		return false;
	return true;
}

static int reg_delay(struct net_device *dev, int offset, u32 mask, u32 target,
		     int delay, int delaymax)
{
	u8 __iomem *base = get_hwbase(dev);

	pci_push(base);
	do {
		udelay(delay);
		delaymax -= delay;
		if (delaymax < 0)
			return 1;
	} while ((readl(base + offset) & mask) != target);
	return 0;
}

#define NV_SETUP_RX_RING 0x01
#define NV_SETUP_TX_RING 0x02

static inline u32 dma_low(dma_addr_t addr)
{
	return addr;
}

static inline u32 dma_high(dma_addr_t addr)
{
	return addr>>31>>1;	/* 0 if 32bit, shift down by 32 if 64bit */
}

static void setup_hw_rings(struct net_device *dev, int rxtx_flags)
{
	struct fe_priv *np = get_nvpriv(dev);
	u8 __iomem *base = get_hwbase(dev);

	if (!nv_optimized(np)) {
		if (rxtx_flags & NV_SETUP_RX_RING)
			writel(dma_low(np->ring_addr), base + NvRegRxRingPhysAddr);
		if (rxtx_flags & NV_SETUP_TX_RING)
			writel(dma_low(np->ring_addr + np->rx_ring_size*sizeof(struct ring_desc)), base + NvRegTxRingPhysAddr);
	} else {
		if (rxtx_flags & NV_SETUP_RX_RING) {
			writel(dma_low(np->ring_addr), base + NvRegRxRingPhysAddr);
			writel(dma_high(np->ring_addr), base + NvRegRxRingPhysAddrHigh);
		}
		if (rxtx_flags & NV_SETUP_TX_RING) {
			writel(dma_low(np->ring_addr + np->rx_ring_size*sizeof(struct ring_desc_ex)), base + NvRegTxRingPhysAddr);
			writel(dma_high(np->ring_addr + np->rx_ring_size*sizeof(struct ring_desc_ex)), base + NvRegTxRingPhysAddrHigh);
		}
	}
}

static void free_rings(struct net_device *dev)
{
	struct fe_priv *np = get_nvpriv(dev);

	if (!nv_optimized(np)) {
		if (np->rx_ring.orig)
			pci_free_consistent(np->pci_dev, sizeof(struct ring_desc) * (np->rx_ring_size + np->tx_ring_size),
					    np->rx_ring.orig, np->ring_addr);
	} else {
		if (np->rx_ring.ex)
			pci_free_consistent(np->pci_dev, sizeof(struct ring_desc_ex) * (np->rx_ring_size + np->tx_ring_size),
					    np->rx_ring.ex, np->ring_addr);
	}
	kfree(np->rx_skb);
	kfree(np->tx_skb);
}

static int using_multi_irqs(struct net_device *dev)
{
	struct fe_priv *np = get_nvpriv(dev);

	if (!(np->msi_flags & NV_MSI_X_ENABLED) ||
	    ((np->msi_flags & NV_MSI_X_ENABLED) &&
	     ((np->msi_flags & NV_MSI_X_VECTORS_MASK) == 0x1)))
		return 0;
	else
		return 1;
}

static void nv_txrx_gate(struct net_device *dev, bool gate)
{
	struct fe_priv *np = get_nvpriv(dev);
	u8 __iomem *base = get_hwbase(dev);
	u32 powerstate;

	if (!np->mac_in_use &&
	    (np->driver_data & DEV_HAS_POWER_CNTRL)) {
		powerstate = readl(base + NvRegPowerState2);
		if (gate)
			powerstate |= NVREG_POWERSTATE2_GATE_CLOCKS;
		else
			powerstate &= ~NVREG_POWERSTATE2_GATE_CLOCKS;
		writel(powerstate, base + NvRegPowerState2);
	}
}

static void nv_enable_irq(struct net_device *dev)
{
	struct fe_priv *np = get_nvpriv(dev);

	if (!using_multi_irqs(dev)) {
		if (np->msi_flags & NV_MSI_X_ENABLED)
			enable_irq(np->msi_x_entry[NV_MSI_X_VECTOR_ALL].vector);
		else
			enable_irq(np->pci_dev->irq);
	} else {
		enable_irq(np->msi_x_entry[NV_MSI_X_VECTOR_RX].vector);
		enable_irq(np->msi_x_entry[NV_MSI_X_VECTOR_TX].vector);
		enable_irq(np->msi_x_entry[NV_MSI_X_VECTOR_OTHER].vector);
	}
}

static void nv_disable_irq(struct net_device *dev)
{
	struct fe_priv *np = get_nvpriv(dev);

	if (!using_multi_irqs(dev)) {
		if (np->msi_flags & NV_MSI_X_ENABLED)
			disable_irq(np->msi_x_entry[NV_MSI_X_VECTOR_ALL].vector);
		else
			disable_irq(np->pci_dev->irq);
	} else {
		disable_irq(np->msi_x_entry[NV_MSI_X_VECTOR_RX].vector);
		disable_irq(np->msi_x_entry[NV_MSI_X_VECTOR_TX].vector);
		disable_irq(np->msi_x_entry[NV_MSI_X_VECTOR_OTHER].vector);
	}
}

/* In MSIX mode, a write to irqmask behaves as XOR */
static void nv_enable_hw_interrupts(struct net_device *dev, u32 mask)
{
	u8 __iomem *base = get_hwbase(dev);

	writel(mask, base + NvRegIrqMask);
}

static void nv_disable_hw_interrupts(struct net_device *dev, u32 mask)
{
	struct fe_priv *np = get_nvpriv(dev);
	u8 __iomem *base = get_hwbase(dev);

	if (np->msi_flags & NV_MSI_X_ENABLED) {
		writel(mask, base + NvRegIrqMask);
	} else {
		if (np->msi_flags & NV_MSI_ENABLED)
			writel(0, base + NvRegMSIIrqMask);
		writel(0, base + NvRegIrqMask);
	}
}

static void nv_napi_enable(struct net_device *dev)
{
	struct fe_priv *np = get_nvpriv(dev);

	napi_enable(&np->napi);
}

static void nv_napi_disable(struct net_device *dev)
{
	struct fe_priv *np = get_nvpriv(dev);

	napi_disable(&np->napi);
}

#define MII_READ	(-1)
/* mii_rw: read/write a register on the PHY.
 *
 * Caller must guarantee serialization
 */
static int mii_rw(struct net_device *dev, int addr, int miireg, int value)
{
	u8 __iomem *base = get_hwbase(dev);
	u32 reg;
	int retval;

	writel(NVREG_MIISTAT_MASK_RW, base + NvRegMIIStatus);

	reg = readl(base + NvRegMIIControl);
	if (reg & NVREG_MIICTL_INUSE) {
		writel(NVREG_MIICTL_INUSE, base + NvRegMIIControl);
		udelay(NV_MIIBUSY_DELAY);
	}

	reg = (addr << NVREG_MIICTL_ADDRSHIFT) | miireg;
	if (value != MII_READ) {
		writel(value, base + NvRegMIIData);
		reg |= NVREG_MIICTL_WRITE;
	}
	writel(reg, base + NvRegMIIControl);

	if (reg_delay(dev, NvRegMIIControl, NVREG_MIICTL_INUSE, 0,
			NV_MIIPHY_DELAY, NV_MIIPHY_DELAYMAX)) {
		retval = -1;
	} else if (value != MII_READ) {
		/* it was a write operation - fewer failures are detectable */
		retval = 0;
	} else if (readl(base + NvRegMIIStatus) & NVREG_MIISTAT_ERROR) {
		retval = -1;
	} else {
		retval = readl(base + NvRegMIIData);
	}

	return retval;
}

static int phy_reset(struct net_device *dev, u32 bmcr_setup)
{
	struct fe_priv *np = netdev_priv(dev);
	u32 miicontrol;
	unsigned int tries = 0;

	miicontrol = BMCR_RESET | bmcr_setup;
	if (mii_rw(dev, np->phyaddr, MII_BMCR, miicontrol))
		return -1;

	/* wait for 500ms */
	msleep(500);

	/* must wait till reset is deasserted */
	while (miicontrol & BMCR_RESET) {
		usleep_range(10000, 20000);
		miicontrol = mii_rw(dev, np->phyaddr, MII_BMCR, MII_READ);
		/* FIXME: 100 tries seem excessive */
		if (tries++ > 100)
			return -1;
	}
	return 0;
}

static int init_realtek_8211b(struct net_device *dev, struct fe_priv *np)
{
	static const struct {
		int reg;
		int init;
	} ri[] = {
		{ PHY_REALTEK_INIT_REG1, PHY_REALTEK_INIT1 },
		{ PHY_REALTEK_INIT_REG2, PHY_REALTEK_INIT2 },
		{ PHY_REALTEK_INIT_REG1, PHY_REALTEK_INIT3 },
		{ PHY_REALTEK_INIT_REG3, PHY_REALTEK_INIT4 },
		{ PHY_REALTEK_INIT_REG4, PHY_REALTEK_INIT5 },
		{ PHY_REALTEK_INIT_REG5, PHY_REALTEK_INIT6 },
		{ PHY_REALTEK_INIT_REG1, PHY_REALTEK_INIT1 },
	};
	int i;

	for (i = 0; i < ARRAY_SIZE(ri); i++) {
		if (mii_rw(dev, np->phyaddr, ri[i].reg, ri[i].init))
			return PHY_ERROR;
	}

	return 0;
}

static int init_realtek_8211c(struct net_device *dev, struct fe_priv *np)
{
	u32 reg;
	u8 __iomem *base = get_hwbase(dev);
	u32 powerstate = readl(base + NvRegPowerState2);

	/* need to perform hw phy reset */
	powerstate |= NVREG_POWERSTATE2_PHY_RESET;
	writel(powerstate, base + NvRegPowerState2);
	msleep(25);

	powerstate &= ~NVREG_POWERSTATE2_PHY_RESET;
	writel(powerstate, base + NvRegPowerState2);
	msleep(25);

	reg = mii_rw(dev, np->phyaddr, PHY_REALTEK_INIT_REG6, MII_READ);
	reg |= PHY_REALTEK_INIT9;
	if (mii_rw(dev, np->phyaddr, PHY_REALTEK_INIT_REG6, reg))
		return PHY_ERROR;
	if (mii_rw(dev, np->phyaddr,
		   PHY_REALTEK_INIT_REG1, PHY_REALTEK_INIT10))
		return PHY_ERROR;
	reg = mii_rw(dev, np->phyaddr, PHY_REALTEK_INIT_REG7, MII_READ);
	if (!(reg & PHY_REALTEK_INIT11)) {
		reg |= PHY_REALTEK_INIT11;
		if (mii_rw(dev, np->phyaddr, PHY_REALTEK_INIT_REG7, reg))
			return PHY_ERROR;
	}
	if (mii_rw(dev, np->phyaddr,
		   PHY_REALTEK_INIT_REG1, PHY_REALTEK_INIT1))
		return PHY_ERROR;

	return 0;
}

static int init_realtek_8201(struct net_device *dev, struct fe_priv *np)
{
	u32 phy_reserved;

	if (np->driver_data & DEV_NEED_PHY_INIT_FIX) {
		phy_reserved = mii_rw(dev, np->phyaddr,
				      PHY_REALTEK_INIT_REG6, MII_READ);
		phy_reserved |= PHY_REALTEK_INIT7;
		if (mii_rw(dev, np->phyaddr,
			   PHY_REALTEK_INIT_REG6, phy_reserved))
			return PHY_ERROR;
	}

	return 0;
}

static int init_realtek_8201_cross(struct net_device *dev, struct fe_priv *np)
{
	u32 phy_reserved;

	if (phy_cross == NV_CROSSOVER_DETECTION_DISABLED) {
		if (mii_rw(dev, np->phyaddr,
			   PHY_REALTEK_INIT_REG1, PHY_REALTEK_INIT3))
			return PHY_ERROR;
		phy_reserved = mii_rw(dev, np->phyaddr,
				      PHY_REALTEK_INIT_REG2, MII_READ);
		phy_reserved &= ~PHY_REALTEK_INIT_MSK1;
		phy_reserved |= PHY_REALTEK_INIT3;
		if (mii_rw(dev, np->phyaddr,
			   PHY_REALTEK_INIT_REG2, phy_reserved))
			return PHY_ERROR;
		if (mii_rw(dev, np->phyaddr,
			   PHY_REALTEK_INIT_REG1, PHY_REALTEK_INIT1))
			return PHY_ERROR;
	}

	return 0;
}

static int init_cicada(struct net_device *dev, struct fe_priv *np,
		       u32 phyinterface)
{
	u32 phy_reserved;

	if (phyinterface & PHY_RGMII) {
		phy_reserved = mii_rw(dev, np->phyaddr, MII_RESV1, MII_READ);
		phy_reserved &= ~(PHY_CICADA_INIT1 | PHY_CICADA_INIT2);
		phy_reserved |= (PHY_CICADA_INIT3 | PHY_CICADA_INIT4);
		if (mii_rw(dev, np->phyaddr, MII_RESV1, phy_reserved))
			return PHY_ERROR;
		phy_reserved = mii_rw(dev, np->phyaddr, MII_NCONFIG, MII_READ);
		phy_reserved |= PHY_CICADA_INIT5;
		if (mii_rw(dev, np->phyaddr, MII_NCONFIG, phy_reserved))
			return PHY_ERROR;
	}
	phy_reserved = mii_rw(dev, np->phyaddr, MII_SREVISION, MII_READ);
	phy_reserved |= PHY_CICADA_INIT6;
	if (mii_rw(dev, np->phyaddr, MII_SREVISION, phy_reserved))
		return PHY_ERROR;

	return 0;
}

static int init_vitesse(struct net_device *dev, struct fe_priv *np)
{
	u32 phy_reserved;

	if (mii_rw(dev, np->phyaddr,
		   PHY_VITESSE_INIT_REG1, PHY_VITESSE_INIT1))
		return PHY_ERROR;
	if (mii_rw(dev, np->phyaddr,
		   PHY_VITESSE_INIT_REG2, PHY_VITESSE_INIT2))
		return PHY_ERROR;
	phy_reserved = mii_rw(dev, np->phyaddr,
			      PHY_VITESSE_INIT_REG4, MII_READ);
	if (mii_rw(dev, np->phyaddr, PHY_VITESSE_INIT_REG4, phy_reserved))
		return PHY_ERROR;
	phy_reserved = mii_rw(dev, np->phyaddr,
			      PHY_VITESSE_INIT_REG3, MII_READ);
	phy_reserved &= ~PHY_VITESSE_INIT_MSK1;
	phy_reserved |= PHY_VITESSE_INIT3;
	if (mii_rw(dev, np->phyaddr, PHY_VITESSE_INIT_REG3, phy_reserved))
		return PHY_ERROR;
	if (mii_rw(dev, np->phyaddr,
		   PHY_VITESSE_INIT_REG2, PHY_VITESSE_INIT4))
		return PHY_ERROR;
	if (mii_rw(dev, np->phyaddr,
		   PHY_VITESSE_INIT_REG2, PHY_VITESSE_INIT5))
		return PHY_ERROR;
	phy_reserved = mii_rw(dev, np->phyaddr,
			      PHY_VITESSE_INIT_REG4, MII_READ);
	phy_reserved &= ~PHY_VITESSE_INIT_MSK1;
	phy_reserved |= PHY_VITESSE_INIT3;
	if (mii_rw(dev, np->phyaddr, PHY_VITESSE_INIT_REG4, phy_reserved))
		return PHY_ERROR;
	phy_reserved = mii_rw(dev, np->phyaddr,
			      PHY_VITESSE_INIT_REG3, MII_READ);
	if (mii_rw(dev, np->phyaddr, PHY_VITESSE_INIT_REG3, phy_reserved))
		return PHY_ERROR;
	if (mii_rw(dev, np->phyaddr,
		   PHY_VITESSE_INIT_REG2, PHY_VITESSE_INIT6))
		return PHY_ERROR;
	if (mii_rw(dev, np->phyaddr,
		   PHY_VITESSE_INIT_REG2, PHY_VITESSE_INIT7))
		return PHY_ERROR;
	phy_reserved = mii_rw(dev, np->phyaddr,
			      PHY_VITESSE_INIT_REG4, MII_READ);
	if (mii_rw(dev, np->phyaddr, PHY_VITESSE_INIT_REG4, phy_reserved))
		return PHY_ERROR;
	phy_reserved = mii_rw(dev, np->phyaddr,
			      PHY_VITESSE_INIT_REG3, MII_READ);
	phy_reserved &= ~PHY_VITESSE_INIT_MSK2;
	phy_reserved |= PHY_VITESSE_INIT8;
	if (mii_rw(dev, np->phyaddr, PHY_VITESSE_INIT_REG3, phy_reserved))
		return PHY_ERROR;
	if (mii_rw(dev, np->phyaddr,
		   PHY_VITESSE_INIT_REG2, PHY_VITESSE_INIT9))
		return PHY_ERROR;
	if (mii_rw(dev, np->phyaddr,
		   PHY_VITESSE_INIT_REG1, PHY_VITESSE_INIT10))
		return PHY_ERROR;

	return 0;
}

static int phy_init(struct net_device *dev)
{
	struct fe_priv *np = get_nvpriv(dev);
	u8 __iomem *base = get_hwbase(dev);
	u32 phyinterface;
	u32 mii_status, mii_control, mii_control_1000, reg;

	/* phy errata for E3016 phy */
	if (np->phy_model == PHY_MODEL_MARVELL_E3016) {
		reg = mii_rw(dev, np->phyaddr, MII_NCONFIG, MII_READ);
		reg &= ~PHY_MARVELL_E3016_INITMASK;
		if (mii_rw(dev, np->phyaddr, MII_NCONFIG, reg)) {
			netdev_info(dev, "%s: phy write to errata reg failed\n",
				    pci_name(np->pci_dev));
			return PHY_ERROR;
		}
	}
	if (np->phy_oui == PHY_OUI_REALTEK) {
		if (np->phy_model == PHY_MODEL_REALTEK_8211 &&
		    np->phy_rev == PHY_REV_REALTEK_8211B) {
			if (init_realtek_8211b(dev, np)) {
				netdev_info(dev, "%s: phy init failed\n",
					    pci_name(np->pci_dev));
				return PHY_ERROR;
			}
		} else if (np->phy_model == PHY_MODEL_REALTEK_8211 &&
			   np->phy_rev == PHY_REV_REALTEK_8211C) {
			if (init_realtek_8211c(dev, np)) {
				netdev_info(dev, "%s: phy init failed\n",
					    pci_name(np->pci_dev));
				return PHY_ERROR;
			}
		} else if (np->phy_model == PHY_MODEL_REALTEK_8201) {
			if (init_realtek_8201(dev, np)) {
				netdev_info(dev, "%s: phy init failed\n",
					    pci_name(np->pci_dev));
				return PHY_ERROR;
			}
		}
	}

	/* set advertise register */
	reg = mii_rw(dev, np->phyaddr, MII_ADVERTISE, MII_READ);
	reg |= (ADVERTISE_10HALF | ADVERTISE_10FULL |
		ADVERTISE_100HALF | ADVERTISE_100FULL |
		ADVERTISE_PAUSE_ASYM | ADVERTISE_PAUSE_CAP);
	if (mii_rw(dev, np->phyaddr, MII_ADVERTISE, reg)) {
		netdev_info(dev, "%s: phy write to advertise failed\n",
			    pci_name(np->pci_dev));
		return PHY_ERROR;
	}

	/* get phy interface type */
	phyinterface = readl(base + NvRegPhyInterface);

	/* see if gigabit phy */
	mii_status = mii_rw(dev, np->phyaddr, MII_BMSR, MII_READ);
	if (mii_status & PHY_GIGABIT) {
		np->gigabit = PHY_GIGABIT;
		mii_control_1000 = mii_rw(dev, np->phyaddr,
					  MII_CTRL1000, MII_READ);
		mii_control_1000 &= ~ADVERTISE_1000HALF;
		if (phyinterface & PHY_RGMII)
			mii_control_1000 |= ADVERTISE_1000FULL;
		else
			mii_control_1000 &= ~ADVERTISE_1000FULL;

		if (mii_rw(dev, np->phyaddr, MII_CTRL1000, mii_control_1000)) {
			netdev_info(dev, "%s: phy init failed\n",
				    pci_name(np->pci_dev));
			return PHY_ERROR;
		}
	} else
		np->gigabit = 0;

	mii_control = mii_rw(dev, np->phyaddr, MII_BMCR, MII_READ);
	mii_control |= BMCR_ANENABLE;

	if (np->phy_oui == PHY_OUI_REALTEK &&
	    np->phy_model == PHY_MODEL_REALTEK_8211 &&
	    np->phy_rev == PHY_REV_REALTEK_8211C) {
		/* start autoneg since we already performed hw reset above */
		mii_control |= BMCR_ANRESTART;
		if (mii_rw(dev, np->phyaddr, MII_BMCR, mii_control)) {
			netdev_info(dev, "%s: phy init failed\n",
				    pci_name(np->pci_dev));
			return PHY_ERROR;
		}
	} else {
		/* reset the phy
		 * (certain phys need bmcr to be setup with reset)
		 */
		if (phy_reset(dev, mii_control)) {
			netdev_info(dev, "%s: phy reset failed\n",
				    pci_name(np->pci_dev));
			return PHY_ERROR;
		}
	}

	/* phy vendor specific configuration */
	if ((np->phy_oui == PHY_OUI_CICADA)) {
		if (init_cicada(dev, np, phyinterface)) {
			netdev_info(dev, "%s: phy init failed\n",
				    pci_name(np->pci_dev));
			return PHY_ERROR;
		}
	} else if (np->phy_oui == PHY_OUI_VITESSE) {
		if (init_vitesse(dev, np)) {
			netdev_info(dev, "%s: phy init failed\n",
				    pci_name(np->pci_dev));
			return PHY_ERROR;
		}
	} else if (np->phy_oui == PHY_OUI_REALTEK) {
		if (np->phy_model == PHY_MODEL_REALTEK_8211 &&
		    np->phy_rev == PHY_REV_REALTEK_8211B) {
			/* reset could have cleared these out, set them back */
			if (init_realtek_8211b(dev, np)) {
				netdev_info(dev, "%s: phy init failed\n",
					    pci_name(np->pci_dev));
				return PHY_ERROR;
			}
		} else if (np->phy_model == PHY_MODEL_REALTEK_8201) {
			if (init_realtek_8201(dev, np) ||
			    init_realtek_8201_cross(dev, np)) {
				netdev_info(dev, "%s: phy init failed\n",
					    pci_name(np->pci_dev));
				return PHY_ERROR;
			}
		}
	}

	/* some phys clear out pause advertisement on reset, set it back */
	mii_rw(dev, np->phyaddr, MII_ADVERTISE, reg);

	/* restart auto negotiation, power down phy */
	mii_control = mii_rw(dev, np->phyaddr, MII_BMCR, MII_READ);
	mii_control |= (BMCR_ANRESTART | BMCR_ANENABLE);
	if (phy_power_down)
		mii_control |= BMCR_PDOWN;
	if (mii_rw(dev, np->phyaddr, MII_BMCR, mii_control))
		return PHY_ERROR;

	return 0;
}

static void nv_start_rx(struct net_device *dev)
{
	struct fe_priv *np = netdev_priv(dev);
	u8 __iomem *base = get_hwbase(dev);
	u32 rx_ctrl = readl(base + NvRegReceiverControl);

	/* Already running? Stop it. */
	if ((readl(base + NvRegReceiverControl) & NVREG_RCVCTL_START) && !np->mac_in_use) {
		rx_ctrl &= ~NVREG_RCVCTL_START;
		writel(rx_ctrl, base + NvRegReceiverControl);
		pci_push(base);
	}
	writel(np->linkspeed, base + NvRegLinkSpeed);
	pci_push(base);
	rx_ctrl |= NVREG_RCVCTL_START;
	if (np->mac_in_use)
		rx_ctrl &= ~NVREG_RCVCTL_RX_PATH_EN;
	writel(rx_ctrl, base + NvRegReceiverControl);
	pci_push(base);
}

static void nv_stop_rx(struct net_device *dev)
{
	struct fe_priv *np = netdev_priv(dev);
	u8 __iomem *base = get_hwbase(dev);
	u32 rx_ctrl = readl(base + NvRegReceiverControl);

	if (!np->mac_in_use)
		rx_ctrl &= ~NVREG_RCVCTL_START;
	else
		rx_ctrl |= NVREG_RCVCTL_RX_PATH_EN;
	writel(rx_ctrl, base + NvRegReceiverControl);
	if (reg_delay(dev, NvRegReceiverStatus, NVREG_RCVSTAT_BUSY, 0,
		      NV_RXSTOP_DELAY1, NV_RXSTOP_DELAY1MAX))
		netdev_info(dev, "%s: ReceiverStatus remained busy\n",
			    __func__);

	udelay(NV_RXSTOP_DELAY2);
	if (!np->mac_in_use)
		writel(0, base + NvRegLinkSpeed);
}

static void nv_start_tx(struct net_device *dev)
{
	struct fe_priv *np = netdev_priv(dev);
	u8 __iomem *base = get_hwbase(dev);
	u32 tx_ctrl = readl(base + NvRegTransmitterControl);

	tx_ctrl |= NVREG_XMITCTL_START;
	if (np->mac_in_use)
		tx_ctrl &= ~NVREG_XMITCTL_TX_PATH_EN;
	writel(tx_ctrl, base + NvRegTransmitterControl);
	pci_push(base);
}

static void nv_stop_tx(struct net_device *dev)
{
	struct fe_priv *np = netdev_priv(dev);
	u8 __iomem *base = get_hwbase(dev);
	u32 tx_ctrl = readl(base + NvRegTransmitterControl);

	if (!np->mac_in_use)
		tx_ctrl &= ~NVREG_XMITCTL_START;
	else
		tx_ctrl |= NVREG_XMITCTL_TX_PATH_EN;
	writel(tx_ctrl, base + NvRegTransmitterControl);
	if (reg_delay(dev, NvRegTransmitterStatus, NVREG_XMITSTAT_BUSY, 0,
		      NV_TXSTOP_DELAY1, NV_TXSTOP_DELAY1MAX))
		netdev_info(dev, "%s: TransmitterStatus remained busy\n",
			    __func__);

	udelay(NV_TXSTOP_DELAY2);
	if (!np->mac_in_use)
		writel(readl(base + NvRegTransmitPoll) & NVREG_TRANSMITPOLL_MAC_ADDR_REV,
		       base + NvRegTransmitPoll);
}

static void nv_start_rxtx(struct net_device *dev)
{
	nv_start_rx(dev);
	nv_start_tx(dev);
}

static void nv_stop_rxtx(struct net_device *dev)
{
	nv_stop_rx(dev);
	nv_stop_tx(dev);
}

static void nv_txrx_reset(struct net_device *dev)
{
	struct fe_priv *np = netdev_priv(dev);
	u8 __iomem *base = get_hwbase(dev);

	writel(NVREG_TXRXCTL_BIT2 | NVREG_TXRXCTL_RESET | np->txrxctl_bits, base + NvRegTxRxControl);
	pci_push(base);
	udelay(NV_TXRX_RESET_DELAY);
	writel(NVREG_TXRXCTL_BIT2 | np->txrxctl_bits, base + NvRegTxRxControl);
	pci_push(base);
}

static void nv_mac_reset(struct net_device *dev)
{
	struct fe_priv *np = netdev_priv(dev);
	u8 __iomem *base = get_hwbase(dev);
	u32 temp1, temp2, temp3;

	writel(NVREG_TXRXCTL_BIT2 | NVREG_TXRXCTL_RESET | np->txrxctl_bits, base + NvRegTxRxControl);
	pci_push(base);

	/* save registers since they will be cleared on reset */
	temp1 = readl(base + NvRegMacAddrA);
	temp2 = readl(base + NvRegMacAddrB);
	temp3 = readl(base + NvRegTransmitPoll);

	writel(NVREG_MAC_RESET_ASSERT, base + NvRegMacReset);
	pci_push(base);
	udelay(NV_MAC_RESET_DELAY);
	writel(0, base + NvRegMacReset);
	pci_push(base);
	udelay(NV_MAC_RESET_DELAY);

	/* restore saved registers */
	writel(temp1, base + NvRegMacAddrA);
	writel(temp2, base + NvRegMacAddrB);
	writel(temp3, base + NvRegTransmitPoll);

	writel(NVREG_TXRXCTL_BIT2 | np->txrxctl_bits, base + NvRegTxRxControl);
	pci_push(base);
}

static void nv_get_hw_stats(struct net_device *dev)
{
	struct fe_priv *np = netdev_priv(dev);
	u8 __iomem *base = get_hwbase(dev);

	np->estats.tx_bytes += readl(base + NvRegTxCnt);
	np->estats.tx_zero_rexmt += readl(base + NvRegTxZeroReXmt);
	np->estats.tx_one_rexmt += readl(base + NvRegTxOneReXmt);
	np->estats.tx_many_rexmt += readl(base + NvRegTxManyReXmt);
	np->estats.tx_late_collision += readl(base + NvRegTxLateCol);
	np->estats.tx_fifo_errors += readl(base + NvRegTxUnderflow);
	np->estats.tx_carrier_errors += readl(base + NvRegTxLossCarrier);
	np->estats.tx_excess_deferral += readl(base + NvRegTxExcessDef);
	np->estats.tx_retry_error += readl(base + NvRegTxRetryErr);
	np->estats.rx_frame_error += readl(base + NvRegRxFrameErr);
	np->estats.rx_extra_byte += readl(base + NvRegRxExtraByte);
	np->estats.rx_late_collision += readl(base + NvRegRxLateCol);
	np->estats.rx_runt += readl(base + NvRegRxRunt);
	np->estats.rx_frame_too_long += readl(base + NvRegRxFrameTooLong);
	np->estats.rx_over_errors += readl(base + NvRegRxOverflow);
	np->estats.rx_crc_errors += readl(base + NvRegRxFCSErr);
	np->estats.rx_frame_align_error += readl(base + NvRegRxFrameAlignErr);
	np->estats.rx_length_error += readl(base + NvRegRxLenErr);
	np->estats.rx_unicast += readl(base + NvRegRxUnicast);
	np->estats.rx_multicast += readl(base + NvRegRxMulticast);
	np->estats.rx_broadcast += readl(base + NvRegRxBroadcast);
	np->estats.rx_packets =
		np->estats.rx_unicast +
		np->estats.rx_multicast +
		np->estats.rx_broadcast;
	np->estats.rx_errors_total =
		np->estats.rx_crc_errors +
		np->estats.rx_over_errors +
		np->estats.rx_frame_error +
		(np->estats.rx_frame_align_error - np->estats.rx_extra_byte) +
		np->estats.rx_late_collision +
		np->estats.rx_runt +
		np->estats.rx_frame_too_long;
	np->estats.tx_errors_total =
		np->estats.tx_late_collision +
		np->estats.tx_fifo_errors +
		np->estats.tx_carrier_errors +
		np->estats.tx_excess_deferral +
		np->estats.tx_retry_error;

	if (np->driver_data & DEV_HAS_STATISTICS_V2) {
		np->estats.tx_deferral += readl(base + NvRegTxDef);
		np->estats.tx_packets += readl(base + NvRegTxFrame);
		np->estats.rx_bytes += readl(base + NvRegRxCnt);
		np->estats.tx_pause += readl(base + NvRegTxPause);
		np->estats.rx_pause += readl(base + NvRegRxPause);
		np->estats.rx_drop_frame += readl(base + NvRegRxDropFrame);
	}

	if (np->driver_data & DEV_HAS_STATISTICS_V3) {
		np->estats.tx_unicast += readl(base + NvRegTxUnicast);
		np->estats.tx_multicast += readl(base + NvRegTxMulticast);
		np->estats.tx_broadcast += readl(base + NvRegTxBroadcast);
	}
}

/*
 * nv_get_stats: dev->get_stats function
 * Get latest stats value from the nic.
 * Called with read_lock(&dev_base_lock) held for read -
 * only synchronized against unregister_netdevice.
 */
static struct net_device_stats *nv_get_stats(struct net_device *dev)
{
	struct fe_priv *np = netdev_priv(dev);

	/* If the nic supports hw counters then retrieve latest values */
	if (np->driver_data & (DEV_HAS_STATISTICS_V1|DEV_HAS_STATISTICS_V2|DEV_HAS_STATISTICS_V3)) {
		nv_get_hw_stats(dev);

		/* copy to net_device stats */
		dev->stats.tx_bytes = np->estats.tx_bytes;
		dev->stats.tx_fifo_errors = np->estats.tx_fifo_errors;
		dev->stats.tx_carrier_errors = np->estats.tx_carrier_errors;
		dev->stats.rx_crc_errors = np->estats.rx_crc_errors;
		dev->stats.rx_over_errors = np->estats.rx_over_errors;
		dev->stats.rx_errors = np->estats.rx_errors_total;
		dev->stats.tx_errors = np->estats.tx_errors_total;
	}

	return &dev->stats;
}

/*
 * nv_alloc_rx: fill rx ring entries.
 * Return 1 if the allocations for the skbs failed and the
 * rx engine is without Available descriptors
 */
static int nv_alloc_rx(struct net_device *dev)
{
	struct fe_priv *np = netdev_priv(dev);
	struct ring_desc *less_rx;

	less_rx = np->get_rx.orig;
	if (less_rx-- == np->first_rx.orig)
		less_rx = np->last_rx.orig;

	while (np->put_rx.orig != less_rx) {
		struct sk_buff *skb = dev_alloc_skb(np->rx_buf_sz + NV_RX_ALLOC_PAD);
		if (skb) {
			np->put_rx_ctx->skb = skb;
			np->put_rx_ctx->dma = pci_map_single(np->pci_dev,
							     skb->data,
							     skb_tailroom(skb),
							     PCI_DMA_FROMDEVICE);
			np->put_rx_ctx->dma_len = skb_tailroom(skb);
			np->put_rx.orig->buf = cpu_to_le32(np->put_rx_ctx->dma);
			wmb();
			np->put_rx.orig->flaglen = cpu_to_le32(np->rx_buf_sz | NV_RX_AVAIL);
			if (unlikely(np->put_rx.orig++ == np->last_rx.orig))
				np->put_rx.orig = np->first_rx.orig;
			if (unlikely(np->put_rx_ctx++ == np->last_rx_ctx))
				np->put_rx_ctx = np->first_rx_ctx;
		} else
			return 1;
	}
	return 0;
}

static int nv_alloc_rx_optimized(struct net_device *dev)
{
	struct fe_priv *np = netdev_priv(dev);
	struct ring_desc_ex *less_rx;

	less_rx = np->get_rx.ex;
	if (less_rx-- == np->first_rx.ex)
		less_rx = np->last_rx.ex;

	while (np->put_rx.ex != less_rx) {
		struct sk_buff *skb = dev_alloc_skb(np->rx_buf_sz + NV_RX_ALLOC_PAD);
		if (skb) {
			np->put_rx_ctx->skb = skb;
			np->put_rx_ctx->dma = pci_map_single(np->pci_dev,
							     skb->data,
							     skb_tailroom(skb),
							     PCI_DMA_FROMDEVICE);
			np->put_rx_ctx->dma_len = skb_tailroom(skb);
			np->put_rx.ex->bufhigh = cpu_to_le32(dma_high(np->put_rx_ctx->dma));
			np->put_rx.ex->buflow = cpu_to_le32(dma_low(np->put_rx_ctx->dma));
			wmb();
			np->put_rx.ex->flaglen = cpu_to_le32(np->rx_buf_sz | NV_RX2_AVAIL);
			if (unlikely(np->put_rx.ex++ == np->last_rx.ex))
				np->put_rx.ex = np->first_rx.ex;
			if (unlikely(np->put_rx_ctx++ == np->last_rx_ctx))
				np->put_rx_ctx = np->first_rx_ctx;
		} else
			return 1;
	}
	return 0;
}

/* If rx bufs are exhausted called after 50ms to attempt to refresh */
static void nv_do_rx_refill(unsigned long data)
{
	struct net_device *dev = (struct net_device *) data;
	struct fe_priv *np = netdev_priv(dev);

	/* Just reschedule NAPI rx processing */
	napi_schedule(&np->napi);
}

static void nv_init_rx(struct net_device *dev)
{
	struct fe_priv *np = netdev_priv(dev);
	int i;

	np->get_rx = np->put_rx = np->first_rx = np->rx_ring;

	if (!nv_optimized(np))
		np->last_rx.orig = &np->rx_ring.orig[np->rx_ring_size-1];
	else
		np->last_rx.ex = &np->rx_ring.ex[np->rx_ring_size-1];
	np->get_rx_ctx = np->put_rx_ctx = np->first_rx_ctx = np->rx_skb;
	np->last_rx_ctx = &np->rx_skb[np->rx_ring_size-1];

	for (i = 0; i < np->rx_ring_size; i++) {
		if (!nv_optimized(np)) {
			np->rx_ring.orig[i].flaglen = 0;
			np->rx_ring.orig[i].buf = 0;
		} else {
			np->rx_ring.ex[i].flaglen = 0;
			np->rx_ring.ex[i].txvlan = 0;
			np->rx_ring.ex[i].bufhigh = 0;
			np->rx_ring.ex[i].buflow = 0;
		}
		np->rx_skb[i].skb = NULL;
		np->rx_skb[i].dma = 0;
	}
}

static void nv_init_tx(struct net_device *dev)
{
	struct fe_priv *np = netdev_priv(dev);
	int i;

	np->get_tx = np->put_tx = np->first_tx = np->tx_ring;

	if (!nv_optimized(np))
		np->last_tx.orig = &np->tx_ring.orig[np->tx_ring_size-1];
	else
		np->last_tx.ex = &np->tx_ring.ex[np->tx_ring_size-1];
	np->get_tx_ctx = np->put_tx_ctx = np->first_tx_ctx = np->tx_skb;
	np->last_tx_ctx = &np->tx_skb[np->tx_ring_size-1];
	np->tx_pkts_in_progress = 0;
	np->tx_change_owner = NULL;
	np->tx_end_flip = NULL;
	np->tx_stop = 0;

	for (i = 0; i < np->tx_ring_size; i++) {
		if (!nv_optimized(np)) {
			np->tx_ring.orig[i].flaglen = 0;
			np->tx_ring.orig[i].buf = 0;
		} else {
			np->tx_ring.ex[i].flaglen = 0;
			np->tx_ring.ex[i].txvlan = 0;
			np->tx_ring.ex[i].bufhigh = 0;
			np->tx_ring.ex[i].buflow = 0;
		}
		np->tx_skb[i].skb = NULL;
		np->tx_skb[i].dma = 0;
		np->tx_skb[i].dma_len = 0;
		np->tx_skb[i].dma_single = 0;
		np->tx_skb[i].first_tx_desc = NULL;
		np->tx_skb[i].next_tx_ctx = NULL;
	}
}

static int nv_init_ring(struct net_device *dev)
{
	struct fe_priv *np = netdev_priv(dev);

	nv_init_tx(dev);
	nv_init_rx(dev);

	if (!nv_optimized(np))
		return nv_alloc_rx(dev);
	else
		return nv_alloc_rx_optimized(dev);
}

static void nv_unmap_txskb(struct fe_priv *np, struct nv_skb_map *tx_skb)
{
	if (tx_skb->dma) {
		if (tx_skb->dma_single)
			pci_unmap_single(np->pci_dev, tx_skb->dma,
					 tx_skb->dma_len,
					 PCI_DMA_TODEVICE);
		else
			pci_unmap_page(np->pci_dev, tx_skb->dma,
				       tx_skb->dma_len,
				       PCI_DMA_TODEVICE);
		tx_skb->dma = 0;
	}
}

static int nv_release_txskb(struct fe_priv *np, struct nv_skb_map *tx_skb)
{
	nv_unmap_txskb(np, tx_skb);
	if (tx_skb->skb) {
		dev_kfree_skb_any(tx_skb->skb);
		tx_skb->skb = NULL;
		return 1;
	}
	return 0;
}

static void nv_drain_tx(struct net_device *dev)
{
	struct fe_priv *np = netdev_priv(dev);
	unsigned int i;

	for (i = 0; i < np->tx_ring_size; i++) {
		if (!nv_optimized(np)) {
			np->tx_ring.orig[i].flaglen = 0;
			np->tx_ring.orig[i].buf = 0;
		} else {
			np->tx_ring.ex[i].flaglen = 0;
			np->tx_ring.ex[i].txvlan = 0;
			np->tx_ring.ex[i].bufhigh = 0;
			np->tx_ring.ex[i].buflow = 0;
		}
		if (nv_release_txskb(np, &np->tx_skb[i]))
			dev->stats.tx_dropped++;
		np->tx_skb[i].dma = 0;
		np->tx_skb[i].dma_len = 0;
		np->tx_skb[i].dma_single = 0;
		np->tx_skb[i].first_tx_desc = NULL;
		np->tx_skb[i].next_tx_ctx = NULL;
	}
	np->tx_pkts_in_progress = 0;
	np->tx_change_owner = NULL;
	np->tx_end_flip = NULL;
}

static void nv_drain_rx(struct net_device *dev)
{
	struct fe_priv *np = netdev_priv(dev);
	int i;

	for (i = 0; i < np->rx_ring_size; i++) {
		if (!nv_optimized(np)) {
			np->rx_ring.orig[i].flaglen = 0;
			np->rx_ring.orig[i].buf = 0;
		} else {
			np->rx_ring.ex[i].flaglen = 0;
			np->rx_ring.ex[i].txvlan = 0;
			np->rx_ring.ex[i].bufhigh = 0;
			np->rx_ring.ex[i].buflow = 0;
		}
		wmb();
		if (np->rx_skb[i].skb) {
			pci_unmap_single(np->pci_dev, np->rx_skb[i].dma,
					 (skb_end_pointer(np->rx_skb[i].skb) -
					  np->rx_skb[i].skb->data),
					 PCI_DMA_FROMDEVICE);
			dev_kfree_skb(np->rx_skb[i].skb);
			np->rx_skb[i].skb = NULL;
		}
	}
}

static void nv_drain_rxtx(struct net_device *dev)
{
	nv_drain_tx(dev);
	nv_drain_rx(dev);
}

static inline u32 nv_get_empty_tx_slots(struct fe_priv *np)
{
	return (u32)(np->tx_ring_size - ((np->tx_ring_size + (np->put_tx_ctx - np->get_tx_ctx)) % np->tx_ring_size));
}

static void nv_legacybackoff_reseed(struct net_device *dev)
{
	u8 __iomem *base = get_hwbase(dev);
	u32 reg;
	u32 low;
	int tx_status = 0;

	reg = readl(base + NvRegSlotTime) & ~NVREG_SLOTTIME_MASK;
	get_random_bytes(&low, sizeof(low));
	reg |= low & NVREG_SLOTTIME_MASK;

	/* Need to stop tx before change takes effect.
	 * Caller has already gained np->lock.
	 */
	tx_status = readl(base + NvRegTransmitterControl) & NVREG_XMITCTL_START;
	if (tx_status)
		nv_stop_tx(dev);
	nv_stop_rx(dev);
	writel(reg, base + NvRegSlotTime);
	if (tx_status)
		nv_start_tx(dev);
	nv_start_rx(dev);
}

/* Gear Backoff Seeds */
#define BACKOFF_SEEDSET_ROWS	8
#define BACKOFF_SEEDSET_LFSRS	15

/* Known Good seed sets */
static const u32 main_seedset[BACKOFF_SEEDSET_ROWS][BACKOFF_SEEDSET_LFSRS] = {
	{145, 155, 165, 175, 185, 196, 235, 245, 255, 265, 275, 285, 660, 690, 874},
	{245, 255, 265, 575, 385, 298, 335, 345, 355, 366, 375, 385, 761, 790, 974},
	{145, 155, 165, 175, 185, 196, 235, 245, 255, 265, 275, 285, 660, 690, 874},
	{245, 255, 265, 575, 385, 298, 335, 345, 355, 366, 375, 386, 761, 790, 974},
	{266, 265, 276, 585, 397, 208, 345, 355, 365, 376, 385, 396, 771, 700, 984},
	{266, 265, 276, 586, 397, 208, 346, 355, 365, 376, 285, 396, 771, 700, 984},
	{366, 365, 376, 686, 497, 308, 447, 455, 466, 476, 485, 496, 871, 800,  84},
	{466, 465, 476, 786, 597, 408, 547, 555, 566, 576, 585, 597, 971, 900, 184} };

static const u32 gear_seedset[BACKOFF_SEEDSET_ROWS][BACKOFF_SEEDSET_LFSRS] = {
	{251, 262, 273, 324, 319, 508, 375, 364, 341, 371, 398, 193, 375,  30, 295},
	{351, 375, 373, 469, 551, 639, 477, 464, 441, 472, 498, 293, 476, 130, 395},
	{351, 375, 373, 469, 551, 639, 477, 464, 441, 472, 498, 293, 476, 130, 397},
	{251, 262, 273, 324, 319, 508, 375, 364, 341, 371, 398, 193, 375,  30, 295},
	{251, 262, 273, 324, 319, 508, 375, 364, 341, 371, 398, 193, 375,  30, 295},
	{351, 375, 373, 469, 551, 639, 477, 464, 441, 472, 498, 293, 476, 130, 395},
	{351, 375, 373, 469, 551, 639, 477, 464, 441, 472, 498, 293, 476, 130, 395},
	{351, 375, 373, 469, 551, 639, 477, 464, 441, 472, 498, 293, 476, 130, 395} };

static void nv_gear_backoff_reseed(struct net_device *dev)
{
	u8 __iomem *base = get_hwbase(dev);
	u32 miniseed1, miniseed2, miniseed2_reversed, miniseed3, miniseed3_reversed;
	u32 temp, seedset, combinedSeed;
	int i;

	/* Setup seed for free running LFSR */
	/* We are going to read the time stamp counter 3 times
	   and swizzle bits around to increase randomness */
	get_random_bytes(&miniseed1, sizeof(miniseed1));
	miniseed1 &= 0x0fff;
	if (miniseed1 == 0)
		miniseed1 = 0xabc;

	get_random_bytes(&miniseed2, sizeof(miniseed2));
	miniseed2 &= 0x0fff;
	if (miniseed2 == 0)
		miniseed2 = 0xabc;
	miniseed2_reversed =
		((miniseed2 & 0xF00) >> 8) |
		 (miniseed2 & 0x0F0) |
		 ((miniseed2 & 0x00F) << 8);

	get_random_bytes(&miniseed3, sizeof(miniseed3));
	miniseed3 &= 0x0fff;
	if (miniseed3 == 0)
		miniseed3 = 0xabc;
	miniseed3_reversed =
		((miniseed3 & 0xF00) >> 8) |
		 (miniseed3 & 0x0F0) |
		 ((miniseed3 & 0x00F) << 8);

	combinedSeed = ((miniseed1 ^ miniseed2_reversed) << 12) |
		       (miniseed2 ^ miniseed3_reversed);

	/* Seeds can not be zero */
	if ((combinedSeed & NVREG_BKOFFCTRL_SEED_MASK) == 0)
		combinedSeed |= 0x08;
	if ((combinedSeed & (NVREG_BKOFFCTRL_SEED_MASK << NVREG_BKOFFCTRL_GEAR)) == 0)
		combinedSeed |= 0x8000;

	/* No need to disable tx here */
	temp = NVREG_BKOFFCTRL_DEFAULT | (0 << NVREG_BKOFFCTRL_SELECT);
	temp |= combinedSeed & NVREG_BKOFFCTRL_SEED_MASK;
	temp |= combinedSeed >> NVREG_BKOFFCTRL_GEAR;
	writel(temp, base + NvRegBackOffControl);

	/* Setup seeds for all gear LFSRs. */
	get_random_bytes(&seedset, sizeof(seedset));
	seedset = seedset % BACKOFF_SEEDSET_ROWS;
	for (i = 1; i <= BACKOFF_SEEDSET_LFSRS; i++) {
		temp = NVREG_BKOFFCTRL_DEFAULT | (i << NVREG_BKOFFCTRL_SELECT);
		temp |= main_seedset[seedset][i-1] & 0x3ff;
		temp |= ((gear_seedset[seedset][i-1] & 0x3ff) << NVREG_BKOFFCTRL_GEAR);
		writel(temp, base + NvRegBackOffControl);
	}
}

/*
 * nv_start_xmit: dev->hard_start_xmit function
 * Called with netif_tx_lock held.
 */
static netdev_tx_t nv_start_xmit(struct sk_buff *skb, struct net_device *dev)
{
	struct fe_priv *np = netdev_priv(dev);
	u32 tx_flags = 0;
	u32 tx_flags_extra = (np->desc_ver == DESC_VER_1 ? NV_TX_LASTPACKET : NV_TX2_LASTPACKET);
	unsigned int fragments = skb_shinfo(skb)->nr_frags;
	unsigned int i;
	u32 offset = 0;
	u32 bcnt;
	u32 size = skb_headlen(skb);
	u32 entries = (size >> NV_TX2_TSO_MAX_SHIFT) + ((size & (NV_TX2_TSO_MAX_SIZE-1)) ? 1 : 0);
	u32 empty_slots;
	struct ring_desc *put_tx;
	struct ring_desc *start_tx;
	struct ring_desc *prev_tx;
	struct nv_skb_map *prev_tx_ctx;
	unsigned long flags;

	/* add fragments to entries count */
	for (i = 0; i < fragments; i++) {
		entries += (skb_shinfo(skb)->frags[i].size >> NV_TX2_TSO_MAX_SHIFT) +
			   ((skb_shinfo(skb)->frags[i].size & (NV_TX2_TSO_MAX_SIZE-1)) ? 1 : 0);
	}

	spin_lock_irqsave(&np->lock, flags);
	empty_slots = nv_get_empty_tx_slots(np);
	if (unlikely(empty_slots <= entries)) {
		netif_stop_queue(dev);
		np->tx_stop = 1;
		spin_unlock_irqrestore(&np->lock, flags);
		return NETDEV_TX_BUSY;
	}
	spin_unlock_irqrestore(&np->lock, flags);

	start_tx = put_tx = np->put_tx.orig;

	/* setup the header buffer */
	do {
		prev_tx = put_tx;
		prev_tx_ctx = np->put_tx_ctx;
		bcnt = (size > NV_TX2_TSO_MAX_SIZE) ? NV_TX2_TSO_MAX_SIZE : size;
		np->put_tx_ctx->dma = pci_map_single(np->pci_dev, skb->data + offset, bcnt,
						PCI_DMA_TODEVICE);
		np->put_tx_ctx->dma_len = bcnt;
		np->put_tx_ctx->dma_single = 1;
		put_tx->buf = cpu_to_le32(np->put_tx_ctx->dma);
		put_tx->flaglen = cpu_to_le32((bcnt-1) | tx_flags);

		tx_flags = np->tx_flags;
		offset += bcnt;
		size -= bcnt;
		if (unlikely(put_tx++ == np->last_tx.orig))
			put_tx = np->first_tx.orig;
		if (unlikely(np->put_tx_ctx++ == np->last_tx_ctx))
			np->put_tx_ctx = np->first_tx_ctx;
	} while (size);

	/* setup the fragments */
	for (i = 0; i < fragments; i++) {
		skb_frag_t *frag = &skb_shinfo(skb)->frags[i];
		u32 size = frag->size;
		offset = 0;

		do {
			prev_tx = put_tx;
			prev_tx_ctx = np->put_tx_ctx;
			bcnt = (size > NV_TX2_TSO_MAX_SIZE) ? NV_TX2_TSO_MAX_SIZE : size;
			np->put_tx_ctx->dma = pci_map_page(np->pci_dev, frag->page, frag->page_offset+offset, bcnt,
							   PCI_DMA_TODEVICE);
			np->put_tx_ctx->dma_len = bcnt;
			np->put_tx_ctx->dma_single = 0;
			put_tx->buf = cpu_to_le32(np->put_tx_ctx->dma);
			put_tx->flaglen = cpu_to_le32((bcnt-1) | tx_flags);

			offset += bcnt;
			size -= bcnt;
			if (unlikely(put_tx++ == np->last_tx.orig))
				put_tx = np->first_tx.orig;
			if (unlikely(np->put_tx_ctx++ == np->last_tx_ctx))
				np->put_tx_ctx = np->first_tx_ctx;
		} while (size);
	}

	/* set last fragment flag  */
	prev_tx->flaglen |= cpu_to_le32(tx_flags_extra);

	/* save skb in this slot's context area */
	prev_tx_ctx->skb = skb;

	if (skb_is_gso(skb))
		tx_flags_extra = NV_TX2_TSO | (skb_shinfo(skb)->gso_size << NV_TX2_TSO_SHIFT);
	else
		tx_flags_extra = skb->ip_summed == CHECKSUM_PARTIAL ?
			 NV_TX2_CHECKSUM_L3 | NV_TX2_CHECKSUM_L4 : 0;

	spin_lock_irqsave(&np->lock, flags);

	/* set tx flags */
	start_tx->flaglen |= cpu_to_le32(tx_flags | tx_flags_extra);
	np->put_tx.orig = put_tx;

	spin_unlock_irqrestore(&np->lock, flags);

	writel(NVREG_TXRXCTL_KICK|np->txrxctl_bits, get_hwbase(dev) + NvRegTxRxControl);
	return NETDEV_TX_OK;
}

static netdev_tx_t nv_start_xmit_optimized(struct sk_buff *skb,
					   struct net_device *dev)
{
	struct fe_priv *np = netdev_priv(dev);
	u32 tx_flags = 0;
	u32 tx_flags_extra;
	unsigned int fragments = skb_shinfo(skb)->nr_frags;
	unsigned int i;
	u32 offset = 0;
	u32 bcnt;
	u32 size = skb_headlen(skb);
	u32 entries = (size >> NV_TX2_TSO_MAX_SHIFT) + ((size & (NV_TX2_TSO_MAX_SIZE-1)) ? 1 : 0);
	u32 empty_slots;
	struct ring_desc_ex *put_tx;
	struct ring_desc_ex *start_tx;
	struct ring_desc_ex *prev_tx;
	struct nv_skb_map *prev_tx_ctx;
	struct nv_skb_map *start_tx_ctx;
	unsigned long flags;

	/* add fragments to entries count */
	for (i = 0; i < fragments; i++) {
		entries += (skb_shinfo(skb)->frags[i].size >> NV_TX2_TSO_MAX_SHIFT) +
			   ((skb_shinfo(skb)->frags[i].size & (NV_TX2_TSO_MAX_SIZE-1)) ? 1 : 0);
	}

	spin_lock_irqsave(&np->lock, flags);
	empty_slots = nv_get_empty_tx_slots(np);
	if (unlikely(empty_slots <= entries)) {
		netif_stop_queue(dev);
		np->tx_stop = 1;
		spin_unlock_irqrestore(&np->lock, flags);
		return NETDEV_TX_BUSY;
	}
	spin_unlock_irqrestore(&np->lock, flags);

	start_tx = put_tx = np->put_tx.ex;
	start_tx_ctx = np->put_tx_ctx;

	/* setup the header buffer */
	do {
		prev_tx = put_tx;
		prev_tx_ctx = np->put_tx_ctx;
		bcnt = (size > NV_TX2_TSO_MAX_SIZE) ? NV_TX2_TSO_MAX_SIZE : size;
		np->put_tx_ctx->dma = pci_map_single(np->pci_dev, skb->data + offset, bcnt,
						PCI_DMA_TODEVICE);
		np->put_tx_ctx->dma_len = bcnt;
		np->put_tx_ctx->dma_single = 1;
		put_tx->bufhigh = cpu_to_le32(dma_high(np->put_tx_ctx->dma));
		put_tx->buflow = cpu_to_le32(dma_low(np->put_tx_ctx->dma));
		put_tx->flaglen = cpu_to_le32((bcnt-1) | tx_flags);

		tx_flags = NV_TX2_VALID;
		offset += bcnt;
		size -= bcnt;
		if (unlikely(put_tx++ == np->last_tx.ex))
			put_tx = np->first_tx.ex;
		if (unlikely(np->put_tx_ctx++ == np->last_tx_ctx))
			np->put_tx_ctx = np->first_tx_ctx;
	} while (size);

	/* setup the fragments */
	for (i = 0; i < fragments; i++) {
		skb_frag_t *frag = &skb_shinfo(skb)->frags[i];
		u32 size = frag->size;
		offset = 0;

		do {
			prev_tx = put_tx;
			prev_tx_ctx = np->put_tx_ctx;
			bcnt = (size > NV_TX2_TSO_MAX_SIZE) ? NV_TX2_TSO_MAX_SIZE : size;
			np->put_tx_ctx->dma = pci_map_page(np->pci_dev, frag->page, frag->page_offset+offset, bcnt,
							   PCI_DMA_TODEVICE);
			np->put_tx_ctx->dma_len = bcnt;
			np->put_tx_ctx->dma_single = 0;
			put_tx->bufhigh = cpu_to_le32(dma_high(np->put_tx_ctx->dma));
			put_tx->buflow = cpu_to_le32(dma_low(np->put_tx_ctx->dma));
			put_tx->flaglen = cpu_to_le32((bcnt-1) | tx_flags);

			offset += bcnt;
			size -= bcnt;
			if (unlikely(put_tx++ == np->last_tx.ex))
				put_tx = np->first_tx.ex;
			if (unlikely(np->put_tx_ctx++ == np->last_tx_ctx))
				np->put_tx_ctx = np->first_tx_ctx;
		} while (size);
	}

	/* set last fragment flag  */
	prev_tx->flaglen |= cpu_to_le32(NV_TX2_LASTPACKET);

	/* save skb in this slot's context area */
	prev_tx_ctx->skb = skb;

	if (skb_is_gso(skb))
		tx_flags_extra = NV_TX2_TSO | (skb_shinfo(skb)->gso_size << NV_TX2_TSO_SHIFT);
	else
		tx_flags_extra = skb->ip_summed == CHECKSUM_PARTIAL ?
			 NV_TX2_CHECKSUM_L3 | NV_TX2_CHECKSUM_L4 : 0;

	/* vlan tag */
	if (vlan_tx_tag_present(skb))
		start_tx->txvlan = cpu_to_le32(NV_TX3_VLAN_TAG_PRESENT |
					vlan_tx_tag_get(skb));
	else
		start_tx->txvlan = 0;

	spin_lock_irqsave(&np->lock, flags);

	if (np->tx_limit) {
		/* Limit the number of outstanding tx. Setup all fragments, but
		 * do not set the VALID bit on the first descriptor. Save a pointer
		 * to that descriptor and also for next skb_map element.
		 */

		if (np->tx_pkts_in_progress == NV_TX_LIMIT_COUNT) {
			if (!np->tx_change_owner)
				np->tx_change_owner = start_tx_ctx;

			/* remove VALID bit */
			tx_flags &= ~NV_TX2_VALID;
			start_tx_ctx->first_tx_desc = start_tx;
			start_tx_ctx->next_tx_ctx = np->put_tx_ctx;
			np->tx_end_flip = np->put_tx_ctx;
		} else {
			np->tx_pkts_in_progress++;
		}
	}

	/* set tx flags */
	start_tx->flaglen |= cpu_to_le32(tx_flags | tx_flags_extra);
	np->put_tx.ex = put_tx;

	spin_unlock_irqrestore(&np->lock, flags);

	writel(NVREG_TXRXCTL_KICK|np->txrxctl_bits, get_hwbase(dev) + NvRegTxRxControl);
	return NETDEV_TX_OK;
}

static inline void nv_tx_flip_ownership(struct net_device *dev)
{
	struct fe_priv *np = netdev_priv(dev);

	np->tx_pkts_in_progress--;
	if (np->tx_change_owner) {
		np->tx_change_owner->first_tx_desc->flaglen |=
			cpu_to_le32(NV_TX2_VALID);
		np->tx_pkts_in_progress++;

		np->tx_change_owner = np->tx_change_owner->next_tx_ctx;
		if (np->tx_change_owner == np->tx_end_flip)
			np->tx_change_owner = NULL;

		writel(NVREG_TXRXCTL_KICK|np->txrxctl_bits, get_hwbase(dev) + NvRegTxRxControl);
	}
}

/*
 * nv_tx_done: check for completed packets, release the skbs.
 *
 * Caller must own np->lock.
 */
static int nv_tx_done(struct net_device *dev, int limit)
{
	struct fe_priv *np = netdev_priv(dev);
	u32 flags;
	int tx_work = 0;
	struct ring_desc *orig_get_tx = np->get_tx.orig;

	while ((np->get_tx.orig != np->put_tx.orig) &&
	       !((flags = le32_to_cpu(np->get_tx.orig->flaglen)) & NV_TX_VALID) &&
	       (tx_work < limit)) {

		nv_unmap_txskb(np, np->get_tx_ctx);

		if (np->desc_ver == DESC_VER_1) {
			if (flags & NV_TX_LASTPACKET) {
				if (flags & NV_TX_ERROR) {
					if (flags & NV_TX_UNDERFLOW)
						dev->stats.tx_fifo_errors++;
					if (flags & NV_TX_CARRIERLOST)
						dev->stats.tx_carrier_errors++;
					if ((flags & NV_TX_RETRYERROR) && !(flags & NV_TX_RETRYCOUNT_MASK))
						nv_legacybackoff_reseed(dev);
					dev->stats.tx_errors++;
				} else {
					dev->stats.tx_packets++;
					dev->stats.tx_bytes += np->get_tx_ctx->skb->len;
				}
				dev_kfree_skb_any(np->get_tx_ctx->skb);
				np->get_tx_ctx->skb = NULL;
				tx_work++;
			}
		} else {
			if (flags & NV_TX2_LASTPACKET) {
				if (flags & NV_TX2_ERROR) {
					if (flags & NV_TX2_UNDERFLOW)
						dev->stats.tx_fifo_errors++;
					if (flags & NV_TX2_CARRIERLOST)
						dev->stats.tx_carrier_errors++;
					if ((flags & NV_TX2_RETRYERROR) && !(flags & NV_TX2_RETRYCOUNT_MASK))
						nv_legacybackoff_reseed(dev);
					dev->stats.tx_errors++;
				} else {
					dev->stats.tx_packets++;
					dev->stats.tx_bytes += np->get_tx_ctx->skb->len;
				}
				dev_kfree_skb_any(np->get_tx_ctx->skb);
				np->get_tx_ctx->skb = NULL;
				tx_work++;
			}
		}
		if (unlikely(np->get_tx.orig++ == np->last_tx.orig))
			np->get_tx.orig = np->first_tx.orig;
		if (unlikely(np->get_tx_ctx++ == np->last_tx_ctx))
			np->get_tx_ctx = np->first_tx_ctx;
	}
	if (unlikely((np->tx_stop == 1) && (np->get_tx.orig != orig_get_tx))) {
		np->tx_stop = 0;
		netif_wake_queue(dev);
	}
	return tx_work;
}

static int nv_tx_done_optimized(struct net_device *dev, int limit)
{
	struct fe_priv *np = netdev_priv(dev);
	u32 flags;
	int tx_work = 0;
	struct ring_desc_ex *orig_get_tx = np->get_tx.ex;

	while ((np->get_tx.ex != np->put_tx.ex) &&
	       !((flags = le32_to_cpu(np->get_tx.ex->flaglen)) & NV_TX2_VALID) &&
	       (tx_work < limit)) {

		nv_unmap_txskb(np, np->get_tx_ctx);

		if (flags & NV_TX2_LASTPACKET) {
			if (!(flags & NV_TX2_ERROR))
				dev->stats.tx_packets++;
			else {
				if ((flags & NV_TX2_RETRYERROR) && !(flags & NV_TX2_RETRYCOUNT_MASK)) {
					if (np->driver_data & DEV_HAS_GEAR_MODE)
						nv_gear_backoff_reseed(dev);
					else
						nv_legacybackoff_reseed(dev);
				}
			}

			dev_kfree_skb_any(np->get_tx_ctx->skb);
			np->get_tx_ctx->skb = NULL;
			tx_work++;

			if (np->tx_limit)
				nv_tx_flip_ownership(dev);
		}
		if (unlikely(np->get_tx.ex++ == np->last_tx.ex))
			np->get_tx.ex = np->first_tx.ex;
		if (unlikely(np->get_tx_ctx++ == np->last_tx_ctx))
			np->get_tx_ctx = np->first_tx_ctx;
	}
	if (unlikely((np->tx_stop == 1) && (np->get_tx.ex != orig_get_tx))) {
		np->tx_stop = 0;
		netif_wake_queue(dev);
	}
	return tx_work;
}

/*
 * nv_tx_timeout: dev->tx_timeout function
 * Called with netif_tx_lock held.
 */
static void nv_tx_timeout(struct net_device *dev)
{
	struct fe_priv *np = netdev_priv(dev);
	u8 __iomem *base = get_hwbase(dev);
	u32 status;
	union ring_type put_tx;
	int saved_tx_limit;
	int i;

	if (np->msi_flags & NV_MSI_X_ENABLED)
		status = readl(base + NvRegMSIXIrqStatus) & NVREG_IRQSTAT_MASK;
	else
		status = readl(base + NvRegIrqStatus) & NVREG_IRQSTAT_MASK;

	netdev_info(dev, "Got tx_timeout. irq: %08x\n", status);

	netdev_info(dev, "Ring at %lx\n", (unsigned long)np->ring_addr);
	netdev_info(dev, "Dumping tx registers\n");
	for (i = 0; i <= np->register_size; i += 32) {
		netdev_info(dev,
			    "%3x: %08x %08x %08x %08x %08x %08x %08x %08x\n",
			    i,
			    readl(base + i + 0), readl(base + i + 4),
			    readl(base + i + 8), readl(base + i + 12),
			    readl(base + i + 16), readl(base + i + 20),
			    readl(base + i + 24), readl(base + i + 28));
	}
	netdev_info(dev, "Dumping tx ring\n");
	for (i = 0; i < np->tx_ring_size; i += 4) {
		if (!nv_optimized(np)) {
			netdev_info(dev,
				    "%03x: %08x %08x // %08x %08x // %08x %08x // %08x %08x\n",
				    i,
				    le32_to_cpu(np->tx_ring.orig[i].buf),
				    le32_to_cpu(np->tx_ring.orig[i].flaglen),
				    le32_to_cpu(np->tx_ring.orig[i+1].buf),
				    le32_to_cpu(np->tx_ring.orig[i+1].flaglen),
				    le32_to_cpu(np->tx_ring.orig[i+2].buf),
				    le32_to_cpu(np->tx_ring.orig[i+2].flaglen),
				    le32_to_cpu(np->tx_ring.orig[i+3].buf),
				    le32_to_cpu(np->tx_ring.orig[i+3].flaglen));
		} else {
			netdev_info(dev,
				    "%03x: %08x %08x %08x // %08x %08x %08x // %08x %08x %08x // %08x %08x %08x\n",
				    i,
				    le32_to_cpu(np->tx_ring.ex[i].bufhigh),
				    le32_to_cpu(np->tx_ring.ex[i].buflow),
				    le32_to_cpu(np->tx_ring.ex[i].flaglen),
				    le32_to_cpu(np->tx_ring.ex[i+1].bufhigh),
				    le32_to_cpu(np->tx_ring.ex[i+1].buflow),
				    le32_to_cpu(np->tx_ring.ex[i+1].flaglen),
				    le32_to_cpu(np->tx_ring.ex[i+2].bufhigh),
				    le32_to_cpu(np->tx_ring.ex[i+2].buflow),
				    le32_to_cpu(np->tx_ring.ex[i+2].flaglen),
				    le32_to_cpu(np->tx_ring.ex[i+3].bufhigh),
				    le32_to_cpu(np->tx_ring.ex[i+3].buflow),
				    le32_to_cpu(np->tx_ring.ex[i+3].flaglen));
		}
	}

	spin_lock_irq(&np->lock);

	/* 1) stop tx engine */
	nv_stop_tx(dev);

	/* 2) complete any outstanding tx and do not give HW any limited tx pkts */
	saved_tx_limit = np->tx_limit;
	np->tx_limit = 0; /* prevent giving HW any limited pkts */
	np->tx_stop = 0;  /* prevent waking tx queue */
	if (!nv_optimized(np))
		nv_tx_done(dev, np->tx_ring_size);
	else
		nv_tx_done_optimized(dev, np->tx_ring_size);

	/* save current HW position */
	if (np->tx_change_owner)
		put_tx.ex = np->tx_change_owner->first_tx_desc;
	else
		put_tx = np->put_tx;

	/* 3) clear all tx state */
	nv_drain_tx(dev);
	nv_init_tx(dev);

	/* 4) restore state to current HW position */
	np->get_tx = np->put_tx = put_tx;
	np->tx_limit = saved_tx_limit;

	/* 5) restart tx engine */
	nv_start_tx(dev);
	netif_wake_queue(dev);
	spin_unlock_irq(&np->lock);
}

/*
 * Called when the nic notices a mismatch between the actual data len on the
 * wire and the len indicated in the 802 header
 */
static int nv_getlen(struct net_device *dev, void *packet, int datalen)
{
	int hdrlen;	/* length of the 802 header */
	int protolen;	/* length as stored in the proto field */

	/* 1) calculate len according to header */
	if (((struct vlan_ethhdr *)packet)->h_vlan_proto == htons(ETH_P_8021Q)) {
		protolen = ntohs(((struct vlan_ethhdr *)packet)->h_vlan_encapsulated_proto);
		hdrlen = VLAN_HLEN;
	} else {
		protolen = ntohs(((struct ethhdr *)packet)->h_proto);
		hdrlen = ETH_HLEN;
	}
	if (protolen > ETH_DATA_LEN)
		return datalen; /* Value in proto field not a len, no checks possible */

	protolen += hdrlen;
	/* consistency checks: */
	if (datalen > ETH_ZLEN) {
		if (datalen >= protolen) {
			/* more data on wire than in 802 header, trim of
			 * additional data.
			 */
			return protolen;
		} else {
			/* less data on wire than mentioned in header.
			 * Discard the packet.
			 */
			return -1;
		}
	} else {
		/* short packet. Accept only if 802 values are also short */
		if (protolen > ETH_ZLEN) {
			return -1;
		}
		return datalen;
	}
}

static int nv_rx_process(struct net_device *dev, int limit)
{
	struct fe_priv *np = netdev_priv(dev);
	u32 flags;
	int rx_work = 0;
	struct sk_buff *skb;
	int len;

	while ((np->get_rx.orig != np->put_rx.orig) &&
	      !((flags = le32_to_cpu(np->get_rx.orig->flaglen)) & NV_RX_AVAIL) &&
		(rx_work < limit)) {

		/*
		 * the packet is for us - immediately tear down the pci mapping.
		 * TODO: check if a prefetch of the first cacheline improves
		 * the performance.
		 */
		pci_unmap_single(np->pci_dev, np->get_rx_ctx->dma,
				np->get_rx_ctx->dma_len,
				PCI_DMA_FROMDEVICE);
		skb = np->get_rx_ctx->skb;
		np->get_rx_ctx->skb = NULL;

		/* look at what we actually got: */
		if (np->desc_ver == DESC_VER_1) {
			if (likely(flags & NV_RX_DESCRIPTORVALID)) {
				len = flags & LEN_MASK_V1;
				if (unlikely(flags & NV_RX_ERROR)) {
					if ((flags & NV_RX_ERROR_MASK) == NV_RX_ERROR4) {
						len = nv_getlen(dev, skb->data, len);
						if (len < 0) {
							dev->stats.rx_errors++;
							dev_kfree_skb(skb);
							goto next_pkt;
						}
					}
					/* framing errors are soft errors */
					else if ((flags & NV_RX_ERROR_MASK) == NV_RX_FRAMINGERR) {
						if (flags & NV_RX_SUBSTRACT1)
							len--;
					}
					/* the rest are hard errors */
					else {
						if (flags & NV_RX_MISSEDFRAME)
							dev->stats.rx_missed_errors++;
						if (flags & NV_RX_CRCERR)
							dev->stats.rx_crc_errors++;
						if (flags & NV_RX_OVERFLOW)
							dev->stats.rx_over_errors++;
						dev->stats.rx_errors++;
						dev_kfree_skb(skb);
						goto next_pkt;
					}
				}
			} else {
				dev_kfree_skb(skb);
				goto next_pkt;
			}
		} else {
			if (likely(flags & NV_RX2_DESCRIPTORVALID)) {
				len = flags & LEN_MASK_V2;
				if (unlikely(flags & NV_RX2_ERROR)) {
					if ((flags & NV_RX2_ERROR_MASK) == NV_RX2_ERROR4) {
						len = nv_getlen(dev, skb->data, len);
						if (len < 0) {
							dev->stats.rx_errors++;
							dev_kfree_skb(skb);
							goto next_pkt;
						}
					}
					/* framing errors are soft errors */
					else if ((flags & NV_RX2_ERROR_MASK) == NV_RX2_FRAMINGERR) {
						if (flags & NV_RX2_SUBSTRACT1)
							len--;
					}
					/* the rest are hard errors */
					else {
						if (flags & NV_RX2_CRCERR)
							dev->stats.rx_crc_errors++;
						if (flags & NV_RX2_OVERFLOW)
							dev->stats.rx_over_errors++;
						dev->stats.rx_errors++;
						dev_kfree_skb(skb);
						goto next_pkt;
					}
				}
				if (((flags & NV_RX2_CHECKSUMMASK) == NV_RX2_CHECKSUM_IP_TCP) || /*ip and tcp */
				    ((flags & NV_RX2_CHECKSUMMASK) == NV_RX2_CHECKSUM_IP_UDP))   /*ip and udp */
					skb->ip_summed = CHECKSUM_UNNECESSARY;
			} else {
				dev_kfree_skb(skb);
				goto next_pkt;
			}
		}
		/* got a valid packet - forward it to the network core */
		skb_put(skb, len);
		skb->protocol = eth_type_trans(skb, dev);
		napi_gro_receive(&np->napi, skb);
		dev->stats.rx_packets++;
		dev->stats.rx_bytes += len;
next_pkt:
		if (unlikely(np->get_rx.orig++ == np->last_rx.orig))
			np->get_rx.orig = np->first_rx.orig;
		if (unlikely(np->get_rx_ctx++ == np->last_rx_ctx))
			np->get_rx_ctx = np->first_rx_ctx;

		rx_work++;
	}

	return rx_work;
}

static int nv_rx_process_optimized(struct net_device *dev, int limit)
{
	struct fe_priv *np = netdev_priv(dev);
	u32 flags;
	u32 vlanflags = 0;
	int rx_work = 0;
	struct sk_buff *skb;
	int len;

	while ((np->get_rx.ex != np->put_rx.ex) &&
	      !((flags = le32_to_cpu(np->get_rx.ex->flaglen)) & NV_RX2_AVAIL) &&
	      (rx_work < limit)) {

		/*
		 * the packet is for us - immediately tear down the pci mapping.
		 * TODO: check if a prefetch of the first cacheline improves
		 * the performance.
		 */
		pci_unmap_single(np->pci_dev, np->get_rx_ctx->dma,
				np->get_rx_ctx->dma_len,
				PCI_DMA_FROMDEVICE);
		skb = np->get_rx_ctx->skb;
		np->get_rx_ctx->skb = NULL;

		/* look at what we actually got: */
		if (likely(flags & NV_RX2_DESCRIPTORVALID)) {
			len = flags & LEN_MASK_V2;
			if (unlikely(flags & NV_RX2_ERROR)) {
				if ((flags & NV_RX2_ERROR_MASK) == NV_RX2_ERROR4) {
					len = nv_getlen(dev, skb->data, len);
					if (len < 0) {
						dev_kfree_skb(skb);
						goto next_pkt;
					}
				}
				/* framing errors are soft errors */
				else if ((flags & NV_RX2_ERROR_MASK) == NV_RX2_FRAMINGERR) {
					if (flags & NV_RX2_SUBSTRACT1)
						len--;
				}
				/* the rest are hard errors */
				else {
					dev_kfree_skb(skb);
					goto next_pkt;
				}
			}

			if (((flags & NV_RX2_CHECKSUMMASK) == NV_RX2_CHECKSUM_IP_TCP) || /*ip and tcp */
			    ((flags & NV_RX2_CHECKSUMMASK) == NV_RX2_CHECKSUM_IP_UDP))   /*ip and udp */
				skb->ip_summed = CHECKSUM_UNNECESSARY;

			/* got a valid packet - forward it to the network core */
			skb_put(skb, len);
			skb->protocol = eth_type_trans(skb, dev);
			prefetch(skb->data);

			if (likely(!np->vlangrp)) {
				napi_gro_receive(&np->napi, skb);
			} else {
				vlanflags = le32_to_cpu(np->get_rx.ex->buflow);
				if (vlanflags & NV_RX3_VLAN_TAG_PRESENT) {
					vlan_gro_receive(&np->napi, np->vlangrp,
							 vlanflags & NV_RX3_VLAN_TAG_MASK, skb);
				} else {
					napi_gro_receive(&np->napi, skb);
				}
			}

			dev->stats.rx_packets++;
			dev->stats.rx_bytes += len;
		} else {
			dev_kfree_skb(skb);
		}
next_pkt:
		if (unlikely(np->get_rx.ex++ == np->last_rx.ex))
			np->get_rx.ex = np->first_rx.ex;
		if (unlikely(np->get_rx_ctx++ == np->last_rx_ctx))
			np->get_rx_ctx = np->first_rx_ctx;

		rx_work++;
	}

	return rx_work;
}

static void set_bufsize(struct net_device *dev)
{
	struct fe_priv *np = netdev_priv(dev);

	if (dev->mtu <= ETH_DATA_LEN)
		np->rx_buf_sz = ETH_DATA_LEN + NV_RX_HEADERS;
	else
		np->rx_buf_sz = dev->mtu + NV_RX_HEADERS;
}

/*
 * nv_change_mtu: dev->change_mtu function
 * Called with dev_base_lock held for read.
 */
static int nv_change_mtu(struct net_device *dev, int new_mtu)
{
	struct fe_priv *np = netdev_priv(dev);
	int old_mtu;

	if (new_mtu < 64 || new_mtu > np->pkt_limit)
		return -EINVAL;

	old_mtu = dev->mtu;
	dev->mtu = new_mtu;

	/* return early if the buffer sizes will not change */
	if (old_mtu <= ETH_DATA_LEN && new_mtu <= ETH_DATA_LEN)
		return 0;
	if (old_mtu == new_mtu)
		return 0;

	/* synchronized against open : rtnl_lock() held by caller */
	if (netif_running(dev)) {
		u8 __iomem *base = get_hwbase(dev);
		/*
		 * It seems that the nic preloads valid ring entries into an
		 * internal buffer. The procedure for flushing everything is
		 * guessed, there is probably a simpler approach.
		 * Changing the MTU is a rare event, it shouldn't matter.
		 */
		nv_disable_irq(dev);
		nv_napi_disable(dev);
		netif_tx_lock_bh(dev);
		netif_addr_lock(dev);
		spin_lock(&np->lock);
		/* stop engines */
		nv_stop_rxtx(dev);
		nv_txrx_reset(dev);
		/* drain rx queue */
		nv_drain_rxtx(dev);
		/* reinit driver view of the rx queue */
		set_bufsize(dev);
		if (nv_init_ring(dev)) {
			if (!np->in_shutdown)
				mod_timer(&np->oom_kick, jiffies + OOM_REFILL);
		}
		/* reinit nic view of the rx queue */
		writel(np->rx_buf_sz, base + NvRegOffloadConfig);
		setup_hw_rings(dev, NV_SETUP_RX_RING | NV_SETUP_TX_RING);
		writel(((np->rx_ring_size-1) << NVREG_RINGSZ_RXSHIFT) + ((np->tx_ring_size-1) << NVREG_RINGSZ_TXSHIFT),
			base + NvRegRingSizes);
		pci_push(base);
		writel(NVREG_TXRXCTL_KICK|np->txrxctl_bits, get_hwbase(dev) + NvRegTxRxControl);
		pci_push(base);

		/* restart rx engine */
		nv_start_rxtx(dev);
		spin_unlock(&np->lock);
		netif_addr_unlock(dev);
		netif_tx_unlock_bh(dev);
		nv_napi_enable(dev);
		nv_enable_irq(dev);
	}
	return 0;
}

static void nv_copy_mac_to_hw(struct net_device *dev)
{
	u8 __iomem *base = get_hwbase(dev);
	u32 mac[2];

	mac[0] = (dev->dev_addr[0] << 0) + (dev->dev_addr[1] << 8) +
			(dev->dev_addr[2] << 16) + (dev->dev_addr[3] << 24);
	mac[1] = (dev->dev_addr[4] << 0) + (dev->dev_addr[5] << 8);

	writel(mac[0], base + NvRegMacAddrA);
	writel(mac[1], base + NvRegMacAddrB);
}

/*
 * nv_set_mac_address: dev->set_mac_address function
 * Called with rtnl_lock() held.
 */
static int nv_set_mac_address(struct net_device *dev, void *addr)
{
	struct fe_priv *np = netdev_priv(dev);
	struct sockaddr *macaddr = (struct sockaddr *)addr;

	if (!is_valid_ether_addr(macaddr->sa_data))
		return -EADDRNOTAVAIL;

	/* synchronized against open : rtnl_lock() held by caller */
	memcpy(dev->dev_addr, macaddr->sa_data, ETH_ALEN);

	if (netif_running(dev)) {
		netif_tx_lock_bh(dev);
		netif_addr_lock(dev);
		spin_lock_irq(&np->lock);

		/* stop rx engine */
		nv_stop_rx(dev);

		/* set mac address */
		nv_copy_mac_to_hw(dev);

		/* restart rx engine */
		nv_start_rx(dev);
		spin_unlock_irq(&np->lock);
		netif_addr_unlock(dev);
		netif_tx_unlock_bh(dev);
	} else {
		nv_copy_mac_to_hw(dev);
	}
	return 0;
}

/*
 * nv_set_multicast: dev->set_multicast function
 * Called with netif_tx_lock held.
 */
static void nv_set_multicast(struct net_device *dev)
{
	struct fe_priv *np = netdev_priv(dev);
	u8 __iomem *base = get_hwbase(dev);
	u32 addr[2];
	u32 mask[2];
	u32 pff = readl(base + NvRegPacketFilterFlags) & NVREG_PFF_PAUSE_RX;

	memset(addr, 0, sizeof(addr));
	memset(mask, 0, sizeof(mask));

	if (dev->flags & IFF_PROMISC) {
		pff |= NVREG_PFF_PROMISC;
	} else {
		pff |= NVREG_PFF_MYADDR;

		if (dev->flags & IFF_ALLMULTI || !netdev_mc_empty(dev)) {
			u32 alwaysOff[2];
			u32 alwaysOn[2];

			alwaysOn[0] = alwaysOn[1] = alwaysOff[0] = alwaysOff[1] = 0xffffffff;
			if (dev->flags & IFF_ALLMULTI) {
				alwaysOn[0] = alwaysOn[1] = alwaysOff[0] = alwaysOff[1] = 0;
			} else {
				struct netdev_hw_addr *ha;

				netdev_for_each_mc_addr(ha, dev) {
					unsigned char *addr = ha->addr;
					u32 a, b;

					a = le32_to_cpu(*(__le32 *) addr);
					b = le16_to_cpu(*(__le16 *) (&addr[4]));
					alwaysOn[0] &= a;
					alwaysOff[0] &= ~a;
					alwaysOn[1] &= b;
					alwaysOff[1] &= ~b;
				}
			}
			addr[0] = alwaysOn[0];
			addr[1] = alwaysOn[1];
			mask[0] = alwaysOn[0] | alwaysOff[0];
			mask[1] = alwaysOn[1] | alwaysOff[1];
		} else {
			mask[0] = NVREG_MCASTMASKA_NONE;
			mask[1] = NVREG_MCASTMASKB_NONE;
		}
	}
	addr[0] |= NVREG_MCASTADDRA_FORCE;
	pff |= NVREG_PFF_ALWAYS;
	spin_lock_irq(&np->lock);
	nv_stop_rx(dev);
	writel(addr[0], base + NvRegMulticastAddrA);
	writel(addr[1], base + NvRegMulticastAddrB);
	writel(mask[0], base + NvRegMulticastMaskA);
	writel(mask[1], base + NvRegMulticastMaskB);
	writel(pff, base + NvRegPacketFilterFlags);
	nv_start_rx(dev);
	spin_unlock_irq(&np->lock);
}

static void nv_update_pause(struct net_device *dev, u32 pause_flags)
{
	struct fe_priv *np = netdev_priv(dev);
	u8 __iomem *base = get_hwbase(dev);

	np->pause_flags &= ~(NV_PAUSEFRAME_TX_ENABLE | NV_PAUSEFRAME_RX_ENABLE);

	if (np->pause_flags & NV_PAUSEFRAME_RX_CAPABLE) {
		u32 pff = readl(base + NvRegPacketFilterFlags) & ~NVREG_PFF_PAUSE_RX;
		if (pause_flags & NV_PAUSEFRAME_RX_ENABLE) {
			writel(pff|NVREG_PFF_PAUSE_RX, base + NvRegPacketFilterFlags);
			np->pause_flags |= NV_PAUSEFRAME_RX_ENABLE;
		} else {
			writel(pff, base + NvRegPacketFilterFlags);
		}
	}
	if (np->pause_flags & NV_PAUSEFRAME_TX_CAPABLE) {
		u32 regmisc = readl(base + NvRegMisc1) & ~NVREG_MISC1_PAUSE_TX;
		if (pause_flags & NV_PAUSEFRAME_TX_ENABLE) {
			u32 pause_enable = NVREG_TX_PAUSEFRAME_ENABLE_V1;
			if (np->driver_data & DEV_HAS_PAUSEFRAME_TX_V2)
				pause_enable = NVREG_TX_PAUSEFRAME_ENABLE_V2;
			if (np->driver_data & DEV_HAS_PAUSEFRAME_TX_V3) {
				pause_enable = NVREG_TX_PAUSEFRAME_ENABLE_V3;
				/* limit the number of tx pause frames to a default of 8 */
				writel(readl(base + NvRegTxPauseFrameLimit)|NVREG_TX_PAUSEFRAMELIMIT_ENABLE, base + NvRegTxPauseFrameLimit);
			}
			writel(pause_enable,  base + NvRegTxPauseFrame);
			writel(regmisc|NVREG_MISC1_PAUSE_TX, base + NvRegMisc1);
			np->pause_flags |= NV_PAUSEFRAME_TX_ENABLE;
		} else {
			writel(NVREG_TX_PAUSEFRAME_DISABLE,  base + NvRegTxPauseFrame);
			writel(regmisc, base + NvRegMisc1);
		}
	}
}

/**
 * nv_update_linkspeed: Setup the MAC according to the link partner
 * @dev: Network device to be configured
 *
 * The function queries the PHY and checks if there is a link partner.
 * If yes, then it sets up the MAC accordingly. Otherwise, the MAC is
 * set to 10 MBit HD.
 *
 * The function returns 0 if there is no link partner and 1 if there is
 * a good link partner.
 */
static int nv_update_linkspeed(struct net_device *dev)
{
	struct fe_priv *np = netdev_priv(dev);
	u8 __iomem *base = get_hwbase(dev);
	int adv = 0;
	int lpa = 0;
	int adv_lpa, adv_pause, lpa_pause;
	int newls = np->linkspeed;
	int newdup = np->duplex;
	int mii_status;
	int retval = 0;
	u32 control_1000, status_1000, phyreg, pause_flags, txreg;
	u32 txrxFlags = 0;
	u32 phy_exp;

	/* BMSR_LSTATUS is latched, read it twice:
	 * we want the current value.
	 */
	mii_rw(dev, np->phyaddr, MII_BMSR, MII_READ);
	mii_status = mii_rw(dev, np->phyaddr, MII_BMSR, MII_READ);

	if (!(mii_status & BMSR_LSTATUS)) {
		newls = NVREG_LINKSPEED_FORCE|NVREG_LINKSPEED_10;
		newdup = 0;
		retval = 0;
		goto set_speed;
	}

	if (np->autoneg == 0) {
		if (np->fixed_mode & LPA_100FULL) {
			newls = NVREG_LINKSPEED_FORCE|NVREG_LINKSPEED_100;
			newdup = 1;
		} else if (np->fixed_mode & LPA_100HALF) {
			newls = NVREG_LINKSPEED_FORCE|NVREG_LINKSPEED_100;
			newdup = 0;
		} else if (np->fixed_mode & LPA_10FULL) {
			newls = NVREG_LINKSPEED_FORCE|NVREG_LINKSPEED_10;
			newdup = 1;
		} else {
			newls = NVREG_LINKSPEED_FORCE|NVREG_LINKSPEED_10;
			newdup = 0;
		}
		retval = 1;
		goto set_speed;
	}
	/* check auto negotiation is complete */
	if (!(mii_status & BMSR_ANEGCOMPLETE)) {
		/* still in autonegotiation - configure nic for 10 MBit HD and wait. */
		newls = NVREG_LINKSPEED_FORCE|NVREG_LINKSPEED_10;
		newdup = 0;
		retval = 0;
		goto set_speed;
	}

	adv = mii_rw(dev, np->phyaddr, MII_ADVERTISE, MII_READ);
	lpa = mii_rw(dev, np->phyaddr, MII_LPA, MII_READ);

	retval = 1;
	if (np->gigabit == PHY_GIGABIT) {
		control_1000 = mii_rw(dev, np->phyaddr, MII_CTRL1000, MII_READ);
		status_1000 = mii_rw(dev, np->phyaddr, MII_STAT1000, MII_READ);

		if ((control_1000 & ADVERTISE_1000FULL) &&
			(status_1000 & LPA_1000FULL)) {
			newls = NVREG_LINKSPEED_FORCE|NVREG_LINKSPEED_1000;
			newdup = 1;
			goto set_speed;
		}
	}

	/* FIXME: handle parallel detection properly */
	adv_lpa = lpa & adv;
	if (adv_lpa & LPA_100FULL) {
		newls = NVREG_LINKSPEED_FORCE|NVREG_LINKSPEED_100;
		newdup = 1;
	} else if (adv_lpa & LPA_100HALF) {
		newls = NVREG_LINKSPEED_FORCE|NVREG_LINKSPEED_100;
		newdup = 0;
	} else if (adv_lpa & LPA_10FULL) {
		newls = NVREG_LINKSPEED_FORCE|NVREG_LINKSPEED_10;
		newdup = 1;
	} else if (adv_lpa & LPA_10HALF) {
		newls = NVREG_LINKSPEED_FORCE|NVREG_LINKSPEED_10;
		newdup = 0;
	} else {
		newls = NVREG_LINKSPEED_FORCE|NVREG_LINKSPEED_10;
		newdup = 0;
	}

set_speed:
	if (np->duplex == newdup && np->linkspeed == newls)
		return retval;

	np->duplex = newdup;
	np->linkspeed = newls;

	/* The transmitter and receiver must be restarted for safe update */
	if (readl(base + NvRegTransmitterControl) & NVREG_XMITCTL_START) {
		txrxFlags |= NV_RESTART_TX;
		nv_stop_tx(dev);
	}
	if (readl(base + NvRegReceiverControl) & NVREG_RCVCTL_START) {
		txrxFlags |= NV_RESTART_RX;
		nv_stop_rx(dev);
	}

	if (np->gigabit == PHY_GIGABIT) {
		phyreg = readl(base + NvRegSlotTime);
		phyreg &= ~(0x3FF00);
		if (((np->linkspeed & 0xFFF) == NVREG_LINKSPEED_10) ||
		    ((np->linkspeed & 0xFFF) == NVREG_LINKSPEED_100))
			phyreg |= NVREG_SLOTTIME_10_100_FULL;
		else if ((np->linkspeed & 0xFFF) == NVREG_LINKSPEED_1000)
			phyreg |= NVREG_SLOTTIME_1000_FULL;
		writel(phyreg, base + NvRegSlotTime);
	}

	phyreg = readl(base + NvRegPhyInterface);
	phyreg &= ~(PHY_HALF|PHY_100|PHY_1000);
	if (np->duplex == 0)
		phyreg |= PHY_HALF;
	if ((np->linkspeed & NVREG_LINKSPEED_MASK) == NVREG_LINKSPEED_100)
		phyreg |= PHY_100;
	else if ((np->linkspeed & NVREG_LINKSPEED_MASK) == NVREG_LINKSPEED_1000)
		phyreg |= PHY_1000;
	writel(phyreg, base + NvRegPhyInterface);

	phy_exp = mii_rw(dev, np->phyaddr, MII_EXPANSION, MII_READ) & EXPANSION_NWAY; /* autoneg capable */
	if (phyreg & PHY_RGMII) {
		if ((np->linkspeed & NVREG_LINKSPEED_MASK) == NVREG_LINKSPEED_1000) {
			txreg = NVREG_TX_DEFERRAL_RGMII_1000;
		} else {
			if (!phy_exp && !np->duplex && (np->driver_data & DEV_HAS_COLLISION_FIX)) {
				if ((np->linkspeed & NVREG_LINKSPEED_MASK) == NVREG_LINKSPEED_10)
					txreg = NVREG_TX_DEFERRAL_RGMII_STRETCH_10;
				else
					txreg = NVREG_TX_DEFERRAL_RGMII_STRETCH_100;
			} else {
				txreg = NVREG_TX_DEFERRAL_RGMII_10_100;
			}
		}
	} else {
		if (!phy_exp && !np->duplex && (np->driver_data & DEV_HAS_COLLISION_FIX))
			txreg = NVREG_TX_DEFERRAL_MII_STRETCH;
		else
			txreg = NVREG_TX_DEFERRAL_DEFAULT;
	}
	writel(txreg, base + NvRegTxDeferral);

	if (np->desc_ver == DESC_VER_1) {
		txreg = NVREG_TX_WM_DESC1_DEFAULT;
	} else {
		if ((np->linkspeed & NVREG_LINKSPEED_MASK) == NVREG_LINKSPEED_1000)
			txreg = NVREG_TX_WM_DESC2_3_1000;
		else
			txreg = NVREG_TX_WM_DESC2_3_DEFAULT;
	}
	writel(txreg, base + NvRegTxWatermark);

	writel(NVREG_MISC1_FORCE | (np->duplex ? 0 : NVREG_MISC1_HD),
		base + NvRegMisc1);
	pci_push(base);
	writel(np->linkspeed, base + NvRegLinkSpeed);
	pci_push(base);

	pause_flags = 0;
	/* setup pause frame */
	if (np->duplex != 0) {
		if (np->autoneg && np->pause_flags & NV_PAUSEFRAME_AUTONEG) {
			adv_pause = adv & (ADVERTISE_PAUSE_CAP | ADVERTISE_PAUSE_ASYM);
			lpa_pause = lpa & (LPA_PAUSE_CAP | LPA_PAUSE_ASYM);

			switch (adv_pause) {
			case ADVERTISE_PAUSE_CAP:
				if (lpa_pause & LPA_PAUSE_CAP) {
					pause_flags |= NV_PAUSEFRAME_RX_ENABLE;
					if (np->pause_flags & NV_PAUSEFRAME_TX_REQ)
						pause_flags |= NV_PAUSEFRAME_TX_ENABLE;
				}
				break;
			case ADVERTISE_PAUSE_ASYM:
				if (lpa_pause == (LPA_PAUSE_CAP | LPA_PAUSE_ASYM))
					pause_flags |= NV_PAUSEFRAME_TX_ENABLE;
				break;
			case ADVERTISE_PAUSE_CAP | ADVERTISE_PAUSE_ASYM:
				if (lpa_pause & LPA_PAUSE_CAP) {
					pause_flags |=  NV_PAUSEFRAME_RX_ENABLE;
					if (np->pause_flags & NV_PAUSEFRAME_TX_REQ)
						pause_flags |= NV_PAUSEFRAME_TX_ENABLE;
				}
				if (lpa_pause == LPA_PAUSE_ASYM)
					pause_flags |= NV_PAUSEFRAME_RX_ENABLE;
				break;
			}
		} else {
			pause_flags = np->pause_flags;
		}
	}
	nv_update_pause(dev, pause_flags);

	if (txrxFlags & NV_RESTART_TX)
		nv_start_tx(dev);
	if (txrxFlags & NV_RESTART_RX)
		nv_start_rx(dev);

	return retval;
}

static void nv_linkchange(struct net_device *dev)
{
	if (nv_update_linkspeed(dev)) {
		if (!netif_carrier_ok(dev)) {
			netif_carrier_on(dev);
			netdev_info(dev, "link up\n");
			nv_txrx_gate(dev, false);
			nv_start_rx(dev);
		}
	} else {
		if (netif_carrier_ok(dev)) {
			netif_carrier_off(dev);
			netdev_info(dev, "link down\n");
			nv_txrx_gate(dev, true);
			nv_stop_rx(dev);
		}
	}
}

static void nv_link_irq(struct net_device *dev)
{
	u8 __iomem *base = get_hwbase(dev);
	u32 miistat;

	miistat = readl(base + NvRegMIIStatus);
	writel(NVREG_MIISTAT_LINKCHANGE, base + NvRegMIIStatus);

	if (miistat & (NVREG_MIISTAT_LINKCHANGE))
		nv_linkchange(dev);
}

static void nv_msi_workaround(struct fe_priv *np)
{

	/* Need to toggle the msi irq mask within the ethernet device,
	 * otherwise, future interrupts will not be detected.
	 */
	if (np->msi_flags & NV_MSI_ENABLED) {
		u8 __iomem *base = np->base;

		writel(0, base + NvRegMSIIrqMask);
		writel(NVREG_MSI_VECTOR_0_ENABLED, base + NvRegMSIIrqMask);
	}
}

static inline int nv_change_interrupt_mode(struct net_device *dev, int total_work)
{
	struct fe_priv *np = netdev_priv(dev);

	if (optimization_mode == NV_OPTIMIZATION_MODE_DYNAMIC) {
		if (total_work > NV_DYNAMIC_THRESHOLD) {
			/* transition to poll based interrupts */
			np->quiet_count = 0;
			if (np->irqmask != NVREG_IRQMASK_CPU) {
				np->irqmask = NVREG_IRQMASK_CPU;
				return 1;
			}
		} else {
			if (np->quiet_count < NV_DYNAMIC_MAX_QUIET_COUNT) {
				np->quiet_count++;
			} else {
				/* reached a period of low activity, switch
				   to per tx/rx packet interrupts */
				if (np->irqmask != NVREG_IRQMASK_THROUGHPUT) {
					np->irqmask = NVREG_IRQMASK_THROUGHPUT;
					return 1;
				}
			}
		}
	}
	return 0;
}

static irqreturn_t nv_nic_irq(int foo, void *data)
{
	struct net_device *dev = (struct net_device *) data;
	struct fe_priv *np = netdev_priv(dev);
	u8 __iomem *base = get_hwbase(dev);

	if (!(np->msi_flags & NV_MSI_X_ENABLED)) {
		np->events = readl(base + NvRegIrqStatus);
		writel(np->events, base + NvRegIrqStatus);
	} else {
		np->events = readl(base + NvRegMSIXIrqStatus);
		writel(np->events, base + NvRegMSIXIrqStatus);
	}
	if (!(np->events & np->irqmask))
		return IRQ_NONE;

	nv_msi_workaround(np);

	if (napi_schedule_prep(&np->napi)) {
		/*
		 * Disable further irq's (msix not enabled with napi)
		 */
		writel(0, base + NvRegIrqMask);
		__napi_schedule(&np->napi);
	}

	return IRQ_HANDLED;
}

/**
 * All _optimized functions are used to help increase performance
 * (reduce CPU and increase throughput). They use descripter version 3,
 * compiler directives, and reduce memory accesses.
 */
static irqreturn_t nv_nic_irq_optimized(int foo, void *data)
{
	struct net_device *dev = (struct net_device *) data;
	struct fe_priv *np = netdev_priv(dev);
	u8 __iomem *base = get_hwbase(dev);

	if (!(np->msi_flags & NV_MSI_X_ENABLED)) {
		np->events = readl(base + NvRegIrqStatus);
		writel(np->events, base + NvRegIrqStatus);
	} else {
		np->events = readl(base + NvRegMSIXIrqStatus);
		writel(np->events, base + NvRegMSIXIrqStatus);
	}
	if (!(np->events & np->irqmask))
		return IRQ_NONE;

	nv_msi_workaround(np);

	if (napi_schedule_prep(&np->napi)) {
		/*
		 * Disable further irq's (msix not enabled with napi)
		 */
		writel(0, base + NvRegIrqMask);
		__napi_schedule(&np->napi);
	}

	return IRQ_HANDLED;
}

static irqreturn_t nv_nic_irq_tx(int foo, void *data)
{
	struct net_device *dev = (struct net_device *) data;
	struct fe_priv *np = netdev_priv(dev);
	u8 __iomem *base = get_hwbase(dev);
	u32 events;
	int i;
	unsigned long flags;

	for (i = 0;; i++) {
		events = readl(base + NvRegMSIXIrqStatus) & NVREG_IRQ_TX_ALL;
		writel(NVREG_IRQ_TX_ALL, base + NvRegMSIXIrqStatus);
		if (!(events & np->irqmask))
			break;

		spin_lock_irqsave(&np->lock, flags);
		nv_tx_done_optimized(dev, TX_WORK_PER_LOOP);
		spin_unlock_irqrestore(&np->lock, flags);

		if (unlikely(i > max_interrupt_work)) {
			spin_lock_irqsave(&np->lock, flags);
			/* disable interrupts on the nic */
			writel(NVREG_IRQ_TX_ALL, base + NvRegIrqMask);
			pci_push(base);

			if (!np->in_shutdown) {
				np->nic_poll_irq |= NVREG_IRQ_TX_ALL;
				mod_timer(&np->nic_poll, jiffies + POLL_WAIT);
			}
			spin_unlock_irqrestore(&np->lock, flags);
			netdev_dbg(dev, "%s: too many iterations (%d)\n",
				   __func__, i);
			break;
		}

	}

	return IRQ_RETVAL(i);
}

static int nv_napi_poll(struct napi_struct *napi, int budget)
{
	struct fe_priv *np = container_of(napi, struct fe_priv, napi);
	struct net_device *dev = np->dev;
	u8 __iomem *base = get_hwbase(dev);
	unsigned long flags;
	int retcode;
	int rx_count, tx_work = 0, rx_work = 0;

	do {
		if (!nv_optimized(np)) {
			spin_lock_irqsave(&np->lock, flags);
			tx_work += nv_tx_done(dev, np->tx_ring_size);
			spin_unlock_irqrestore(&np->lock, flags);

			rx_count = nv_rx_process(dev, budget - rx_work);
			retcode = nv_alloc_rx(dev);
		} else {
			spin_lock_irqsave(&np->lock, flags);
			tx_work += nv_tx_done_optimized(dev, np->tx_ring_size);
			spin_unlock_irqrestore(&np->lock, flags);

			rx_count = nv_rx_process_optimized(dev,
			    budget - rx_work);
			retcode = nv_alloc_rx_optimized(dev);
		}
	} while (retcode == 0 &&
		 rx_count > 0 && (rx_work += rx_count) < budget);

	if (retcode) {
		spin_lock_irqsave(&np->lock, flags);
		if (!np->in_shutdown)
			mod_timer(&np->oom_kick, jiffies + OOM_REFILL);
		spin_unlock_irqrestore(&np->lock, flags);
	}

	nv_change_interrupt_mode(dev, tx_work + rx_work);

	if (unlikely(np->events & NVREG_IRQ_LINK)) {
		spin_lock_irqsave(&np->lock, flags);
		nv_link_irq(dev);
		spin_unlock_irqrestore(&np->lock, flags);
	}
	if (unlikely(np->need_linktimer && time_after(jiffies, np->link_timeout))) {
		spin_lock_irqsave(&np->lock, flags);
		nv_linkchange(dev);
		spin_unlock_irqrestore(&np->lock, flags);
		np->link_timeout = jiffies + LINK_TIMEOUT;
	}
	if (unlikely(np->events & NVREG_IRQ_RECOVER_ERROR)) {
		spin_lock_irqsave(&np->lock, flags);
		if (!np->in_shutdown) {
			np->nic_poll_irq = np->irqmask;
			np->recover_error = 1;
			mod_timer(&np->nic_poll, jiffies + POLL_WAIT);
		}
		spin_unlock_irqrestore(&np->lock, flags);
		napi_complete(napi);
		return rx_work;
	}

	if (rx_work < budget) {
		/* re-enable interrupts
		   (msix not enabled in napi) */
		napi_complete(napi);

		writel(np->irqmask, base + NvRegIrqMask);
	}
	return rx_work;
}

static irqreturn_t nv_nic_irq_rx(int foo, void *data)
{
	struct net_device *dev = (struct net_device *) data;
	struct fe_priv *np = netdev_priv(dev);
	u8 __iomem *base = get_hwbase(dev);
	u32 events;
	int i;
	unsigned long flags;

	for (i = 0;; i++) {
		events = readl(base + NvRegMSIXIrqStatus) & NVREG_IRQ_RX_ALL;
		writel(NVREG_IRQ_RX_ALL, base + NvRegMSIXIrqStatus);
		if (!(events & np->irqmask))
			break;

		if (nv_rx_process_optimized(dev, RX_WORK_PER_LOOP)) {
			if (unlikely(nv_alloc_rx_optimized(dev))) {
				spin_lock_irqsave(&np->lock, flags);
				if (!np->in_shutdown)
					mod_timer(&np->oom_kick, jiffies + OOM_REFILL);
				spin_unlock_irqrestore(&np->lock, flags);
			}
		}

		if (unlikely(i > max_interrupt_work)) {
			spin_lock_irqsave(&np->lock, flags);
			/* disable interrupts on the nic */
			writel(NVREG_IRQ_RX_ALL, base + NvRegIrqMask);
			pci_push(base);

			if (!np->in_shutdown) {
				np->nic_poll_irq |= NVREG_IRQ_RX_ALL;
				mod_timer(&np->nic_poll, jiffies + POLL_WAIT);
			}
			spin_unlock_irqrestore(&np->lock, flags);
			netdev_dbg(dev, "%s: too many iterations (%d)\n",
				   __func__, i);
			break;
		}
	}

	return IRQ_RETVAL(i);
}

static irqreturn_t nv_nic_irq_other(int foo, void *data)
{
	struct net_device *dev = (struct net_device *) data;
	struct fe_priv *np = netdev_priv(dev);
	u8 __iomem *base = get_hwbase(dev);
	u32 events;
	int i;
	unsigned long flags;

	for (i = 0;; i++) {
		events = readl(base + NvRegMSIXIrqStatus) & NVREG_IRQ_OTHER;
		writel(NVREG_IRQ_OTHER, base + NvRegMSIXIrqStatus);
		if (!(events & np->irqmask))
			break;

		/* check tx in case we reached max loop limit in tx isr */
		spin_lock_irqsave(&np->lock, flags);
		nv_tx_done_optimized(dev, TX_WORK_PER_LOOP);
		spin_unlock_irqrestore(&np->lock, flags);

		if (events & NVREG_IRQ_LINK) {
			spin_lock_irqsave(&np->lock, flags);
			nv_link_irq(dev);
			spin_unlock_irqrestore(&np->lock, flags);
		}
		if (np->need_linktimer && time_after(jiffies, np->link_timeout)) {
			spin_lock_irqsave(&np->lock, flags);
			nv_linkchange(dev);
			spin_unlock_irqrestore(&np->lock, flags);
			np->link_timeout = jiffies + LINK_TIMEOUT;
		}
		if (events & NVREG_IRQ_RECOVER_ERROR) {
			spin_lock_irq(&np->lock);
			/* disable interrupts on the nic */
			writel(NVREG_IRQ_OTHER, base + NvRegIrqMask);
			pci_push(base);

			if (!np->in_shutdown) {
				np->nic_poll_irq |= NVREG_IRQ_OTHER;
				np->recover_error = 1;
				mod_timer(&np->nic_poll, jiffies + POLL_WAIT);
			}
			spin_unlock_irq(&np->lock);
			break;
		}
		if (unlikely(i > max_interrupt_work)) {
			spin_lock_irqsave(&np->lock, flags);
			/* disable interrupts on the nic */
			writel(NVREG_IRQ_OTHER, base + NvRegIrqMask);
			pci_push(base);

			if (!np->in_shutdown) {
				np->nic_poll_irq |= NVREG_IRQ_OTHER;
				mod_timer(&np->nic_poll, jiffies + POLL_WAIT);
			}
			spin_unlock_irqrestore(&np->lock, flags);
			netdev_dbg(dev, "%s: too many iterations (%d)\n",
				   __func__, i);
			break;
		}

	}

	return IRQ_RETVAL(i);
}

static irqreturn_t nv_nic_irq_test(int foo, void *data)
{
	struct net_device *dev = (struct net_device *) data;
	struct fe_priv *np = netdev_priv(dev);
	u8 __iomem *base = get_hwbase(dev);
	u32 events;

	if (!(np->msi_flags & NV_MSI_X_ENABLED)) {
		events = readl(base + NvRegIrqStatus) & NVREG_IRQSTAT_MASK;
		writel(NVREG_IRQ_TIMER, base + NvRegIrqStatus);
	} else {
		events = readl(base + NvRegMSIXIrqStatus) & NVREG_IRQSTAT_MASK;
		writel(NVREG_IRQ_TIMER, base + NvRegMSIXIrqStatus);
	}
	pci_push(base);
	if (!(events & NVREG_IRQ_TIMER))
		return IRQ_RETVAL(0);

	nv_msi_workaround(np);

	spin_lock(&np->lock);
	np->intr_test = 1;
	spin_unlock(&np->lock);

	return IRQ_RETVAL(1);
}

static void set_msix_vector_map(struct net_device *dev, u32 vector, u32 irqmask)
{
	u8 __iomem *base = get_hwbase(dev);
	int i;
	u32 msixmap = 0;

	/* Each interrupt bit can be mapped to a MSIX vector (4 bits).
	 * MSIXMap0 represents the first 8 interrupts and MSIXMap1 represents
	 * the remaining 8 interrupts.
	 */
	for (i = 0; i < 8; i++) {
		if ((irqmask >> i) & 0x1)
			msixmap |= vector << (i << 2);
	}
	writel(readl(base + NvRegMSIXMap0) | msixmap, base + NvRegMSIXMap0);

	msixmap = 0;
	for (i = 0; i < 8; i++) {
		if ((irqmask >> (i + 8)) & 0x1)
			msixmap |= vector << (i << 2);
	}
	writel(readl(base + NvRegMSIXMap1) | msixmap, base + NvRegMSIXMap1);
}

static int nv_request_irq(struct net_device *dev, int intr_test)
{
	struct fe_priv *np = get_nvpriv(dev);
	u8 __iomem *base = get_hwbase(dev);
	int ret = 1;
	int i;
	irqreturn_t (*handler)(int foo, void *data);

	if (intr_test) {
		handler = nv_nic_irq_test;
	} else {
		if (nv_optimized(np))
			handler = nv_nic_irq_optimized;
		else
			handler = nv_nic_irq;
	}

	if (np->msi_flags & NV_MSI_X_CAPABLE) {
		for (i = 0; i < (np->msi_flags & NV_MSI_X_VECTORS_MASK); i++)
			np->msi_x_entry[i].entry = i;
		ret = pci_enable_msix(np->pci_dev, np->msi_x_entry, (np->msi_flags & NV_MSI_X_VECTORS_MASK));
		if (ret == 0) {
			np->msi_flags |= NV_MSI_X_ENABLED;
			if (optimization_mode == NV_OPTIMIZATION_MODE_THROUGHPUT && !intr_test) {
				/* Request irq for rx handling */
				sprintf(np->name_rx, "%s-rx", dev->name);
				if (request_irq(np->msi_x_entry[NV_MSI_X_VECTOR_RX].vector,
						nv_nic_irq_rx, IRQF_SHARED, np->name_rx, dev) != 0) {
					netdev_info(dev,
						    "request_irq failed for rx %d\n",
						    ret);
					pci_disable_msix(np->pci_dev);
					np->msi_flags &= ~NV_MSI_X_ENABLED;
					goto out_err;
				}
				/* Request irq for tx handling */
				sprintf(np->name_tx, "%s-tx", dev->name);
				if (request_irq(np->msi_x_entry[NV_MSI_X_VECTOR_TX].vector,
						nv_nic_irq_tx, IRQF_SHARED, np->name_tx, dev) != 0) {
					netdev_info(dev,
						    "request_irq failed for tx %d\n",
						    ret);
					pci_disable_msix(np->pci_dev);
					np->msi_flags &= ~NV_MSI_X_ENABLED;
					goto out_free_rx;
				}
				/* Request irq for link and timer handling */
				sprintf(np->name_other, "%s-other", dev->name);
				if (request_irq(np->msi_x_entry[NV_MSI_X_VECTOR_OTHER].vector,
						nv_nic_irq_other, IRQF_SHARED, np->name_other, dev) != 0) {
					netdev_info(dev,
						    "request_irq failed for link %d\n",
						    ret);
					pci_disable_msix(np->pci_dev);
					np->msi_flags &= ~NV_MSI_X_ENABLED;
					goto out_free_tx;
				}
				/* map interrupts to their respective vector */
				writel(0, base + NvRegMSIXMap0);
				writel(0, base + NvRegMSIXMap1);
				set_msix_vector_map(dev, NV_MSI_X_VECTOR_RX, NVREG_IRQ_RX_ALL);
				set_msix_vector_map(dev, NV_MSI_X_VECTOR_TX, NVREG_IRQ_TX_ALL);
				set_msix_vector_map(dev, NV_MSI_X_VECTOR_OTHER, NVREG_IRQ_OTHER);
			} else {
				/* Request irq for all interrupts */
				if (request_irq(np->msi_x_entry[NV_MSI_X_VECTOR_ALL].vector, handler, IRQF_SHARED, dev->name, dev) != 0) {
					netdev_info(dev,
						    "request_irq failed %d\n",
						    ret);
					pci_disable_msix(np->pci_dev);
					np->msi_flags &= ~NV_MSI_X_ENABLED;
					goto out_err;
				}

				/* map interrupts to vector 0 */
				writel(0, base + NvRegMSIXMap0);
				writel(0, base + NvRegMSIXMap1);
			}
		}
	}
	if (ret != 0 && np->msi_flags & NV_MSI_CAPABLE) {
		ret = pci_enable_msi(np->pci_dev);
		if (ret == 0) {
			np->msi_flags |= NV_MSI_ENABLED;
			dev->irq = np->pci_dev->irq;
			if (request_irq(np->pci_dev->irq, handler, IRQF_SHARED, dev->name, dev) != 0) {
				netdev_info(dev, "request_irq failed %d\n",
					    ret);
				pci_disable_msi(np->pci_dev);
				np->msi_flags &= ~NV_MSI_ENABLED;
				dev->irq = np->pci_dev->irq;
				goto out_err;
			}

			/* map interrupts to vector 0 */
			writel(0, base + NvRegMSIMap0);
			writel(0, base + NvRegMSIMap1);
			/* enable msi vector 0 */
			writel(NVREG_MSI_VECTOR_0_ENABLED, base + NvRegMSIIrqMask);
		}
	}
	if (ret != 0) {
		if (request_irq(np->pci_dev->irq, handler, IRQF_SHARED, dev->name, dev) != 0)
			goto out_err;

	}

	return 0;
out_free_tx:
	free_irq(np->msi_x_entry[NV_MSI_X_VECTOR_TX].vector, dev);
out_free_rx:
	free_irq(np->msi_x_entry[NV_MSI_X_VECTOR_RX].vector, dev);
out_err:
	return 1;
}

static void nv_free_irq(struct net_device *dev)
{
	struct fe_priv *np = get_nvpriv(dev);
	int i;

	if (np->msi_flags & NV_MSI_X_ENABLED) {
		for (i = 0; i < (np->msi_flags & NV_MSI_X_VECTORS_MASK); i++)
			free_irq(np->msi_x_entry[i].vector, dev);
		pci_disable_msix(np->pci_dev);
		np->msi_flags &= ~NV_MSI_X_ENABLED;
	} else {
		free_irq(np->pci_dev->irq, dev);
		if (np->msi_flags & NV_MSI_ENABLED) {
			pci_disable_msi(np->pci_dev);
			np->msi_flags &= ~NV_MSI_ENABLED;
		}
	}
}

static void nv_do_nic_poll(unsigned long data)
{
	struct net_device *dev = (struct net_device *) data;
	struct fe_priv *np = netdev_priv(dev);
	u8 __iomem *base = get_hwbase(dev);
	u32 mask = 0;

	/*
	 * First disable irq(s) and then
	 * reenable interrupts on the nic, we have to do this before calling
	 * nv_nic_irq because that may decide to do otherwise
	 */

	if (!using_multi_irqs(dev)) {
		if (np->msi_flags & NV_MSI_X_ENABLED)
			disable_irq_lockdep(np->msi_x_entry[NV_MSI_X_VECTOR_ALL].vector);
		else
			disable_irq_lockdep(np->pci_dev->irq);
		mask = np->irqmask;
	} else {
		if (np->nic_poll_irq & NVREG_IRQ_RX_ALL) {
			disable_irq_lockdep(np->msi_x_entry[NV_MSI_X_VECTOR_RX].vector);
			mask |= NVREG_IRQ_RX_ALL;
		}
		if (np->nic_poll_irq & NVREG_IRQ_TX_ALL) {
			disable_irq_lockdep(np->msi_x_entry[NV_MSI_X_VECTOR_TX].vector);
			mask |= NVREG_IRQ_TX_ALL;
		}
		if (np->nic_poll_irq & NVREG_IRQ_OTHER) {
			disable_irq_lockdep(np->msi_x_entry[NV_MSI_X_VECTOR_OTHER].vector);
			mask |= NVREG_IRQ_OTHER;
		}
	}
	/* disable_irq() contains synchronize_irq, thus no irq handler can run now */

	if (np->recover_error) {
		np->recover_error = 0;
		netdev_info(dev, "MAC in recoverable error state\n");
		if (netif_running(dev)) {
			netif_tx_lock_bh(dev);
			netif_addr_lock(dev);
			spin_lock(&np->lock);
			/* stop engines */
			nv_stop_rxtx(dev);
			if (np->driver_data & DEV_HAS_POWER_CNTRL)
				nv_mac_reset(dev);
			nv_txrx_reset(dev);
			/* drain rx queue */
			nv_drain_rxtx(dev);
			/* reinit driver view of the rx queue */
			set_bufsize(dev);
			if (nv_init_ring(dev)) {
				if (!np->in_shutdown)
					mod_timer(&np->oom_kick, jiffies + OOM_REFILL);
			}
			/* reinit nic view of the rx queue */
			writel(np->rx_buf_sz, base + NvRegOffloadConfig);
			setup_hw_rings(dev, NV_SETUP_RX_RING | NV_SETUP_TX_RING);
			writel(((np->rx_ring_size-1) << NVREG_RINGSZ_RXSHIFT) + ((np->tx_ring_size-1) << NVREG_RINGSZ_TXSHIFT),
				base + NvRegRingSizes);
			pci_push(base);
			writel(NVREG_TXRXCTL_KICK|np->txrxctl_bits, get_hwbase(dev) + NvRegTxRxControl);
			pci_push(base);
			/* clear interrupts */
			if (!(np->msi_flags & NV_MSI_X_ENABLED))
				writel(NVREG_IRQSTAT_MASK, base + NvRegIrqStatus);
			else
				writel(NVREG_IRQSTAT_MASK, base + NvRegMSIXIrqStatus);

			/* restart rx engine */
			nv_start_rxtx(dev);
			spin_unlock(&np->lock);
			netif_addr_unlock(dev);
			netif_tx_unlock_bh(dev);
		}
	}

	writel(mask, base + NvRegIrqMask);
	pci_push(base);

	if (!using_multi_irqs(dev)) {
		np->nic_poll_irq = 0;
		if (nv_optimized(np))
			nv_nic_irq_optimized(0, dev);
		else
			nv_nic_irq(0, dev);
		if (np->msi_flags & NV_MSI_X_ENABLED)
			enable_irq_lockdep(np->msi_x_entry[NV_MSI_X_VECTOR_ALL].vector);
		else
			enable_irq_lockdep(np->pci_dev->irq);
	} else {
		if (np->nic_poll_irq & NVREG_IRQ_RX_ALL) {
			np->nic_poll_irq &= ~NVREG_IRQ_RX_ALL;
			nv_nic_irq_rx(0, dev);
			enable_irq_lockdep(np->msi_x_entry[NV_MSI_X_VECTOR_RX].vector);
		}
		if (np->nic_poll_irq & NVREG_IRQ_TX_ALL) {
			np->nic_poll_irq &= ~NVREG_IRQ_TX_ALL;
			nv_nic_irq_tx(0, dev);
			enable_irq_lockdep(np->msi_x_entry[NV_MSI_X_VECTOR_TX].vector);
		}
		if (np->nic_poll_irq & NVREG_IRQ_OTHER) {
			np->nic_poll_irq &= ~NVREG_IRQ_OTHER;
			nv_nic_irq_other(0, dev);
			enable_irq_lockdep(np->msi_x_entry[NV_MSI_X_VECTOR_OTHER].vector);
		}
	}

}

#ifdef CONFIG_NET_POLL_CONTROLLER
static void nv_poll_controller(struct net_device *dev)
{
	nv_do_nic_poll((unsigned long) dev);
}
#endif

static void nv_do_stats_poll(unsigned long data)
{
	struct net_device *dev = (struct net_device *) data;
	struct fe_priv *np = netdev_priv(dev);

	nv_get_hw_stats(dev);

	if (!np->in_shutdown)
		mod_timer(&np->stats_poll,
			round_jiffies(jiffies + STATS_INTERVAL));
}

static void nv_get_drvinfo(struct net_device *dev, struct ethtool_drvinfo *info)
{
	struct fe_priv *np = netdev_priv(dev);
	strcpy(info->driver, DRV_NAME);
	strcpy(info->version, FORCEDETH_VERSION);
	strcpy(info->bus_info, pci_name(np->pci_dev));
}

static void nv_get_wol(struct net_device *dev, struct ethtool_wolinfo *wolinfo)
{
	struct fe_priv *np = netdev_priv(dev);
	wolinfo->supported = WAKE_MAGIC;

	spin_lock_irq(&np->lock);
	if (np->wolenabled)
		wolinfo->wolopts = WAKE_MAGIC;
	spin_unlock_irq(&np->lock);
}

static int nv_set_wol(struct net_device *dev, struct ethtool_wolinfo *wolinfo)
{
	struct fe_priv *np = netdev_priv(dev);
	u8 __iomem *base = get_hwbase(dev);
	u32 flags = 0;

	if (wolinfo->wolopts == 0) {
		np->wolenabled = 0;
	} else if (wolinfo->wolopts & WAKE_MAGIC) {
		np->wolenabled = 1;
		flags = NVREG_WAKEUPFLAGS_ENABLE;
	}
	if (netif_running(dev)) {
		spin_lock_irq(&np->lock);
		writel(flags, base + NvRegWakeUpFlags);
		spin_unlock_irq(&np->lock);
	}
	device_set_wakeup_enable(&np->pci_dev->dev, np->wolenabled);
	return 0;
}

static int nv_get_settings(struct net_device *dev, struct ethtool_cmd *ecmd)
{
	struct fe_priv *np = netdev_priv(dev);
	u32 speed;
	int adv;

	spin_lock_irq(&np->lock);
	ecmd->port = PORT_MII;
	if (!netif_running(dev)) {
		/* We do not track link speed / duplex setting if the
		 * interface is disabled. Force a link check */
		if (nv_update_linkspeed(dev)) {
			if (!netif_carrier_ok(dev))
				netif_carrier_on(dev);
		} else {
			if (netif_carrier_ok(dev))
				netif_carrier_off(dev);
		}
	}

	if (netif_carrier_ok(dev)) {
		switch (np->linkspeed & (NVREG_LINKSPEED_MASK)) {
		case NVREG_LINKSPEED_10:
			speed = SPEED_10;
			break;
		case NVREG_LINKSPEED_100:
			speed = SPEED_100;
			break;
		case NVREG_LINKSPEED_1000:
			speed = SPEED_1000;
			break;
		default:
			speed = -1;
			break;
		}
		ecmd->duplex = DUPLEX_HALF;
		if (np->duplex)
			ecmd->duplex = DUPLEX_FULL;
	} else {
		speed = -1;
		ecmd->duplex = -1;
	}
	ethtool_cmd_speed_set(ecmd, speed);
	ecmd->autoneg = np->autoneg;

	ecmd->advertising = ADVERTISED_MII;
	if (np->autoneg) {
		ecmd->advertising |= ADVERTISED_Autoneg;
		adv = mii_rw(dev, np->phyaddr, MII_ADVERTISE, MII_READ);
		if (adv & ADVERTISE_10HALF)
			ecmd->advertising |= ADVERTISED_10baseT_Half;
		if (adv & ADVERTISE_10FULL)
			ecmd->advertising |= ADVERTISED_10baseT_Full;
		if (adv & ADVERTISE_100HALF)
			ecmd->advertising |= ADVERTISED_100baseT_Half;
		if (adv & ADVERTISE_100FULL)
			ecmd->advertising |= ADVERTISED_100baseT_Full;
		if (np->gigabit == PHY_GIGABIT) {
			adv = mii_rw(dev, np->phyaddr, MII_CTRL1000, MII_READ);
			if (adv & ADVERTISE_1000FULL)
				ecmd->advertising |= ADVERTISED_1000baseT_Full;
		}
	}
	ecmd->supported = (SUPPORTED_Autoneg |
		SUPPORTED_10baseT_Half | SUPPORTED_10baseT_Full |
		SUPPORTED_100baseT_Half | SUPPORTED_100baseT_Full |
		SUPPORTED_MII);
	if (np->gigabit == PHY_GIGABIT)
		ecmd->supported |= SUPPORTED_1000baseT_Full;

	ecmd->phy_address = np->phyaddr;
	ecmd->transceiver = XCVR_EXTERNAL;

	/* ignore maxtxpkt, maxrxpkt for now */
	spin_unlock_irq(&np->lock);
	return 0;
}

static int nv_set_settings(struct net_device *dev, struct ethtool_cmd *ecmd)
{
	struct fe_priv *np = netdev_priv(dev);
	u32 speed = ethtool_cmd_speed(ecmd);

	if (ecmd->port != PORT_MII)
		return -EINVAL;
	if (ecmd->transceiver != XCVR_EXTERNAL)
		return -EINVAL;
	if (ecmd->phy_address != np->phyaddr) {
		/* TODO: support switching between multiple phys. Should be
		 * trivial, but not enabled due to lack of test hardware. */
		return -EINVAL;
	}
	if (ecmd->autoneg == AUTONEG_ENABLE) {
		u32 mask;

		mask = ADVERTISED_10baseT_Half | ADVERTISED_10baseT_Full |
			  ADVERTISED_100baseT_Half | ADVERTISED_100baseT_Full;
		if (np->gigabit == PHY_GIGABIT)
			mask |= ADVERTISED_1000baseT_Full;

		if ((ecmd->advertising & mask) == 0)
			return -EINVAL;

	} else if (ecmd->autoneg == AUTONEG_DISABLE) {
		/* Note: autonegotiation disable, speed 1000 intentionally
		 * forbidden - no one should need that. */

		if (speed != SPEED_10 && speed != SPEED_100)
			return -EINVAL;
		if (ecmd->duplex != DUPLEX_HALF && ecmd->duplex != DUPLEX_FULL)
			return -EINVAL;
	} else {
		return -EINVAL;
	}

	netif_carrier_off(dev);
	if (netif_running(dev)) {
		unsigned long flags;

		nv_disable_irq(dev);
		netif_tx_lock_bh(dev);
		netif_addr_lock(dev);
		/* with plain spinlock lockdep complains */
		spin_lock_irqsave(&np->lock, flags);
		/* stop engines */
		/* FIXME:
		 * this can take some time, and interrupts are disabled
		 * due to spin_lock_irqsave, but let's hope no daemon
		 * is going to change the settings very often...
		 * Worst case:
		 * NV_RXSTOP_DELAY1MAX + NV_TXSTOP_DELAY1MAX
		 * + some minor delays, which is up to a second approximately
		 */
		nv_stop_rxtx(dev);
		spin_unlock_irqrestore(&np->lock, flags);
		netif_addr_unlock(dev);
		netif_tx_unlock_bh(dev);
	}

	if (ecmd->autoneg == AUTONEG_ENABLE) {
		int adv, bmcr;

		np->autoneg = 1;

		/* advertise only what has been requested */
		adv = mii_rw(dev, np->phyaddr, MII_ADVERTISE, MII_READ);
		adv &= ~(ADVERTISE_ALL | ADVERTISE_100BASE4 | ADVERTISE_PAUSE_CAP | ADVERTISE_PAUSE_ASYM);
		if (ecmd->advertising & ADVERTISED_10baseT_Half)
			adv |= ADVERTISE_10HALF;
		if (ecmd->advertising & ADVERTISED_10baseT_Full)
			adv |= ADVERTISE_10FULL;
		if (ecmd->advertising & ADVERTISED_100baseT_Half)
			adv |= ADVERTISE_100HALF;
		if (ecmd->advertising & ADVERTISED_100baseT_Full)
			adv |= ADVERTISE_100FULL;
		if (np->pause_flags & NV_PAUSEFRAME_RX_REQ)  /* for rx we set both advertisements but disable tx pause */
			adv |=  ADVERTISE_PAUSE_CAP | ADVERTISE_PAUSE_ASYM;
		if (np->pause_flags & NV_PAUSEFRAME_TX_REQ)
			adv |=  ADVERTISE_PAUSE_ASYM;
		mii_rw(dev, np->phyaddr, MII_ADVERTISE, adv);

		if (np->gigabit == PHY_GIGABIT) {
			adv = mii_rw(dev, np->phyaddr, MII_CTRL1000, MII_READ);
			adv &= ~ADVERTISE_1000FULL;
			if (ecmd->advertising & ADVERTISED_1000baseT_Full)
				adv |= ADVERTISE_1000FULL;
			mii_rw(dev, np->phyaddr, MII_CTRL1000, adv);
		}

		if (netif_running(dev))
			netdev_info(dev, "link down\n");
		bmcr = mii_rw(dev, np->phyaddr, MII_BMCR, MII_READ);
		if (np->phy_model == PHY_MODEL_MARVELL_E3016) {
			bmcr |= BMCR_ANENABLE;
			/* reset the phy in order for settings to stick,
			 * and cause autoneg to start */
			if (phy_reset(dev, bmcr)) {
				netdev_info(dev, "phy reset failed\n");
				return -EINVAL;
			}
		} else {
			bmcr |= (BMCR_ANENABLE | BMCR_ANRESTART);
			mii_rw(dev, np->phyaddr, MII_BMCR, bmcr);
		}
	} else {
		int adv, bmcr;

		np->autoneg = 0;

		adv = mii_rw(dev, np->phyaddr, MII_ADVERTISE, MII_READ);
		adv &= ~(ADVERTISE_ALL | ADVERTISE_100BASE4 | ADVERTISE_PAUSE_CAP | ADVERTISE_PAUSE_ASYM);
		if (speed == SPEED_10 && ecmd->duplex == DUPLEX_HALF)
			adv |= ADVERTISE_10HALF;
		if (speed == SPEED_10 && ecmd->duplex == DUPLEX_FULL)
			adv |= ADVERTISE_10FULL;
		if (speed == SPEED_100 && ecmd->duplex == DUPLEX_HALF)
			adv |= ADVERTISE_100HALF;
		if (speed == SPEED_100 && ecmd->duplex == DUPLEX_FULL)
			adv |= ADVERTISE_100FULL;
		np->pause_flags &= ~(NV_PAUSEFRAME_AUTONEG|NV_PAUSEFRAME_RX_ENABLE|NV_PAUSEFRAME_TX_ENABLE);
		if (np->pause_flags & NV_PAUSEFRAME_RX_REQ) {/* for rx we set both advertisements but disable tx pause */
			adv |=  ADVERTISE_PAUSE_CAP | ADVERTISE_PAUSE_ASYM;
			np->pause_flags |= NV_PAUSEFRAME_RX_ENABLE;
		}
		if (np->pause_flags & NV_PAUSEFRAME_TX_REQ) {
			adv |=  ADVERTISE_PAUSE_ASYM;
			np->pause_flags |= NV_PAUSEFRAME_TX_ENABLE;
		}
		mii_rw(dev, np->phyaddr, MII_ADVERTISE, adv);
		np->fixed_mode = adv;

		if (np->gigabit == PHY_GIGABIT) {
			adv = mii_rw(dev, np->phyaddr, MII_CTRL1000, MII_READ);
			adv &= ~ADVERTISE_1000FULL;
			mii_rw(dev, np->phyaddr, MII_CTRL1000, adv);
		}

		bmcr = mii_rw(dev, np->phyaddr, MII_BMCR, MII_READ);
		bmcr &= ~(BMCR_ANENABLE|BMCR_SPEED100|BMCR_SPEED1000|BMCR_FULLDPLX);
		if (np->fixed_mode & (ADVERTISE_10FULL|ADVERTISE_100FULL))
			bmcr |= BMCR_FULLDPLX;
		if (np->fixed_mode & (ADVERTISE_100HALF|ADVERTISE_100FULL))
			bmcr |= BMCR_SPEED100;
		if (np->phy_oui == PHY_OUI_MARVELL) {
			/* reset the phy in order for forced mode settings to stick */
			if (phy_reset(dev, bmcr)) {
				netdev_info(dev, "phy reset failed\n");
				return -EINVAL;
			}
		} else {
			mii_rw(dev, np->phyaddr, MII_BMCR, bmcr);
			if (netif_running(dev)) {
				/* Wait a bit and then reconfigure the nic. */
				udelay(10);
				nv_linkchange(dev);
			}
		}
	}

	if (netif_running(dev)) {
		nv_start_rxtx(dev);
		nv_enable_irq(dev);
	}

	return 0;
}

#define FORCEDETH_REGS_VER	1

static int nv_get_regs_len(struct net_device *dev)
{
	struct fe_priv *np = netdev_priv(dev);
	return np->register_size;
}

static void nv_get_regs(struct net_device *dev, struct ethtool_regs *regs, void *buf)
{
	struct fe_priv *np = netdev_priv(dev);
	u8 __iomem *base = get_hwbase(dev);
	u32 *rbuf = buf;
	int i;

	regs->version = FORCEDETH_REGS_VER;
	spin_lock_irq(&np->lock);
	for (i = 0; i <= np->register_size/sizeof(u32); i++)
		rbuf[i] = readl(base + i*sizeof(u32));
	spin_unlock_irq(&np->lock);
}

static int nv_nway_reset(struct net_device *dev)
{
	struct fe_priv *np = netdev_priv(dev);
	int ret;

	if (np->autoneg) {
		int bmcr;

		netif_carrier_off(dev);
		if (netif_running(dev)) {
			nv_disable_irq(dev);
			netif_tx_lock_bh(dev);
			netif_addr_lock(dev);
			spin_lock(&np->lock);
			/* stop engines */
			nv_stop_rxtx(dev);
			spin_unlock(&np->lock);
			netif_addr_unlock(dev);
			netif_tx_unlock_bh(dev);
			netdev_info(dev, "link down\n");
		}

		bmcr = mii_rw(dev, np->phyaddr, MII_BMCR, MII_READ);
		if (np->phy_model == PHY_MODEL_MARVELL_E3016) {
			bmcr |= BMCR_ANENABLE;
			/* reset the phy in order for settings to stick*/
			if (phy_reset(dev, bmcr)) {
				netdev_info(dev, "phy reset failed\n");
				return -EINVAL;
			}
		} else {
			bmcr |= (BMCR_ANENABLE | BMCR_ANRESTART);
			mii_rw(dev, np->phyaddr, MII_BMCR, bmcr);
		}

		if (netif_running(dev)) {
			nv_start_rxtx(dev);
			nv_enable_irq(dev);
		}
		ret = 0;
	} else {
		ret = -EINVAL;
	}

	return ret;
}

static void nv_get_ringparam(struct net_device *dev, struct ethtool_ringparam* ring)
{
	struct fe_priv *np = netdev_priv(dev);

	ring->rx_max_pending = (np->desc_ver == DESC_VER_1) ? RING_MAX_DESC_VER_1 : RING_MAX_DESC_VER_2_3;
	ring->rx_mini_max_pending = 0;
	ring->rx_jumbo_max_pending = 0;
	ring->tx_max_pending = (np->desc_ver == DESC_VER_1) ? RING_MAX_DESC_VER_1 : RING_MAX_DESC_VER_2_3;

	ring->rx_pending = np->rx_ring_size;
	ring->rx_mini_pending = 0;
	ring->rx_jumbo_pending = 0;
	ring->tx_pending = np->tx_ring_size;
}

static int nv_set_ringparam(struct net_device *dev, struct ethtool_ringparam* ring)
{
	struct fe_priv *np = netdev_priv(dev);
	u8 __iomem *base = get_hwbase(dev);
	u8 *rxtx_ring, *rx_skbuff, *tx_skbuff;
	dma_addr_t ring_addr;

	if (ring->rx_pending < RX_RING_MIN ||
	    ring->tx_pending < TX_RING_MIN ||
	    ring->rx_mini_pending != 0 ||
	    ring->rx_jumbo_pending != 0 ||
	    (np->desc_ver == DESC_VER_1 &&
	     (ring->rx_pending > RING_MAX_DESC_VER_1 ||
	      ring->tx_pending > RING_MAX_DESC_VER_1)) ||
	    (np->desc_ver != DESC_VER_1 &&
	     (ring->rx_pending > RING_MAX_DESC_VER_2_3 ||
	      ring->tx_pending > RING_MAX_DESC_VER_2_3))) {
		return -EINVAL;
	}

	/* allocate new rings */
	if (!nv_optimized(np)) {
		rxtx_ring = pci_alloc_consistent(np->pci_dev,
					    sizeof(struct ring_desc) * (ring->rx_pending + ring->tx_pending),
					    &ring_addr);
	} else {
		rxtx_ring = pci_alloc_consistent(np->pci_dev,
					    sizeof(struct ring_desc_ex) * (ring->rx_pending + ring->tx_pending),
					    &ring_addr);
	}
	rx_skbuff = kmalloc(sizeof(struct nv_skb_map) * ring->rx_pending, GFP_KERNEL);
	tx_skbuff = kmalloc(sizeof(struct nv_skb_map) * ring->tx_pending, GFP_KERNEL);
	if (!rxtx_ring || !rx_skbuff || !tx_skbuff) {
		/* fall back to old rings */
		if (!nv_optimized(np)) {
			if (rxtx_ring)
				pci_free_consistent(np->pci_dev, sizeof(struct ring_desc) * (ring->rx_pending + ring->tx_pending),
						    rxtx_ring, ring_addr);
		} else {
			if (rxtx_ring)
				pci_free_consistent(np->pci_dev, sizeof(struct ring_desc_ex) * (ring->rx_pending + ring->tx_pending),
						    rxtx_ring, ring_addr);
		}

		kfree(rx_skbuff);
		kfree(tx_skbuff);
		goto exit;
	}

	if (netif_running(dev)) {
		nv_disable_irq(dev);
		nv_napi_disable(dev);
		netif_tx_lock_bh(dev);
		netif_addr_lock(dev);
		spin_lock(&np->lock);
		/* stop engines */
		nv_stop_rxtx(dev);
		nv_txrx_reset(dev);
		/* drain queues */
		nv_drain_rxtx(dev);
		/* delete queues */
		free_rings(dev);
	}

	/* set new values */
	np->rx_ring_size = ring->rx_pending;
	np->tx_ring_size = ring->tx_pending;

	if (!nv_optimized(np)) {
		np->rx_ring.orig = (struct ring_desc *)rxtx_ring;
		np->tx_ring.orig = &np->rx_ring.orig[np->rx_ring_size];
	} else {
		np->rx_ring.ex = (struct ring_desc_ex *)rxtx_ring;
		np->tx_ring.ex = &np->rx_ring.ex[np->rx_ring_size];
	}
	np->rx_skb = (struct nv_skb_map *)rx_skbuff;
	np->tx_skb = (struct nv_skb_map *)tx_skbuff;
	np->ring_addr = ring_addr;

	memset(np->rx_skb, 0, sizeof(struct nv_skb_map) * np->rx_ring_size);
	memset(np->tx_skb, 0, sizeof(struct nv_skb_map) * np->tx_ring_size);

	if (netif_running(dev)) {
		/* reinit driver view of the queues */
		set_bufsize(dev);
		if (nv_init_ring(dev)) {
			if (!np->in_shutdown)
				mod_timer(&np->oom_kick, jiffies + OOM_REFILL);
		}

		/* reinit nic view of the queues */
		writel(np->rx_buf_sz, base + NvRegOffloadConfig);
		setup_hw_rings(dev, NV_SETUP_RX_RING | NV_SETUP_TX_RING);
		writel(((np->rx_ring_size-1) << NVREG_RINGSZ_RXSHIFT) + ((np->tx_ring_size-1) << NVREG_RINGSZ_TXSHIFT),
			base + NvRegRingSizes);
		pci_push(base);
		writel(NVREG_TXRXCTL_KICK|np->txrxctl_bits, get_hwbase(dev) + NvRegTxRxControl);
		pci_push(base);

		/* restart engines */
		nv_start_rxtx(dev);
		spin_unlock(&np->lock);
		netif_addr_unlock(dev);
		netif_tx_unlock_bh(dev);
		nv_napi_enable(dev);
		nv_enable_irq(dev);
	}
	return 0;
exit:
	return -ENOMEM;
}

static void nv_get_pauseparam(struct net_device *dev, struct ethtool_pauseparam* pause)
{
	struct fe_priv *np = netdev_priv(dev);

	pause->autoneg = (np->pause_flags & NV_PAUSEFRAME_AUTONEG) != 0;
	pause->rx_pause = (np->pause_flags & NV_PAUSEFRAME_RX_ENABLE) != 0;
	pause->tx_pause = (np->pause_flags & NV_PAUSEFRAME_TX_ENABLE) != 0;
}

static int nv_set_pauseparam(struct net_device *dev, struct ethtool_pauseparam* pause)
{
	struct fe_priv *np = netdev_priv(dev);
	int adv, bmcr;

	if ((!np->autoneg && np->duplex == 0) ||
	    (np->autoneg && !pause->autoneg && np->duplex == 0)) {
		netdev_info(dev, "can not set pause settings when forced link is in half duplex\n");
		return -EINVAL;
	}
	if (pause->tx_pause && !(np->pause_flags & NV_PAUSEFRAME_TX_CAPABLE)) {
		netdev_info(dev, "hardware does not support tx pause frames\n");
		return -EINVAL;
	}

	netif_carrier_off(dev);
	if (netif_running(dev)) {
		nv_disable_irq(dev);
		netif_tx_lock_bh(dev);
		netif_addr_lock(dev);
		spin_lock(&np->lock);
		/* stop engines */
		nv_stop_rxtx(dev);
		spin_unlock(&np->lock);
		netif_addr_unlock(dev);
		netif_tx_unlock_bh(dev);
	}

	np->pause_flags &= ~(NV_PAUSEFRAME_RX_REQ|NV_PAUSEFRAME_TX_REQ);
	if (pause->rx_pause)
		np->pause_flags |= NV_PAUSEFRAME_RX_REQ;
	if (pause->tx_pause)
		np->pause_flags |= NV_PAUSEFRAME_TX_REQ;

	if (np->autoneg && pause->autoneg) {
		np->pause_flags |= NV_PAUSEFRAME_AUTONEG;

		adv = mii_rw(dev, np->phyaddr, MII_ADVERTISE, MII_READ);
		adv &= ~(ADVERTISE_PAUSE_CAP | ADVERTISE_PAUSE_ASYM);
		if (np->pause_flags & NV_PAUSEFRAME_RX_REQ) /* for rx we set both advertisements but disable tx pause */
			adv |=  ADVERTISE_PAUSE_CAP | ADVERTISE_PAUSE_ASYM;
		if (np->pause_flags & NV_PAUSEFRAME_TX_REQ)
			adv |=  ADVERTISE_PAUSE_ASYM;
		mii_rw(dev, np->phyaddr, MII_ADVERTISE, adv);

		if (netif_running(dev))
			netdev_info(dev, "link down\n");
		bmcr = mii_rw(dev, np->phyaddr, MII_BMCR, MII_READ);
		bmcr |= (BMCR_ANENABLE | BMCR_ANRESTART);
		mii_rw(dev, np->phyaddr, MII_BMCR, bmcr);
	} else {
		np->pause_flags &= ~(NV_PAUSEFRAME_AUTONEG|NV_PAUSEFRAME_RX_ENABLE|NV_PAUSEFRAME_TX_ENABLE);
		if (pause->rx_pause)
			np->pause_flags |= NV_PAUSEFRAME_RX_ENABLE;
		if (pause->tx_pause)
			np->pause_flags |= NV_PAUSEFRAME_TX_ENABLE;

		if (!netif_running(dev))
			nv_update_linkspeed(dev);
		else
			nv_update_pause(dev, np->pause_flags);
	}

	if (netif_running(dev)) {
		nv_start_rxtx(dev);
		nv_enable_irq(dev);
	}
	return 0;
}

static u32 nv_fix_features(struct net_device *dev, u32 features)
{
	/* vlan is dependent on rx checksum offload */
	if (features & (NETIF_F_HW_VLAN_TX|NETIF_F_HW_VLAN_RX))
		features |= NETIF_F_RXCSUM;

	return features;
}

static int nv_set_features(struct net_device *dev, u32 features)
{
	struct fe_priv *np = netdev_priv(dev);
	u8 __iomem *base = get_hwbase(dev);
	u32 changed = dev->features ^ features;

	if (changed & NETIF_F_RXCSUM) {
		spin_lock_irq(&np->lock);

		if (features & NETIF_F_RXCSUM)
			np->txrxctl_bits |= NVREG_TXRXCTL_RXCHECK;
		else
			np->txrxctl_bits &= ~NVREG_TXRXCTL_RXCHECK;

		if (netif_running(dev))
			writel(np->txrxctl_bits, base + NvRegTxRxControl);

		spin_unlock_irq(&np->lock);
	}

	return 0;
}

static int nv_get_sset_count(struct net_device *dev, int sset)
{
	struct fe_priv *np = netdev_priv(dev);

	switch (sset) {
	case ETH_SS_TEST:
		if (np->driver_data & DEV_HAS_TEST_EXTENDED)
			return NV_TEST_COUNT_EXTENDED;
		else
			return NV_TEST_COUNT_BASE;
	case ETH_SS_STATS:
		if (np->driver_data & DEV_HAS_STATISTICS_V3)
			return NV_DEV_STATISTICS_V3_COUNT;
		else if (np->driver_data & DEV_HAS_STATISTICS_V2)
			return NV_DEV_STATISTICS_V2_COUNT;
		else if (np->driver_data & DEV_HAS_STATISTICS_V1)
			return NV_DEV_STATISTICS_V1_COUNT;
		else
			return 0;
	default:
		return -EOPNOTSUPP;
	}
}

static void nv_get_ethtool_stats(struct net_device *dev, struct ethtool_stats *estats, u64 *buffer)
{
	struct fe_priv *np = netdev_priv(dev);

	/* update stats */
	nv_do_stats_poll((unsigned long)dev);

	memcpy(buffer, &np->estats, nv_get_sset_count(dev, ETH_SS_STATS)*sizeof(u64));
}

static int nv_link_test(struct net_device *dev)
{
	struct fe_priv *np = netdev_priv(dev);
	int mii_status;

	mii_rw(dev, np->phyaddr, MII_BMSR, MII_READ);
	mii_status = mii_rw(dev, np->phyaddr, MII_BMSR, MII_READ);

	/* check phy link status */
	if (!(mii_status & BMSR_LSTATUS))
		return 0;
	else
		return 1;
}

static int nv_register_test(struct net_device *dev)
{
	u8 __iomem *base = get_hwbase(dev);
	int i = 0;
	u32 orig_read, new_read;

	do {
		orig_read = readl(base + nv_registers_test[i].reg);

		/* xor with mask to toggle bits */
		orig_read ^= nv_registers_test[i].mask;

		writel(orig_read, base + nv_registers_test[i].reg);

		new_read = readl(base + nv_registers_test[i].reg);

		if ((new_read & nv_registers_test[i].mask) != (orig_read & nv_registers_test[i].mask))
			return 0;

		/* restore original value */
		orig_read ^= nv_registers_test[i].mask;
		writel(orig_read, base + nv_registers_test[i].reg);

	} while (nv_registers_test[++i].reg != 0);

	return 1;
}

static int nv_interrupt_test(struct net_device *dev)
{
	struct fe_priv *np = netdev_priv(dev);
	u8 __iomem *base = get_hwbase(dev);
	int ret = 1;
	int testcnt;
	u32 save_msi_flags, save_poll_interval = 0;

	if (netif_running(dev)) {
		/* free current irq */
		nv_free_irq(dev);
		save_poll_interval = readl(base+NvRegPollingInterval);
	}

	/* flag to test interrupt handler */
	np->intr_test = 0;

	/* setup test irq */
	save_msi_flags = np->msi_flags;
	np->msi_flags &= ~NV_MSI_X_VECTORS_MASK;
	np->msi_flags |= 0x001; /* setup 1 vector */
	if (nv_request_irq(dev, 1))
		return 0;

	/* setup timer interrupt */
	writel(NVREG_POLL_DEFAULT_CPU, base + NvRegPollingInterval);
	writel(NVREG_UNKSETUP6_VAL, base + NvRegUnknownSetupReg6);

	nv_enable_hw_interrupts(dev, NVREG_IRQ_TIMER);

	/* wait for at least one interrupt */
	msleep(100);

	spin_lock_irq(&np->lock);

	/* flag should be set within ISR */
	testcnt = np->intr_test;
	if (!testcnt)
		ret = 2;

	nv_disable_hw_interrupts(dev, NVREG_IRQ_TIMER);
	if (!(np->msi_flags & NV_MSI_X_ENABLED))
		writel(NVREG_IRQSTAT_MASK, base + NvRegIrqStatus);
	else
		writel(NVREG_IRQSTAT_MASK, base + NvRegMSIXIrqStatus);

	spin_unlock_irq(&np->lock);

	nv_free_irq(dev);

	np->msi_flags = save_msi_flags;

	if (netif_running(dev)) {
		writel(save_poll_interval, base + NvRegPollingInterval);
		writel(NVREG_UNKSETUP6_VAL, base + NvRegUnknownSetupReg6);
		/* restore original irq */
		if (nv_request_irq(dev, 0))
			return 0;
	}

	return ret;
}

static int nv_loopback_test(struct net_device *dev)
{
	struct fe_priv *np = netdev_priv(dev);
	u8 __iomem *base = get_hwbase(dev);
	struct sk_buff *tx_skb, *rx_skb;
	dma_addr_t test_dma_addr;
	u32 tx_flags_extra = (np->desc_ver == DESC_VER_1 ? NV_TX_LASTPACKET : NV_TX2_LASTPACKET);
	u32 flags;
	int len, i, pkt_len;
	u8 *pkt_data;
	u32 filter_flags = 0;
	u32 misc1_flags = 0;
	int ret = 1;

	if (netif_running(dev)) {
		nv_disable_irq(dev);
		filter_flags = readl(base + NvRegPacketFilterFlags);
		misc1_flags = readl(base + NvRegMisc1);
	} else {
		nv_txrx_reset(dev);
	}

	/* reinit driver view of the rx queue */
	set_bufsize(dev);
	nv_init_ring(dev);

	/* setup hardware for loopback */
	writel(NVREG_MISC1_FORCE, base + NvRegMisc1);
	writel(NVREG_PFF_ALWAYS | NVREG_PFF_LOOPBACK, base + NvRegPacketFilterFlags);

	/* reinit nic view of the rx queue */
	writel(np->rx_buf_sz, base + NvRegOffloadConfig);
	setup_hw_rings(dev, NV_SETUP_RX_RING | NV_SETUP_TX_RING);
	writel(((np->rx_ring_size-1) << NVREG_RINGSZ_RXSHIFT) + ((np->tx_ring_size-1) << NVREG_RINGSZ_TXSHIFT),
		base + NvRegRingSizes);
	pci_push(base);

	/* restart rx engine */
	nv_start_rxtx(dev);

	/* setup packet for tx */
	pkt_len = ETH_DATA_LEN;
	tx_skb = dev_alloc_skb(pkt_len);
	if (!tx_skb) {
		netdev_err(dev, "dev_alloc_skb() failed during loopback test\n");
		ret = 0;
		goto out;
	}
	test_dma_addr = pci_map_single(np->pci_dev, tx_skb->data,
				       skb_tailroom(tx_skb),
				       PCI_DMA_FROMDEVICE);
	pkt_data = skb_put(tx_skb, pkt_len);
	for (i = 0; i < pkt_len; i++)
		pkt_data[i] = (u8)(i & 0xff);

	if (!nv_optimized(np)) {
		np->tx_ring.orig[0].buf = cpu_to_le32(test_dma_addr);
		np->tx_ring.orig[0].flaglen = cpu_to_le32((pkt_len-1) | np->tx_flags | tx_flags_extra);
	} else {
		np->tx_ring.ex[0].bufhigh = cpu_to_le32(dma_high(test_dma_addr));
		np->tx_ring.ex[0].buflow = cpu_to_le32(dma_low(test_dma_addr));
		np->tx_ring.ex[0].flaglen = cpu_to_le32((pkt_len-1) | np->tx_flags | tx_flags_extra);
	}
	writel(NVREG_TXRXCTL_KICK|np->txrxctl_bits, get_hwbase(dev) + NvRegTxRxControl);
	pci_push(get_hwbase(dev));

	msleep(500);

	/* check for rx of the packet */
	if (!nv_optimized(np)) {
		flags = le32_to_cpu(np->rx_ring.orig[0].flaglen);
		len = nv_descr_getlength(&np->rx_ring.orig[0], np->desc_ver);

	} else {
		flags = le32_to_cpu(np->rx_ring.ex[0].flaglen);
		len = nv_descr_getlength_ex(&np->rx_ring.ex[0], np->desc_ver);
	}

	if (flags & NV_RX_AVAIL) {
		ret = 0;
	} else if (np->desc_ver == DESC_VER_1) {
		if (flags & NV_RX_ERROR)
			ret = 0;
	} else {
		if (flags & NV_RX2_ERROR)
			ret = 0;
	}

	if (ret) {
		if (len != pkt_len) {
			ret = 0;
		} else {
			rx_skb = np->rx_skb[0].skb;
			for (i = 0; i < pkt_len; i++) {
				if (rx_skb->data[i] != (u8)(i & 0xff)) {
					ret = 0;
					break;
				}
			}
		}
	}

	pci_unmap_single(np->pci_dev, test_dma_addr,
		       (skb_end_pointer(tx_skb) - tx_skb->data),
		       PCI_DMA_TODEVICE);
	dev_kfree_skb_any(tx_skb);
 out:
	/* stop engines */
	nv_stop_rxtx(dev);
	nv_txrx_reset(dev);
	/* drain rx queue */
	nv_drain_rxtx(dev);

	if (netif_running(dev)) {
		writel(misc1_flags, base + NvRegMisc1);
		writel(filter_flags, base + NvRegPacketFilterFlags);
		nv_enable_irq(dev);
	}

	return ret;
}

static void nv_self_test(struct net_device *dev, struct ethtool_test *test, u64 *buffer)
{
	struct fe_priv *np = netdev_priv(dev);
	u8 __iomem *base = get_hwbase(dev);
	int result;
	memset(buffer, 0, nv_get_sset_count(dev, ETH_SS_TEST)*sizeof(u64));

	if (!nv_link_test(dev)) {
		test->flags |= ETH_TEST_FL_FAILED;
		buffer[0] = 1;
	}

	if (test->flags & ETH_TEST_FL_OFFLINE) {
		if (netif_running(dev)) {
			netif_stop_queue(dev);
			nv_napi_disable(dev);
			netif_tx_lock_bh(dev);
			netif_addr_lock(dev);
			spin_lock_irq(&np->lock);
			nv_disable_hw_interrupts(dev, np->irqmask);
			if (!(np->msi_flags & NV_MSI_X_ENABLED))
				writel(NVREG_IRQSTAT_MASK, base + NvRegIrqStatus);
			else
				writel(NVREG_IRQSTAT_MASK, base + NvRegMSIXIrqStatus);
			/* stop engines */
			nv_stop_rxtx(dev);
			nv_txrx_reset(dev);
			/* drain rx queue */
			nv_drain_rxtx(dev);
			spin_unlock_irq(&np->lock);
			netif_addr_unlock(dev);
			netif_tx_unlock_bh(dev);
		}

		if (!nv_register_test(dev)) {
			test->flags |= ETH_TEST_FL_FAILED;
			buffer[1] = 1;
		}

		result = nv_interrupt_test(dev);
		if (result != 1) {
			test->flags |= ETH_TEST_FL_FAILED;
			buffer[2] = 1;
		}
		if (result == 0) {
			/* bail out */
			return;
		}

		if (!nv_loopback_test(dev)) {
			test->flags |= ETH_TEST_FL_FAILED;
			buffer[3] = 1;
		}

		if (netif_running(dev)) {
			/* reinit driver view of the rx queue */
			set_bufsize(dev);
			if (nv_init_ring(dev)) {
				if (!np->in_shutdown)
					mod_timer(&np->oom_kick, jiffies + OOM_REFILL);
			}
			/* reinit nic view of the rx queue */
			writel(np->rx_buf_sz, base + NvRegOffloadConfig);
			setup_hw_rings(dev, NV_SETUP_RX_RING | NV_SETUP_TX_RING);
			writel(((np->rx_ring_size-1) << NVREG_RINGSZ_RXSHIFT) + ((np->tx_ring_size-1) << NVREG_RINGSZ_TXSHIFT),
				base + NvRegRingSizes);
			pci_push(base);
			writel(NVREG_TXRXCTL_KICK|np->txrxctl_bits, get_hwbase(dev) + NvRegTxRxControl);
			pci_push(base);
			/* restart rx engine */
			nv_start_rxtx(dev);
			netif_start_queue(dev);
			nv_napi_enable(dev);
			nv_enable_hw_interrupts(dev, np->irqmask);
		}
	}
}

static void nv_get_strings(struct net_device *dev, u32 stringset, u8 *buffer)
{
	switch (stringset) {
	case ETH_SS_STATS:
		memcpy(buffer, &nv_estats_str, nv_get_sset_count(dev, ETH_SS_STATS)*sizeof(struct nv_ethtool_str));
		break;
	case ETH_SS_TEST:
		memcpy(buffer, &nv_etests_str, nv_get_sset_count(dev, ETH_SS_TEST)*sizeof(struct nv_ethtool_str));
		break;
	}
}

static const struct ethtool_ops ops = {
	.get_drvinfo = nv_get_drvinfo,
	.get_link = ethtool_op_get_link,
	.get_wol = nv_get_wol,
	.set_wol = nv_set_wol,
	.get_settings = nv_get_settings,
	.set_settings = nv_set_settings,
	.get_regs_len = nv_get_regs_len,
	.get_regs = nv_get_regs,
	.nway_reset = nv_nway_reset,
	.get_ringparam = nv_get_ringparam,
	.set_ringparam = nv_set_ringparam,
	.get_pauseparam = nv_get_pauseparam,
	.set_pauseparam = nv_set_pauseparam,
	.get_strings = nv_get_strings,
	.get_ethtool_stats = nv_get_ethtool_stats,
	.get_sset_count = nv_get_sset_count,
	.self_test = nv_self_test,
};

static void nv_vlan_rx_register(struct net_device *dev, struct vlan_group *grp)
{
	struct fe_priv *np = get_nvpriv(dev);

	spin_lock_irq(&np->lock);

	/* save vlan group */
	np->vlangrp = grp;

	if (grp) {
		/* enable vlan on MAC */
		np->txrxctl_bits |= NVREG_TXRXCTL_VLANSTRIP | NVREG_TXRXCTL_VLANINS;
	} else {
		/* disable vlan on MAC */
		np->txrxctl_bits &= ~NVREG_TXRXCTL_VLANSTRIP;
		np->txrxctl_bits &= ~NVREG_TXRXCTL_VLANINS;
	}

	writel(np->txrxctl_bits, get_hwbase(dev) + NvRegTxRxControl);

	spin_unlock_irq(&np->lock);
}

/* The mgmt unit and driver use a semaphore to access the phy during init */
static int nv_mgmt_acquire_sema(struct net_device *dev)
{
	struct fe_priv *np = netdev_priv(dev);
	u8 __iomem *base = get_hwbase(dev);
	int i;
	u32 tx_ctrl, mgmt_sema;

	for (i = 0; i < 10; i++) {
		mgmt_sema = readl(base + NvRegTransmitterControl) & NVREG_XMITCTL_MGMT_SEMA_MASK;
		if (mgmt_sema == NVREG_XMITCTL_MGMT_SEMA_FREE)
			break;
		msleep(500);
	}

	if (mgmt_sema != NVREG_XMITCTL_MGMT_SEMA_FREE)
		return 0;

	for (i = 0; i < 2; i++) {
		tx_ctrl = readl(base + NvRegTransmitterControl);
		tx_ctrl |= NVREG_XMITCTL_HOST_SEMA_ACQ;
		writel(tx_ctrl, base + NvRegTransmitterControl);

		/* verify that semaphore was acquired */
		tx_ctrl = readl(base + NvRegTransmitterControl);
		if (((tx_ctrl & NVREG_XMITCTL_HOST_SEMA_MASK) == NVREG_XMITCTL_HOST_SEMA_ACQ) &&
		    ((tx_ctrl & NVREG_XMITCTL_MGMT_SEMA_MASK) == NVREG_XMITCTL_MGMT_SEMA_FREE)) {
			np->mgmt_sema = 1;
			return 1;
		} else
			udelay(50);
	}

	return 0;
}

static void nv_mgmt_release_sema(struct net_device *dev)
{
	struct fe_priv *np = netdev_priv(dev);
	u8 __iomem *base = get_hwbase(dev);
	u32 tx_ctrl;

	if (np->driver_data & DEV_HAS_MGMT_UNIT) {
		if (np->mgmt_sema) {
			tx_ctrl = readl(base + NvRegTransmitterControl);
			tx_ctrl &= ~NVREG_XMITCTL_HOST_SEMA_ACQ;
			writel(tx_ctrl, base + NvRegTransmitterControl);
		}
	}
}


static int nv_mgmt_get_version(struct net_device *dev)
{
	struct fe_priv *np = netdev_priv(dev);
	u8 __iomem *base = get_hwbase(dev);
	u32 data_ready = readl(base + NvRegTransmitterControl);
	u32 data_ready2 = 0;
	unsigned long start;
	int ready = 0;

	writel(NVREG_MGMTUNITGETVERSION, base + NvRegMgmtUnitGetVersion);
	writel(data_ready ^ NVREG_XMITCTL_DATA_START, base + NvRegTransmitterControl);
	start = jiffies;
	while (time_before(jiffies, start + 5*HZ)) {
		data_ready2 = readl(base + NvRegTransmitterControl);
		if ((data_ready & NVREG_XMITCTL_DATA_READY) != (data_ready2 & NVREG_XMITCTL_DATA_READY)) {
			ready = 1;
			break;
		}
		schedule_timeout_uninterruptible(1);
	}

	if (!ready || (data_ready2 & NVREG_XMITCTL_DATA_ERROR))
		return 0;

	np->mgmt_version = readl(base + NvRegMgmtUnitVersion) & NVREG_MGMTUNITVERSION;

	return 1;
}

static int nv_open(struct net_device *dev)
{
	struct fe_priv *np = netdev_priv(dev);
	u8 __iomem *base = get_hwbase(dev);
	int ret = 1;
	int oom, i;
	u32 low;

	/* power up phy */
	mii_rw(dev, np->phyaddr, MII_BMCR,
	       mii_rw(dev, np->phyaddr, MII_BMCR, MII_READ) & ~BMCR_PDOWN);

	nv_txrx_gate(dev, false);
	/* erase previous misconfiguration */
	if (np->driver_data & DEV_HAS_POWER_CNTRL)
		nv_mac_reset(dev);
	writel(NVREG_MCASTADDRA_FORCE, base + NvRegMulticastAddrA);
	writel(0, base + NvRegMulticastAddrB);
	writel(NVREG_MCASTMASKA_NONE, base + NvRegMulticastMaskA);
	writel(NVREG_MCASTMASKB_NONE, base + NvRegMulticastMaskB);
	writel(0, base + NvRegPacketFilterFlags);

	writel(0, base + NvRegTransmitterControl);
	writel(0, base + NvRegReceiverControl);

	writel(0, base + NvRegAdapterControl);

	if (np->pause_flags & NV_PAUSEFRAME_TX_CAPABLE)
		writel(NVREG_TX_PAUSEFRAME_DISABLE,  base + NvRegTxPauseFrame);

	/* initialize descriptor rings */
	set_bufsize(dev);
	oom = nv_init_ring(dev);

	writel(0, base + NvRegLinkSpeed);
	writel(readl(base + NvRegTransmitPoll) & NVREG_TRANSMITPOLL_MAC_ADDR_REV, base + NvRegTransmitPoll);
	nv_txrx_reset(dev);
	writel(0, base + NvRegUnknownSetupReg6);

	np->in_shutdown = 0;

	/* give hw rings */
	setup_hw_rings(dev, NV_SETUP_RX_RING | NV_SETUP_TX_RING);
	writel(((np->rx_ring_size-1) << NVREG_RINGSZ_RXSHIFT) + ((np->tx_ring_size-1) << NVREG_RINGSZ_TXSHIFT),
		base + NvRegRingSizes);

	writel(np->linkspeed, base + NvRegLinkSpeed);
	if (np->desc_ver == DESC_VER_1)
		writel(NVREG_TX_WM_DESC1_DEFAULT, base + NvRegTxWatermark);
	else
		writel(NVREG_TX_WM_DESC2_3_DEFAULT, base + NvRegTxWatermark);
	writel(np->txrxctl_bits, base + NvRegTxRxControl);
	writel(np->vlanctl_bits, base + NvRegVlanControl);
	pci_push(base);
	writel(NVREG_TXRXCTL_BIT1|np->txrxctl_bits, base + NvRegTxRxControl);
	if (reg_delay(dev, NvRegUnknownSetupReg5,
		      NVREG_UNKSETUP5_BIT31, NVREG_UNKSETUP5_BIT31,
		      NV_SETUP5_DELAY, NV_SETUP5_DELAYMAX))
		netdev_info(dev,
			    "%s: SetupReg5, Bit 31 remained off\n", __func__);

	writel(0, base + NvRegMIIMask);
	writel(NVREG_IRQSTAT_MASK, base + NvRegIrqStatus);
	writel(NVREG_MIISTAT_MASK_ALL, base + NvRegMIIStatus);

	writel(NVREG_MISC1_FORCE | NVREG_MISC1_HD, base + NvRegMisc1);
	writel(readl(base + NvRegTransmitterStatus), base + NvRegTransmitterStatus);
	writel(NVREG_PFF_ALWAYS, base + NvRegPacketFilterFlags);
	writel(np->rx_buf_sz, base + NvRegOffloadConfig);

	writel(readl(base + NvRegReceiverStatus), base + NvRegReceiverStatus);

	get_random_bytes(&low, sizeof(low));
	low &= NVREG_SLOTTIME_MASK;
	if (np->desc_ver == DESC_VER_1) {
		writel(low|NVREG_SLOTTIME_DEFAULT, base + NvRegSlotTime);
	} else {
		if (!(np->driver_data & DEV_HAS_GEAR_MODE)) {
			/* setup legacy backoff */
			writel(NVREG_SLOTTIME_LEGBF_ENABLED|NVREG_SLOTTIME_10_100_FULL|low, base + NvRegSlotTime);
		} else {
			writel(NVREG_SLOTTIME_10_100_FULL, base + NvRegSlotTime);
			nv_gear_backoff_reseed(dev);
		}
	}
	writel(NVREG_TX_DEFERRAL_DEFAULT, base + NvRegTxDeferral);
	writel(NVREG_RX_DEFERRAL_DEFAULT, base + NvRegRxDeferral);
	if (poll_interval == -1) {
		if (optimization_mode == NV_OPTIMIZATION_MODE_THROUGHPUT)
			writel(NVREG_POLL_DEFAULT_THROUGHPUT, base + NvRegPollingInterval);
		else
			writel(NVREG_POLL_DEFAULT_CPU, base + NvRegPollingInterval);
	} else
		writel(poll_interval & 0xFFFF, base + NvRegPollingInterval);
	writel(NVREG_UNKSETUP6_VAL, base + NvRegUnknownSetupReg6);
	writel((np->phyaddr << NVREG_ADAPTCTL_PHYSHIFT)|NVREG_ADAPTCTL_PHYVALID|NVREG_ADAPTCTL_RUNNING,
			base + NvRegAdapterControl);
	writel(NVREG_MIISPEED_BIT8|NVREG_MIIDELAY, base + NvRegMIISpeed);
	writel(NVREG_MII_LINKCHANGE, base + NvRegMIIMask);
	if (np->wolenabled)
		writel(NVREG_WAKEUPFLAGS_ENABLE , base + NvRegWakeUpFlags);

	i = readl(base + NvRegPowerState);
	if ((i & NVREG_POWERSTATE_POWEREDUP) == 0)
		writel(NVREG_POWERSTATE_POWEREDUP|i, base + NvRegPowerState);

	pci_push(base);
	udelay(10);
	writel(readl(base + NvRegPowerState) | NVREG_POWERSTATE_VALID, base + NvRegPowerState);

	nv_disable_hw_interrupts(dev, np->irqmask);
	pci_push(base);
	writel(NVREG_MIISTAT_MASK_ALL, base + NvRegMIIStatus);
	writel(NVREG_IRQSTAT_MASK, base + NvRegIrqStatus);
	pci_push(base);

	if (nv_request_irq(dev, 0))
		goto out_drain;

	/* ask for interrupts */
	nv_enable_hw_interrupts(dev, np->irqmask);

	spin_lock_irq(&np->lock);
	writel(NVREG_MCASTADDRA_FORCE, base + NvRegMulticastAddrA);
	writel(0, base + NvRegMulticastAddrB);
	writel(NVREG_MCASTMASKA_NONE, base + NvRegMulticastMaskA);
	writel(NVREG_MCASTMASKB_NONE, base + NvRegMulticastMaskB);
	writel(NVREG_PFF_ALWAYS|NVREG_PFF_MYADDR, base + NvRegPacketFilterFlags);
	/* One manual link speed update: Interrupts are enabled, future link
	 * speed changes cause interrupts and are handled by nv_link_irq().
	 */
	{
		u32 miistat;
		miistat = readl(base + NvRegMIIStatus);
		writel(NVREG_MIISTAT_MASK_ALL, base + NvRegMIIStatus);
	}
	/* set linkspeed to invalid value, thus force nv_update_linkspeed
	 * to init hw */
	np->linkspeed = 0;
	ret = nv_update_linkspeed(dev);
	nv_start_rxtx(dev);
	netif_start_queue(dev);
	nv_napi_enable(dev);

	if (ret) {
		netif_carrier_on(dev);
	} else {
		netdev_info(dev, "no link during initialization\n");
		netif_carrier_off(dev);
	}
	if (oom)
		mod_timer(&np->oom_kick, jiffies + OOM_REFILL);

	/* start statistics timer */
	if (np->driver_data & (DEV_HAS_STATISTICS_V1|DEV_HAS_STATISTICS_V2|DEV_HAS_STATISTICS_V3))
		mod_timer(&np->stats_poll,
			round_jiffies(jiffies + STATS_INTERVAL));

	spin_unlock_irq(&np->lock);

	return 0;
out_drain:
	nv_drain_rxtx(dev);
	return ret;
}

static int nv_close(struct net_device *dev)
{
	struct fe_priv *np = netdev_priv(dev);
	u8 __iomem *base;

	spin_lock_irq(&np->lock);
	np->in_shutdown = 1;
	spin_unlock_irq(&np->lock);
	nv_napi_disable(dev);
	synchronize_irq(np->pci_dev->irq);

	del_timer_sync(&np->oom_kick);
	del_timer_sync(&np->nic_poll);
	del_timer_sync(&np->stats_poll);

	netif_stop_queue(dev);
	spin_lock_irq(&np->lock);
	nv_stop_rxtx(dev);
	nv_txrx_reset(dev);

	/* disable interrupts on the nic or we will lock up */
	base = get_hwbase(dev);
	nv_disable_hw_interrupts(dev, np->irqmask);
	pci_push(base);

	spin_unlock_irq(&np->lock);

	nv_free_irq(dev);

	nv_drain_rxtx(dev);

	if (np->wolenabled || !phy_power_down) {
		nv_txrx_gate(dev, false);
		writel(NVREG_PFF_ALWAYS|NVREG_PFF_MYADDR, base + NvRegPacketFilterFlags);
		nv_start_rx(dev);
	} else {
		/* power down phy */
		mii_rw(dev, np->phyaddr, MII_BMCR,
		       mii_rw(dev, np->phyaddr, MII_BMCR, MII_READ)|BMCR_PDOWN);
		nv_txrx_gate(dev, true);
	}

	/* FIXME: power down nic */

	return 0;
}

static const struct net_device_ops nv_netdev_ops = {
	.ndo_open		= nv_open,
	.ndo_stop		= nv_close,
	.ndo_get_stats		= nv_get_stats,
	.ndo_start_xmit		= nv_start_xmit,
	.ndo_tx_timeout		= nv_tx_timeout,
	.ndo_change_mtu		= nv_change_mtu,
	.ndo_fix_features	= nv_fix_features,
	.ndo_set_features	= nv_set_features,
	.ndo_validate_addr	= eth_validate_addr,
	.ndo_set_mac_address	= nv_set_mac_address,
	.ndo_set_multicast_list	= nv_set_multicast,
	.ndo_vlan_rx_register	= nv_vlan_rx_register,
#ifdef CONFIG_NET_POLL_CONTROLLER
	.ndo_poll_controller	= nv_poll_controller,
#endif
};

static const struct net_device_ops nv_netdev_ops_optimized = {
	.ndo_open		= nv_open,
	.ndo_stop		= nv_close,
	.ndo_get_stats		= nv_get_stats,
	.ndo_start_xmit		= nv_start_xmit_optimized,
	.ndo_tx_timeout		= nv_tx_timeout,
	.ndo_change_mtu		= nv_change_mtu,
	.ndo_fix_features	= nv_fix_features,
	.ndo_set_features	= nv_set_features,
	.ndo_validate_addr	= eth_validate_addr,
	.ndo_set_mac_address	= nv_set_mac_address,
	.ndo_set_multicast_list	= nv_set_multicast,
	.ndo_vlan_rx_register	= nv_vlan_rx_register,
#ifdef CONFIG_NET_POLL_CONTROLLER
	.ndo_poll_controller	= nv_poll_controller,
#endif
};

static int __devinit nv_probe(struct pci_dev *pci_dev, const struct pci_device_id *id)
{
	struct net_device *dev;
	struct fe_priv *np;
	unsigned long addr;
	u8 __iomem *base;
	int err, i;
	u32 powerstate, txreg;
	u32 phystate_orig = 0, phystate;
	int phyinitialized = 0;
	static int printed_version;

	if (!printed_version++)
		pr_info("Reverse Engineered nForce ethernet driver. Version %s.\n",
			FORCEDETH_VERSION);

	dev = alloc_etherdev(sizeof(struct fe_priv));
	err = -ENOMEM;
	if (!dev)
		goto out;

	np = netdev_priv(dev);
	np->dev = dev;
	np->pci_dev = pci_dev;
	spin_lock_init(&np->lock);
	SET_NETDEV_DEV(dev, &pci_dev->dev);

	init_timer(&np->oom_kick);
	np->oom_kick.data = (unsigned long) dev;
	np->oom_kick.function = nv_do_rx_refill;	/* timer handler */
	init_timer(&np->nic_poll);
	np->nic_poll.data = (unsigned long) dev;
	np->nic_poll.function = nv_do_nic_poll;	/* timer handler */
	init_timer(&np->stats_poll);
	np->stats_poll.data = (unsigned long) dev;
	np->stats_poll.function = nv_do_stats_poll;	/* timer handler */

	err = pci_enable_device(pci_dev);
	if (err)
		goto out_free;

	pci_set_master(pci_dev);

	err = pci_request_regions(pci_dev, DRV_NAME);
	if (err < 0)
		goto out_disable;

	if (id->driver_data & (DEV_HAS_VLAN|DEV_HAS_MSI_X|DEV_HAS_POWER_CNTRL|DEV_HAS_STATISTICS_V2|DEV_HAS_STATISTICS_V3))
		np->register_size = NV_PCI_REGSZ_VER3;
	else if (id->driver_data & DEV_HAS_STATISTICS_V1)
		np->register_size = NV_PCI_REGSZ_VER2;
	else
		np->register_size = NV_PCI_REGSZ_VER1;

	err = -EINVAL;
	addr = 0;
	for (i = 0; i < DEVICE_COUNT_RESOURCE; i++) {
		if (pci_resource_flags(pci_dev, i) & IORESOURCE_MEM &&
				pci_resource_len(pci_dev, i) >= np->register_size) {
			addr = pci_resource_start(pci_dev, i);
			break;
		}
	}
	if (i == DEVICE_COUNT_RESOURCE) {
		dev_info(&pci_dev->dev, "Couldn't find register window\n");
		goto out_relreg;
	}

	/* copy of driver data */
	np->driver_data = id->driver_data;
	/* copy of device id */
	np->device_id = id->device;

	/* handle different descriptor versions */
	if (id->driver_data & DEV_HAS_HIGH_DMA) {
		/* packet format 3: supports 40-bit addressing */
		np->desc_ver = DESC_VER_3;
		np->txrxctl_bits = NVREG_TXRXCTL_DESC_3;
		if (dma_64bit) {
			if (pci_set_dma_mask(pci_dev, DMA_BIT_MASK(39)))
				dev_info(&pci_dev->dev,
					 "64-bit DMA failed, using 32-bit addressing\n");
			else
				dev->features |= NETIF_F_HIGHDMA;
			if (pci_set_consistent_dma_mask(pci_dev, DMA_BIT_MASK(39))) {
				dev_info(&pci_dev->dev,
					 "64-bit DMA (consistent) failed, using 32-bit ring buffers\n");
			}
		}
	} else if (id->driver_data & DEV_HAS_LARGEDESC) {
		/* packet format 2: supports jumbo frames */
		np->desc_ver = DESC_VER_2;
		np->txrxctl_bits = NVREG_TXRXCTL_DESC_2;
	} else {
		/* original packet format */
		np->desc_ver = DESC_VER_1;
		np->txrxctl_bits = NVREG_TXRXCTL_DESC_1;
	}

	np->pkt_limit = NV_PKTLIMIT_1;
	if (id->driver_data & DEV_HAS_LARGEDESC)
		np->pkt_limit = NV_PKTLIMIT_2;

	if (id->driver_data & DEV_HAS_CHECKSUM) {
		np->txrxctl_bits |= NVREG_TXRXCTL_RXCHECK;
		dev->hw_features |= NETIF_F_IP_CSUM | NETIF_F_SG |
			NETIF_F_TSO | NETIF_F_RXCSUM;
		dev->features |= dev->hw_features;
	}

	np->vlanctl_bits = 0;
	if (id->driver_data & DEV_HAS_VLAN) {
		np->vlanctl_bits = NVREG_VLANCONTROL_ENABLE;
		dev->features |= NETIF_F_HW_VLAN_RX | NETIF_F_HW_VLAN_TX;
	}

	np->pause_flags = NV_PAUSEFRAME_RX_CAPABLE | NV_PAUSEFRAME_RX_REQ | NV_PAUSEFRAME_AUTONEG;
	if ((id->driver_data & DEV_HAS_PAUSEFRAME_TX_V1) ||
	    (id->driver_data & DEV_HAS_PAUSEFRAME_TX_V2) ||
	    (id->driver_data & DEV_HAS_PAUSEFRAME_TX_V3)) {
		np->pause_flags |= NV_PAUSEFRAME_TX_CAPABLE | NV_PAUSEFRAME_TX_REQ;
	}

	err = -ENOMEM;
	np->base = ioremap(addr, np->register_size);
	if (!np->base)
		goto out_relreg;
	dev->base_addr = (unsigned long)np->base;

	dev->irq = pci_dev->irq;

	np->rx_ring_size = RX_RING_DEFAULT;
	np->tx_ring_size = TX_RING_DEFAULT;

	if (!nv_optimized(np)) {
		np->rx_ring.orig = pci_alloc_consistent(pci_dev,
					sizeof(struct ring_desc) * (np->rx_ring_size + np->tx_ring_size),
					&np->ring_addr);
		if (!np->rx_ring.orig)
			goto out_unmap;
		np->tx_ring.orig = &np->rx_ring.orig[np->rx_ring_size];
	} else {
		np->rx_ring.ex = pci_alloc_consistent(pci_dev,
					sizeof(struct ring_desc_ex) * (np->rx_ring_size + np->tx_ring_size),
					&np->ring_addr);
		if (!np->rx_ring.ex)
			goto out_unmap;
		np->tx_ring.ex = &np->rx_ring.ex[np->rx_ring_size];
	}
	np->rx_skb = kcalloc(np->rx_ring_size, sizeof(struct nv_skb_map), GFP_KERNEL);
	np->tx_skb = kcalloc(np->tx_ring_size, sizeof(struct nv_skb_map), GFP_KERNEL);
	if (!np->rx_skb || !np->tx_skb)
		goto out_freering;

	if (!nv_optimized(np))
		dev->netdev_ops = &nv_netdev_ops;
	else
		dev->netdev_ops = &nv_netdev_ops_optimized;

	netif_napi_add(dev, &np->napi, nv_napi_poll, RX_WORK_PER_LOOP);
	SET_ETHTOOL_OPS(dev, &ops);
	dev->watchdog_timeo = NV_WATCHDOG_TIMEO;

	pci_set_drvdata(pci_dev, dev);

	/* read the mac address */
	base = get_hwbase(dev);
	np->orig_mac[0] = readl(base + NvRegMacAddrA);
	np->orig_mac[1] = readl(base + NvRegMacAddrB);

	/* check the workaround bit for correct mac address order */
	txreg = readl(base + NvRegTransmitPoll);
	if (id->driver_data & DEV_HAS_CORRECT_MACADDR) {
		/* mac address is already in correct order */
		dev->dev_addr[0] = (np->orig_mac[0] >>  0) & 0xff;
		dev->dev_addr[1] = (np->orig_mac[0] >>  8) & 0xff;
		dev->dev_addr[2] = (np->orig_mac[0] >> 16) & 0xff;
		dev->dev_addr[3] = (np->orig_mac[0] >> 24) & 0xff;
		dev->dev_addr[4] = (np->orig_mac[1] >>  0) & 0xff;
		dev->dev_addr[5] = (np->orig_mac[1] >>  8) & 0xff;
	} else if (txreg & NVREG_TRANSMITPOLL_MAC_ADDR_REV) {
		/* mac address is already in correct order */
		dev->dev_addr[0] = (np->orig_mac[0] >>  0) & 0xff;
		dev->dev_addr[1] = (np->orig_mac[0] >>  8) & 0xff;
		dev->dev_addr[2] = (np->orig_mac[0] >> 16) & 0xff;
		dev->dev_addr[3] = (np->orig_mac[0] >> 24) & 0xff;
		dev->dev_addr[4] = (np->orig_mac[1] >>  0) & 0xff;
		dev->dev_addr[5] = (np->orig_mac[1] >>  8) & 0xff;
		/*
		 * Set orig mac address back to the reversed version.
		 * This flag will be cleared during low power transition.
		 * Therefore, we should always put back the reversed address.
		 */
		np->orig_mac[0] = (dev->dev_addr[5] << 0) + (dev->dev_addr[4] << 8) +
			(dev->dev_addr[3] << 16) + (dev->dev_addr[2] << 24);
		np->orig_mac[1] = (dev->dev_addr[1] << 0) + (dev->dev_addr[0] << 8);
	} else {
		/* need to reverse mac address to correct order */
		dev->dev_addr[0] = (np->orig_mac[1] >>  8) & 0xff;
		dev->dev_addr[1] = (np->orig_mac[1] >>  0) & 0xff;
		dev->dev_addr[2] = (np->orig_mac[0] >> 24) & 0xff;
		dev->dev_addr[3] = (np->orig_mac[0] >> 16) & 0xff;
		dev->dev_addr[4] = (np->orig_mac[0] >>  8) & 0xff;
		dev->dev_addr[5] = (np->orig_mac[0] >>  0) & 0xff;
		writel(txreg|NVREG_TRANSMITPOLL_MAC_ADDR_REV, base + NvRegTransmitPoll);
		dev_dbg(&pci_dev->dev,
			"%s: set workaround bit for reversed mac addr\n",
			__func__);
	}
	memcpy(dev->perm_addr, dev->dev_addr, dev->addr_len);

	if (!is_valid_ether_addr(dev->perm_addr)) {
		/*
		 * Bad mac address. At least one bios sets the mac address
		 * to 01:23:45:67:89:ab
		 */
		dev_err(&pci_dev->dev,
			"Invalid MAC address detected: %pM - Please complain to your hardware vendor.\n",
			dev->dev_addr);
		random_ether_addr(dev->dev_addr);
		dev_err(&pci_dev->dev,
			"Using random MAC address: %pM\n", dev->dev_addr);
	}

	/* set mac address */
	nv_copy_mac_to_hw(dev);

	/* disable WOL */
	writel(0, base + NvRegWakeUpFlags);
	np->wolenabled = 0;
	device_set_wakeup_enable(&pci_dev->dev, false);

	if (id->driver_data & DEV_HAS_POWER_CNTRL) {

		/* take phy and nic out of low power mode */
		powerstate = readl(base + NvRegPowerState2);
		powerstate &= ~NVREG_POWERSTATE2_POWERUP_MASK;
		if ((id->driver_data & DEV_NEED_LOW_POWER_FIX) &&
		    pci_dev->revision >= 0xA3)
			powerstate |= NVREG_POWERSTATE2_POWERUP_REV_A3;
		writel(powerstate, base + NvRegPowerState2);
	}

	if (np->desc_ver == DESC_VER_1)
		np->tx_flags = NV_TX_VALID;
	else
		np->tx_flags = NV_TX2_VALID;

	np->msi_flags = 0;
	if ((id->driver_data & DEV_HAS_MSI) && msi)
		np->msi_flags |= NV_MSI_CAPABLE;

	if ((id->driver_data & DEV_HAS_MSI_X) && msix) {
		/* msix has had reported issues when modifying irqmask
		   as in the case of napi, therefore, disable for now
		*/
#if 0
		np->msi_flags |= NV_MSI_X_CAPABLE;
#endif
	}

	if (optimization_mode == NV_OPTIMIZATION_MODE_CPU) {
		np->irqmask = NVREG_IRQMASK_CPU;
		if (np->msi_flags & NV_MSI_X_CAPABLE) /* set number of vectors */
			np->msi_flags |= 0x0001;
	} else if (optimization_mode == NV_OPTIMIZATION_MODE_DYNAMIC &&
		   !(id->driver_data & DEV_NEED_TIMERIRQ)) {
		/* start off in throughput mode */
		np->irqmask = NVREG_IRQMASK_THROUGHPUT;
		/* remove support for msix mode */
		np->msi_flags &= ~NV_MSI_X_CAPABLE;
	} else {
		optimization_mode = NV_OPTIMIZATION_MODE_THROUGHPUT;
		np->irqmask = NVREG_IRQMASK_THROUGHPUT;
		if (np->msi_flags & NV_MSI_X_CAPABLE) /* set number of vectors */
			np->msi_flags |= 0x0003;
	}

	if (id->driver_data & DEV_NEED_TIMERIRQ)
		np->irqmask |= NVREG_IRQ_TIMER;
	if (id->driver_data & DEV_NEED_LINKTIMER) {
		np->need_linktimer = 1;
		np->link_timeout = jiffies + LINK_TIMEOUT;
	} else {
		np->need_linktimer = 0;
	}

	/* Limit the number of tx's outstanding for hw bug */
	if (id->driver_data & DEV_NEED_TX_LIMIT) {
		np->tx_limit = 1;
		if (((id->driver_data & DEV_NEED_TX_LIMIT2) == DEV_NEED_TX_LIMIT2) &&
		    pci_dev->revision >= 0xA2)
			np->tx_limit = 0;
	}

	/* clear phy state and temporarily halt phy interrupts */
	writel(0, base + NvRegMIIMask);
	phystate = readl(base + NvRegAdapterControl);
	if (phystate & NVREG_ADAPTCTL_RUNNING) {
		phystate_orig = 1;
		phystate &= ~NVREG_ADAPTCTL_RUNNING;
		writel(phystate, base + NvRegAdapterControl);
	}
	writel(NVREG_MIISTAT_MASK_ALL, base + NvRegMIIStatus);

	if (id->driver_data & DEV_HAS_MGMT_UNIT) {
		/* management unit running on the mac? */
		if ((readl(base + NvRegTransmitterControl) & NVREG_XMITCTL_MGMT_ST) &&
		    (readl(base + NvRegTransmitterControl) & NVREG_XMITCTL_SYNC_PHY_INIT) &&
		    nv_mgmt_acquire_sema(dev) &&
		    nv_mgmt_get_version(dev)) {
			np->mac_in_use = 1;
			if (np->mgmt_version > 0)
				np->mac_in_use = readl(base + NvRegMgmtUnitControl) & NVREG_MGMTUNITCONTROL_INUSE;
			/* management unit setup the phy already? */
			if (np->mac_in_use &&
			    ((readl(base + NvRegTransmitterControl) & NVREG_XMITCTL_SYNC_MASK) ==
			     NVREG_XMITCTL_SYNC_PHY_INIT)) {
				/* phy is inited by mgmt unit */
				phyinitialized = 1;
			} else {
				/* we need to init the phy */
			}
		}
	}

	/* find a suitable phy */
	for (i = 1; i <= 32; i++) {
		int id1, id2;
		int phyaddr = i & 0x1F;

		spin_lock_irq(&np->lock);
		id1 = mii_rw(dev, phyaddr, MII_PHYSID1, MII_READ);
		spin_unlock_irq(&np->lock);
		if (id1 < 0 || id1 == 0xffff)
			continue;
		spin_lock_irq(&np->lock);
		id2 = mii_rw(dev, phyaddr, MII_PHYSID2, MII_READ);
		spin_unlock_irq(&np->lock);
		if (id2 < 0 || id2 == 0xffff)
			continue;

		np->phy_model = id2 & PHYID2_MODEL_MASK;
		id1 = (id1 & PHYID1_OUI_MASK) << PHYID1_OUI_SHFT;
		id2 = (id2 & PHYID2_OUI_MASK) >> PHYID2_OUI_SHFT;
		np->phyaddr = phyaddr;
		np->phy_oui = id1 | id2;

		/* Realtek hardcoded phy id1 to all zero's on certain phys */
		if (np->phy_oui == PHY_OUI_REALTEK2)
			np->phy_oui = PHY_OUI_REALTEK;
		/* Setup phy revision for Realtek */
		if (np->phy_oui == PHY_OUI_REALTEK && np->phy_model == PHY_MODEL_REALTEK_8211)
			np->phy_rev = mii_rw(dev, phyaddr, MII_RESV1, MII_READ) & PHY_REV_MASK;

		break;
	}
	if (i == 33) {
		dev_info(&pci_dev->dev, "open: Could not find a valid PHY\n");
		goto out_error;
	}

	if (!phyinitialized) {
		/* reset it */
		phy_init(dev);
	} else {
		/* see if it is a gigabit phy */
		u32 mii_status = mii_rw(dev, np->phyaddr, MII_BMSR, MII_READ);
		if (mii_status & PHY_GIGABIT)
			np->gigabit = PHY_GIGABIT;
	}

	/* set default link speed settings */
	np->linkspeed = NVREG_LINKSPEED_FORCE|NVREG_LINKSPEED_10;
	np->duplex = 0;
	np->autoneg = 1;

	err = register_netdev(dev);
	if (err) {
		dev_info(&pci_dev->dev, "unable to register netdev: %d\n", err);
		goto out_error;
	}

<<<<<<< HEAD
=======
	if (id->driver_data & DEV_HAS_VLAN)
		nv_vlan_mode(dev, dev->features);

>>>>>>> 205fd78f
	netif_carrier_off(dev);

	dev_info(&pci_dev->dev, "ifname %s, PHY OUI 0x%x @ %d, addr %pM\n",
		 dev->name, np->phy_oui, np->phyaddr, dev->dev_addr);

	dev_info(&pci_dev->dev, "%s%s%s%s%s%s%s%s%s%sdesc-v%u\n",
		 dev->features & NETIF_F_HIGHDMA ? "highdma " : "",
		 dev->features & (NETIF_F_IP_CSUM | NETIF_F_SG) ?
			"csum " : "",
		 dev->features & (NETIF_F_HW_VLAN_RX | NETIF_F_HW_VLAN_TX) ?
			"vlan " : "",
		 id->driver_data & DEV_HAS_POWER_CNTRL ? "pwrctl " : "",
		 id->driver_data & DEV_HAS_MGMT_UNIT ? "mgmt " : "",
		 id->driver_data & DEV_NEED_TIMERIRQ ? "timirq " : "",
		 np->gigabit == PHY_GIGABIT ? "gbit " : "",
		 np->need_linktimer ? "lnktim " : "",
		 np->msi_flags & NV_MSI_CAPABLE ? "msi " : "",
		 np->msi_flags & NV_MSI_X_CAPABLE ? "msi-x " : "",
		 np->desc_ver);

	return 0;

out_error:
	if (phystate_orig)
		writel(phystate|NVREG_ADAPTCTL_RUNNING, base + NvRegAdapterControl);
	pci_set_drvdata(pci_dev, NULL);
out_freering:
	free_rings(dev);
out_unmap:
	iounmap(get_hwbase(dev));
out_relreg:
	pci_release_regions(pci_dev);
out_disable:
	pci_disable_device(pci_dev);
out_free:
	free_netdev(dev);
out:
	return err;
}

static void nv_restore_phy(struct net_device *dev)
{
	struct fe_priv *np = netdev_priv(dev);
	u16 phy_reserved, mii_control;

	if (np->phy_oui == PHY_OUI_REALTEK &&
	    np->phy_model == PHY_MODEL_REALTEK_8201 &&
	    phy_cross == NV_CROSSOVER_DETECTION_DISABLED) {
		mii_rw(dev, np->phyaddr, PHY_REALTEK_INIT_REG1, PHY_REALTEK_INIT3);
		phy_reserved = mii_rw(dev, np->phyaddr, PHY_REALTEK_INIT_REG2, MII_READ);
		phy_reserved &= ~PHY_REALTEK_INIT_MSK1;
		phy_reserved |= PHY_REALTEK_INIT8;
		mii_rw(dev, np->phyaddr, PHY_REALTEK_INIT_REG2, phy_reserved);
		mii_rw(dev, np->phyaddr, PHY_REALTEK_INIT_REG1, PHY_REALTEK_INIT1);

		/* restart auto negotiation */
		mii_control = mii_rw(dev, np->phyaddr, MII_BMCR, MII_READ);
		mii_control |= (BMCR_ANRESTART | BMCR_ANENABLE);
		mii_rw(dev, np->phyaddr, MII_BMCR, mii_control);
	}
}

static void nv_restore_mac_addr(struct pci_dev *pci_dev)
{
	struct net_device *dev = pci_get_drvdata(pci_dev);
	struct fe_priv *np = netdev_priv(dev);
	u8 __iomem *base = get_hwbase(dev);

	/* special op: write back the misordered MAC address - otherwise
	 * the next nv_probe would see a wrong address.
	 */
	writel(np->orig_mac[0], base + NvRegMacAddrA);
	writel(np->orig_mac[1], base + NvRegMacAddrB);
	writel(readl(base + NvRegTransmitPoll) & ~NVREG_TRANSMITPOLL_MAC_ADDR_REV,
	       base + NvRegTransmitPoll);
}

static void __devexit nv_remove(struct pci_dev *pci_dev)
{
	struct net_device *dev = pci_get_drvdata(pci_dev);

	unregister_netdev(dev);

	nv_restore_mac_addr(pci_dev);

	/* restore any phy related changes */
	nv_restore_phy(dev);

	nv_mgmt_release_sema(dev);

	/* free all structures */
	free_rings(dev);
	iounmap(get_hwbase(dev));
	pci_release_regions(pci_dev);
	pci_disable_device(pci_dev);
	free_netdev(dev);
	pci_set_drvdata(pci_dev, NULL);
}

#ifdef CONFIG_PM_SLEEP
static int nv_suspend(struct device *device)
{
	struct pci_dev *pdev = to_pci_dev(device);
	struct net_device *dev = pci_get_drvdata(pdev);
	struct fe_priv *np = netdev_priv(dev);
	u8 __iomem *base = get_hwbase(dev);
	int i;

	if (netif_running(dev)) {
		/* Gross. */
		nv_close(dev);
	}
	netif_device_detach(dev);

	/* save non-pci configuration space */
	for (i = 0; i <= np->register_size/sizeof(u32); i++)
		np->saved_config_space[i] = readl(base + i*sizeof(u32));

	return 0;
}

static int nv_resume(struct device *device)
{
	struct pci_dev *pdev = to_pci_dev(device);
	struct net_device *dev = pci_get_drvdata(pdev);
	struct fe_priv *np = netdev_priv(dev);
	u8 __iomem *base = get_hwbase(dev);
	int i, rc = 0;

	/* restore non-pci configuration space */
	for (i = 0; i <= np->register_size/sizeof(u32); i++)
		writel(np->saved_config_space[i], base+i*sizeof(u32));

	if (np->driver_data & DEV_NEED_MSI_FIX)
		pci_write_config_dword(pdev, NV_MSI_PRIV_OFFSET, NV_MSI_PRIV_VALUE);

	/* restore phy state, including autoneg */
	phy_init(dev);

	netif_device_attach(dev);
	if (netif_running(dev)) {
		rc = nv_open(dev);
		nv_set_multicast(dev);
	}
	return rc;
}

static SIMPLE_DEV_PM_OPS(nv_pm_ops, nv_suspend, nv_resume);
#define NV_PM_OPS (&nv_pm_ops)

#else
#define NV_PM_OPS NULL
#endif /* CONFIG_PM_SLEEP */

#ifdef CONFIG_PM
static void nv_shutdown(struct pci_dev *pdev)
{
	struct net_device *dev = pci_get_drvdata(pdev);
	struct fe_priv *np = netdev_priv(dev);

	if (netif_running(dev))
		nv_close(dev);

	/*
	 * Restore the MAC so a kernel started by kexec won't get confused.
	 * If we really go for poweroff, we must not restore the MAC,
	 * otherwise the MAC for WOL will be reversed at least on some boards.
	 */
	if (system_state != SYSTEM_POWER_OFF)
		nv_restore_mac_addr(pdev);

	pci_disable_device(pdev);
	/*
	 * Apparently it is not possible to reinitialise from D3 hot,
	 * only put the device into D3 if we really go for poweroff.
	 */
	if (system_state == SYSTEM_POWER_OFF) {
		pci_wake_from_d3(pdev, np->wolenabled);
		pci_set_power_state(pdev, PCI_D3hot);
	}
}
#else
#define nv_shutdown NULL
#endif /* CONFIG_PM */

static DEFINE_PCI_DEVICE_TABLE(pci_tbl) = {
	{	/* nForce Ethernet Controller */
		PCI_DEVICE(0x10DE, 0x01C3),
		.driver_data = DEV_NEED_TIMERIRQ|DEV_NEED_LINKTIMER,
	},
	{	/* nForce2 Ethernet Controller */
		PCI_DEVICE(0x10DE, 0x0066),
		.driver_data = DEV_NEED_TIMERIRQ|DEV_NEED_LINKTIMER,
	},
	{	/* nForce3 Ethernet Controller */
		PCI_DEVICE(0x10DE, 0x00D6),
		.driver_data = DEV_NEED_TIMERIRQ|DEV_NEED_LINKTIMER,
	},
	{	/* nForce3 Ethernet Controller */
		PCI_DEVICE(0x10DE, 0x0086),
		.driver_data = DEV_NEED_TIMERIRQ|DEV_NEED_LINKTIMER|DEV_HAS_LARGEDESC|DEV_HAS_CHECKSUM,
	},
	{	/* nForce3 Ethernet Controller */
		PCI_DEVICE(0x10DE, 0x008C),
		.driver_data = DEV_NEED_TIMERIRQ|DEV_NEED_LINKTIMER|DEV_HAS_LARGEDESC|DEV_HAS_CHECKSUM,
	},
	{	/* nForce3 Ethernet Controller */
		PCI_DEVICE(0x10DE, 0x00E6),
		.driver_data = DEV_NEED_TIMERIRQ|DEV_NEED_LINKTIMER|DEV_HAS_LARGEDESC|DEV_HAS_CHECKSUM,
	},
	{	/* nForce3 Ethernet Controller */
		PCI_DEVICE(0x10DE, 0x00DF),
		.driver_data = DEV_NEED_TIMERIRQ|DEV_NEED_LINKTIMER|DEV_HAS_LARGEDESC|DEV_HAS_CHECKSUM,
	},
	{	/* CK804 Ethernet Controller */
		PCI_DEVICE(0x10DE, 0x0056),
		.driver_data = DEV_NEED_LINKTIMER|DEV_HAS_LARGEDESC|DEV_HAS_CHECKSUM|DEV_HAS_HIGH_DMA|DEV_HAS_STATISTICS_V1|DEV_NEED_TX_LIMIT,
	},
	{	/* CK804 Ethernet Controller */
		PCI_DEVICE(0x10DE, 0x0057),
		.driver_data = DEV_NEED_LINKTIMER|DEV_HAS_LARGEDESC|DEV_HAS_CHECKSUM|DEV_HAS_HIGH_DMA|DEV_HAS_STATISTICS_V1|DEV_NEED_TX_LIMIT,
	},
	{	/* MCP04 Ethernet Controller */
		PCI_DEVICE(0x10DE, 0x0037),
		.driver_data = DEV_NEED_LINKTIMER|DEV_HAS_LARGEDESC|DEV_HAS_CHECKSUM|DEV_HAS_HIGH_DMA|DEV_HAS_STATISTICS_V1|DEV_NEED_TX_LIMIT,
	},
	{	/* MCP04 Ethernet Controller */
		PCI_DEVICE(0x10DE, 0x0038),
		.driver_data = DEV_NEED_LINKTIMER|DEV_HAS_LARGEDESC|DEV_HAS_CHECKSUM|DEV_HAS_HIGH_DMA|DEV_HAS_STATISTICS_V1|DEV_NEED_TX_LIMIT,
	},
	{	/* MCP51 Ethernet Controller */
		PCI_DEVICE(0x10DE, 0x0268),
		.driver_data = DEV_NEED_LINKTIMER|DEV_HAS_HIGH_DMA|DEV_HAS_POWER_CNTRL|DEV_HAS_STATISTICS_V1|DEV_NEED_LOW_POWER_FIX,
	},
	{	/* MCP51 Ethernet Controller */
		PCI_DEVICE(0x10DE, 0x0269),
		.driver_data = DEV_NEED_LINKTIMER|DEV_HAS_HIGH_DMA|DEV_HAS_POWER_CNTRL|DEV_HAS_STATISTICS_V1|DEV_NEED_LOW_POWER_FIX,
	},
	{	/* MCP55 Ethernet Controller */
		PCI_DEVICE(0x10DE, 0x0372),
		.driver_data = DEV_NEED_LINKTIMER|DEV_HAS_LARGEDESC|DEV_HAS_CHECKSUM|DEV_HAS_HIGH_DMA|DEV_HAS_VLAN|DEV_HAS_MSI|DEV_HAS_MSI_X|DEV_HAS_POWER_CNTRL|DEV_HAS_PAUSEFRAME_TX_V1|DEV_HAS_STATISTICS_V12|DEV_HAS_TEST_EXTENDED|DEV_HAS_MGMT_UNIT|DEV_NEED_TX_LIMIT|DEV_NEED_MSI_FIX,
	},
	{	/* MCP55 Ethernet Controller */
		PCI_DEVICE(0x10DE, 0x0373),
		.driver_data = DEV_NEED_LINKTIMER|DEV_HAS_LARGEDESC|DEV_HAS_CHECKSUM|DEV_HAS_HIGH_DMA|DEV_HAS_VLAN|DEV_HAS_MSI|DEV_HAS_MSI_X|DEV_HAS_POWER_CNTRL|DEV_HAS_PAUSEFRAME_TX_V1|DEV_HAS_STATISTICS_V12|DEV_HAS_TEST_EXTENDED|DEV_HAS_MGMT_UNIT|DEV_NEED_TX_LIMIT|DEV_NEED_MSI_FIX,
	},
	{	/* MCP61 Ethernet Controller */
		PCI_DEVICE(0x10DE, 0x03E5),
		.driver_data = DEV_NEED_LINKTIMER|DEV_HAS_HIGH_DMA|DEV_HAS_POWER_CNTRL|DEV_HAS_MSI|DEV_HAS_PAUSEFRAME_TX_V1|DEV_HAS_STATISTICS_V12|DEV_HAS_TEST_EXTENDED|DEV_HAS_MGMT_UNIT|DEV_HAS_CORRECT_MACADDR|DEV_NEED_MSI_FIX,
	},
	{	/* MCP61 Ethernet Controller */
		PCI_DEVICE(0x10DE, 0x03E6),
		.driver_data = DEV_NEED_LINKTIMER|DEV_HAS_HIGH_DMA|DEV_HAS_POWER_CNTRL|DEV_HAS_MSI|DEV_HAS_PAUSEFRAME_TX_V1|DEV_HAS_STATISTICS_V12|DEV_HAS_TEST_EXTENDED|DEV_HAS_MGMT_UNIT|DEV_HAS_CORRECT_MACADDR|DEV_NEED_MSI_FIX,
	},
	{	/* MCP61 Ethernet Controller */
		PCI_DEVICE(0x10DE, 0x03EE),
		.driver_data = DEV_NEED_LINKTIMER|DEV_HAS_HIGH_DMA|DEV_HAS_POWER_CNTRL|DEV_HAS_MSI|DEV_HAS_PAUSEFRAME_TX_V1|DEV_HAS_STATISTICS_V12|DEV_HAS_TEST_EXTENDED|DEV_HAS_MGMT_UNIT|DEV_HAS_CORRECT_MACADDR|DEV_NEED_MSI_FIX,
	},
	{	/* MCP61 Ethernet Controller */
		PCI_DEVICE(0x10DE, 0x03EF),
		.driver_data = DEV_NEED_LINKTIMER|DEV_HAS_HIGH_DMA|DEV_HAS_POWER_CNTRL|DEV_HAS_MSI|DEV_HAS_PAUSEFRAME_TX_V1|DEV_HAS_STATISTICS_V12|DEV_HAS_TEST_EXTENDED|DEV_HAS_MGMT_UNIT|DEV_HAS_CORRECT_MACADDR|DEV_NEED_MSI_FIX,
	},
	{	/* MCP65 Ethernet Controller */
		PCI_DEVICE(0x10DE, 0x0450),
		.driver_data = DEV_NEED_LINKTIMER|DEV_HAS_LARGEDESC|DEV_HAS_HIGH_DMA|DEV_HAS_POWER_CNTRL|DEV_HAS_MSI|DEV_HAS_PAUSEFRAME_TX_V1|DEV_HAS_STATISTICS_V12|DEV_HAS_TEST_EXTENDED|DEV_HAS_MGMT_UNIT|DEV_HAS_CORRECT_MACADDR|DEV_NEED_TX_LIMIT|DEV_HAS_GEAR_MODE|DEV_NEED_MSI_FIX,
	},
	{	/* MCP65 Ethernet Controller */
		PCI_DEVICE(0x10DE, 0x0451),
		.driver_data = DEV_NEED_LINKTIMER|DEV_HAS_LARGEDESC|DEV_HAS_HIGH_DMA|DEV_HAS_POWER_CNTRL|DEV_HAS_MSI|DEV_HAS_PAUSEFRAME_TX_V1|DEV_HAS_STATISTICS_V12|DEV_HAS_TEST_EXTENDED|DEV_HAS_MGMT_UNIT|DEV_HAS_CORRECT_MACADDR|DEV_NEED_TX_LIMIT|DEV_HAS_GEAR_MODE|DEV_NEED_MSI_FIX,
	},
	{	/* MCP65 Ethernet Controller */
		PCI_DEVICE(0x10DE, 0x0452),
		.driver_data = DEV_NEED_LINKTIMER|DEV_HAS_LARGEDESC|DEV_HAS_HIGH_DMA|DEV_HAS_POWER_CNTRL|DEV_HAS_MSI|DEV_HAS_PAUSEFRAME_TX_V1|DEV_HAS_STATISTICS_V12|DEV_HAS_TEST_EXTENDED|DEV_HAS_MGMT_UNIT|DEV_HAS_CORRECT_MACADDR|DEV_NEED_TX_LIMIT|DEV_HAS_GEAR_MODE|DEV_NEED_MSI_FIX,
	},
	{	/* MCP65 Ethernet Controller */
		PCI_DEVICE(0x10DE, 0x0453),
		.driver_data = DEV_NEED_LINKTIMER|DEV_HAS_LARGEDESC|DEV_HAS_HIGH_DMA|DEV_HAS_POWER_CNTRL|DEV_HAS_MSI|DEV_HAS_PAUSEFRAME_TX_V1|DEV_HAS_STATISTICS_V12|DEV_HAS_TEST_EXTENDED|DEV_HAS_MGMT_UNIT|DEV_HAS_CORRECT_MACADDR|DEV_NEED_TX_LIMIT|DEV_HAS_GEAR_MODE|DEV_NEED_MSI_FIX,
	},
	{	/* MCP67 Ethernet Controller */
		PCI_DEVICE(0x10DE, 0x054C),
		.driver_data = DEV_NEED_LINKTIMER|DEV_HAS_HIGH_DMA|DEV_HAS_POWER_CNTRL|DEV_HAS_MSI|DEV_HAS_PAUSEFRAME_TX_V1|DEV_HAS_STATISTICS_V12|DEV_HAS_TEST_EXTENDED|DEV_HAS_MGMT_UNIT|DEV_HAS_CORRECT_MACADDR|DEV_HAS_GEAR_MODE|DEV_NEED_MSI_FIX,
	},
	{	/* MCP67 Ethernet Controller */
		PCI_DEVICE(0x10DE, 0x054D),
		.driver_data = DEV_NEED_LINKTIMER|DEV_HAS_HIGH_DMA|DEV_HAS_POWER_CNTRL|DEV_HAS_MSI|DEV_HAS_PAUSEFRAME_TX_V1|DEV_HAS_STATISTICS_V12|DEV_HAS_TEST_EXTENDED|DEV_HAS_MGMT_UNIT|DEV_HAS_CORRECT_MACADDR|DEV_HAS_GEAR_MODE|DEV_NEED_MSI_FIX,
	},
	{	/* MCP67 Ethernet Controller */
		PCI_DEVICE(0x10DE, 0x054E),
		.driver_data = DEV_NEED_LINKTIMER|DEV_HAS_HIGH_DMA|DEV_HAS_POWER_CNTRL|DEV_HAS_MSI|DEV_HAS_PAUSEFRAME_TX_V1|DEV_HAS_STATISTICS_V12|DEV_HAS_TEST_EXTENDED|DEV_HAS_MGMT_UNIT|DEV_HAS_CORRECT_MACADDR|DEV_HAS_GEAR_MODE|DEV_NEED_MSI_FIX,
	},
	{	/* MCP67 Ethernet Controller */
		PCI_DEVICE(0x10DE, 0x054F),
		.driver_data = DEV_NEED_LINKTIMER|DEV_HAS_HIGH_DMA|DEV_HAS_POWER_CNTRL|DEV_HAS_MSI|DEV_HAS_PAUSEFRAME_TX_V1|DEV_HAS_STATISTICS_V12|DEV_HAS_TEST_EXTENDED|DEV_HAS_MGMT_UNIT|DEV_HAS_CORRECT_MACADDR|DEV_HAS_GEAR_MODE|DEV_NEED_MSI_FIX,
	},
	{	/* MCP73 Ethernet Controller */
		PCI_DEVICE(0x10DE, 0x07DC),
		.driver_data = DEV_NEED_LINKTIMER|DEV_HAS_HIGH_DMA|DEV_HAS_POWER_CNTRL|DEV_HAS_MSI|DEV_HAS_PAUSEFRAME_TX_V1|DEV_HAS_STATISTICS_V12|DEV_HAS_TEST_EXTENDED|DEV_HAS_MGMT_UNIT|DEV_HAS_CORRECT_MACADDR|DEV_HAS_COLLISION_FIX|DEV_HAS_GEAR_MODE|DEV_NEED_MSI_FIX,
	},
	{	/* MCP73 Ethernet Controller */
		PCI_DEVICE(0x10DE, 0x07DD),
		.driver_data = DEV_NEED_LINKTIMER|DEV_HAS_HIGH_DMA|DEV_HAS_POWER_CNTRL|DEV_HAS_MSI|DEV_HAS_PAUSEFRAME_TX_V1|DEV_HAS_STATISTICS_V12|DEV_HAS_TEST_EXTENDED|DEV_HAS_MGMT_UNIT|DEV_HAS_CORRECT_MACADDR|DEV_HAS_COLLISION_FIX|DEV_HAS_GEAR_MODE|DEV_NEED_MSI_FIX,
	},
	{	/* MCP73 Ethernet Controller */
		PCI_DEVICE(0x10DE, 0x07DE),
		.driver_data = DEV_NEED_LINKTIMER|DEV_HAS_HIGH_DMA|DEV_HAS_POWER_CNTRL|DEV_HAS_MSI|DEV_HAS_PAUSEFRAME_TX_V1|DEV_HAS_STATISTICS_V12|DEV_HAS_TEST_EXTENDED|DEV_HAS_MGMT_UNIT|DEV_HAS_CORRECT_MACADDR|DEV_HAS_COLLISION_FIX|DEV_HAS_GEAR_MODE|DEV_NEED_MSI_FIX,
	},
	{	/* MCP73 Ethernet Controller */
		PCI_DEVICE(0x10DE, 0x07DF),
		.driver_data = DEV_NEED_LINKTIMER|DEV_HAS_HIGH_DMA|DEV_HAS_POWER_CNTRL|DEV_HAS_MSI|DEV_HAS_PAUSEFRAME_TX_V1|DEV_HAS_STATISTICS_V12|DEV_HAS_TEST_EXTENDED|DEV_HAS_MGMT_UNIT|DEV_HAS_CORRECT_MACADDR|DEV_HAS_COLLISION_FIX|DEV_HAS_GEAR_MODE|DEV_NEED_MSI_FIX,
	},
	{	/* MCP77 Ethernet Controller */
		PCI_DEVICE(0x10DE, 0x0760),
		.driver_data = DEV_NEED_LINKTIMER|DEV_HAS_CHECKSUM|DEV_HAS_HIGH_DMA|DEV_HAS_MSI|DEV_HAS_POWER_CNTRL|DEV_HAS_PAUSEFRAME_TX_V2|DEV_HAS_STATISTICS_V123|DEV_HAS_TEST_EXTENDED|DEV_HAS_MGMT_UNIT|DEV_HAS_CORRECT_MACADDR|DEV_HAS_COLLISION_FIX|DEV_NEED_TX_LIMIT2|DEV_HAS_GEAR_MODE|DEV_NEED_PHY_INIT_FIX|DEV_NEED_MSI_FIX,
	},
	{	/* MCP77 Ethernet Controller */
		PCI_DEVICE(0x10DE, 0x0761),
		.driver_data = DEV_NEED_LINKTIMER|DEV_HAS_CHECKSUM|DEV_HAS_HIGH_DMA|DEV_HAS_MSI|DEV_HAS_POWER_CNTRL|DEV_HAS_PAUSEFRAME_TX_V2|DEV_HAS_STATISTICS_V123|DEV_HAS_TEST_EXTENDED|DEV_HAS_MGMT_UNIT|DEV_HAS_CORRECT_MACADDR|DEV_HAS_COLLISION_FIX|DEV_NEED_TX_LIMIT2|DEV_HAS_GEAR_MODE|DEV_NEED_PHY_INIT_FIX|DEV_NEED_MSI_FIX,
	},
	{	/* MCP77 Ethernet Controller */
		PCI_DEVICE(0x10DE, 0x0762),
		.driver_data = DEV_NEED_LINKTIMER|DEV_HAS_CHECKSUM|DEV_HAS_HIGH_DMA|DEV_HAS_MSI|DEV_HAS_POWER_CNTRL|DEV_HAS_PAUSEFRAME_TX_V2|DEV_HAS_STATISTICS_V123|DEV_HAS_TEST_EXTENDED|DEV_HAS_MGMT_UNIT|DEV_HAS_CORRECT_MACADDR|DEV_HAS_COLLISION_FIX|DEV_NEED_TX_LIMIT2|DEV_HAS_GEAR_MODE|DEV_NEED_PHY_INIT_FIX|DEV_NEED_MSI_FIX,
	},
	{	/* MCP77 Ethernet Controller */
		PCI_DEVICE(0x10DE, 0x0763),
		.driver_data = DEV_NEED_LINKTIMER|DEV_HAS_CHECKSUM|DEV_HAS_HIGH_DMA|DEV_HAS_MSI|DEV_HAS_POWER_CNTRL|DEV_HAS_PAUSEFRAME_TX_V2|DEV_HAS_STATISTICS_V123|DEV_HAS_TEST_EXTENDED|DEV_HAS_MGMT_UNIT|DEV_HAS_CORRECT_MACADDR|DEV_HAS_COLLISION_FIX|DEV_NEED_TX_LIMIT2|DEV_HAS_GEAR_MODE|DEV_NEED_PHY_INIT_FIX|DEV_NEED_MSI_FIX,
	},
	{	/* MCP79 Ethernet Controller */
		PCI_DEVICE(0x10DE, 0x0AB0),
		.driver_data = DEV_NEED_LINKTIMER|DEV_HAS_LARGEDESC|DEV_HAS_CHECKSUM|DEV_HAS_HIGH_DMA|DEV_HAS_MSI|DEV_HAS_POWER_CNTRL|DEV_HAS_PAUSEFRAME_TX_V3|DEV_HAS_STATISTICS_V123|DEV_HAS_TEST_EXTENDED|DEV_HAS_CORRECT_MACADDR|DEV_HAS_COLLISION_FIX|DEV_NEED_TX_LIMIT2|DEV_HAS_GEAR_MODE|DEV_NEED_PHY_INIT_FIX|DEV_NEED_MSI_FIX,
	},
	{	/* MCP79 Ethernet Controller */
		PCI_DEVICE(0x10DE, 0x0AB1),
		.driver_data = DEV_NEED_LINKTIMER|DEV_HAS_LARGEDESC|DEV_HAS_CHECKSUM|DEV_HAS_HIGH_DMA|DEV_HAS_MSI|DEV_HAS_POWER_CNTRL|DEV_HAS_PAUSEFRAME_TX_V3|DEV_HAS_STATISTICS_V123|DEV_HAS_TEST_EXTENDED|DEV_HAS_CORRECT_MACADDR|DEV_HAS_COLLISION_FIX|DEV_NEED_TX_LIMIT2|DEV_HAS_GEAR_MODE|DEV_NEED_PHY_INIT_FIX|DEV_NEED_MSI_FIX,
	},
	{	/* MCP79 Ethernet Controller */
		PCI_DEVICE(0x10DE, 0x0AB2),
		.driver_data = DEV_NEED_LINKTIMER|DEV_HAS_LARGEDESC|DEV_HAS_CHECKSUM|DEV_HAS_HIGH_DMA|DEV_HAS_MSI|DEV_HAS_POWER_CNTRL|DEV_HAS_PAUSEFRAME_TX_V3|DEV_HAS_STATISTICS_V123|DEV_HAS_TEST_EXTENDED|DEV_HAS_CORRECT_MACADDR|DEV_HAS_COLLISION_FIX|DEV_NEED_TX_LIMIT2|DEV_HAS_GEAR_MODE|DEV_NEED_PHY_INIT_FIX|DEV_NEED_MSI_FIX,
	},
	{	/* MCP79 Ethernet Controller */
		PCI_DEVICE(0x10DE, 0x0AB3),
		.driver_data = DEV_NEED_LINKTIMER|DEV_HAS_LARGEDESC|DEV_HAS_CHECKSUM|DEV_HAS_HIGH_DMA|DEV_HAS_MSI|DEV_HAS_POWER_CNTRL|DEV_HAS_PAUSEFRAME_TX_V3|DEV_HAS_STATISTICS_V123|DEV_HAS_TEST_EXTENDED|DEV_HAS_CORRECT_MACADDR|DEV_HAS_COLLISION_FIX|DEV_NEED_TX_LIMIT2|DEV_HAS_GEAR_MODE|DEV_NEED_PHY_INIT_FIX|DEV_NEED_MSI_FIX,
	},
	{	/* MCP89 Ethernet Controller */
		PCI_DEVICE(0x10DE, 0x0D7D),
		.driver_data = DEV_NEED_LINKTIMER|DEV_HAS_LARGEDESC|DEV_HAS_CHECKSUM|DEV_HAS_HIGH_DMA|DEV_HAS_MSI|DEV_HAS_POWER_CNTRL|DEV_HAS_PAUSEFRAME_TX_V3|DEV_HAS_STATISTICS_V123|DEV_HAS_TEST_EXTENDED|DEV_HAS_CORRECT_MACADDR|DEV_HAS_COLLISION_FIX|DEV_HAS_GEAR_MODE|DEV_NEED_PHY_INIT_FIX,
	},
	{0,},
};

static struct pci_driver driver = {
	.name		= DRV_NAME,
	.id_table	= pci_tbl,
	.probe		= nv_probe,
	.remove		= __devexit_p(nv_remove),
	.shutdown	= nv_shutdown,
	.driver.pm	= NV_PM_OPS,
};

static int __init init_nic(void)
{
	return pci_register_driver(&driver);
}

static void __exit exit_nic(void)
{
	pci_unregister_driver(&driver);
}

module_param(max_interrupt_work, int, 0);
MODULE_PARM_DESC(max_interrupt_work, "forcedeth maximum events handled per interrupt");
module_param(optimization_mode, int, 0);
MODULE_PARM_DESC(optimization_mode, "In throughput mode (0), every tx & rx packet will generate an interrupt. In CPU mode (1), interrupts are controlled by a timer. In dynamic mode (2), the mode toggles between throughput and CPU mode based on network load.");
module_param(poll_interval, int, 0);
MODULE_PARM_DESC(poll_interval, "Interval determines how frequent timer interrupt is generated by [(time_in_micro_secs * 100) / (2^10)]. Min is 0 and Max is 65535.");
module_param(msi, int, 0);
MODULE_PARM_DESC(msi, "MSI interrupts are enabled by setting to 1 and disabled by setting to 0.");
module_param(msix, int, 0);
MODULE_PARM_DESC(msix, "MSIX interrupts are enabled by setting to 1 and disabled by setting to 0.");
module_param(dma_64bit, int, 0);
MODULE_PARM_DESC(dma_64bit, "High DMA is enabled by setting to 1 and disabled by setting to 0.");
module_param(phy_cross, int, 0);
MODULE_PARM_DESC(phy_cross, "Phy crossover detection for Realtek 8201 phy is enabled by setting to 1 and disabled by setting to 0.");
module_param(phy_power_down, int, 0);
MODULE_PARM_DESC(phy_power_down, "Power down phy and disable link when interface is down (1), or leave phy powered up (0).");

MODULE_AUTHOR("Manfred Spraul <manfred@colorfullife.com>");
MODULE_DESCRIPTION("Reverse Engineered nForce ethernet driver");
MODULE_LICENSE("GPL");

MODULE_DEVICE_TABLE(pci, pci_tbl);

module_init(init_nic);
module_exit(exit_nic);<|MERGE_RESOLUTION|>--- conflicted
+++ resolved
@@ -819,9 +819,6 @@
 	struct nv_skb_map *tx_change_owner;
 	struct nv_skb_map *tx_end_flip;
 	int tx_stop;
-
-	/* vlan fields */
-	struct vlan_group *vlangrp;
 
 	/* msi/msi-x fields */
 	u32 msi_flags;
@@ -2766,17 +2763,20 @@
 			skb->protocol = eth_type_trans(skb, dev);
 			prefetch(skb->data);
 
-			if (likely(!np->vlangrp)) {
-				napi_gro_receive(&np->napi, skb);
-			} else {
-				vlanflags = le32_to_cpu(np->get_rx.ex->buflow);
-				if (vlanflags & NV_RX3_VLAN_TAG_PRESENT) {
-					vlan_gro_receive(&np->napi, np->vlangrp,
-							 vlanflags & NV_RX3_VLAN_TAG_MASK, skb);
-				} else {
-					napi_gro_receive(&np->napi, skb);
-				}
+			vlanflags = le32_to_cpu(np->get_rx.ex->buflow);
+
+			/*
+			 * There's need to check for NETIF_F_HW_VLAN_RX here.
+			 * Even if vlan rx accel is disabled,
+			 * NV_RX3_VLAN_TAG_PRESENT is pseudo randomly set.
+			 */
+			if (dev->features & NETIF_F_HW_VLAN_RX &&
+			    vlanflags & NV_RX3_VLAN_TAG_PRESENT) {
+				u16 vid = vlanflags & NV_RX3_VLAN_TAG_MASK;
+
+				__vlan_hwaccel_put_tag(skb, vid);
 			}
+			napi_gro_receive(&np->napi, skb);
 
 			dev->stats.rx_packets++;
 			dev->stats.rx_bytes += len;
@@ -4484,6 +4484,27 @@
 	return features;
 }
 
+static void nv_vlan_mode(struct net_device *dev, u32 features)
+{
+	struct fe_priv *np = get_nvpriv(dev);
+
+	spin_lock_irq(&np->lock);
+
+	if (features & NETIF_F_HW_VLAN_RX)
+		np->txrxctl_bits |= NVREG_TXRXCTL_VLANSTRIP;
+	else
+		np->txrxctl_bits &= ~NVREG_TXRXCTL_VLANSTRIP;
+
+	if (features & NETIF_F_HW_VLAN_TX)
+		np->txrxctl_bits |= NVREG_TXRXCTL_VLANINS;
+	else
+		np->txrxctl_bits &= ~NVREG_TXRXCTL_VLANINS;
+
+	writel(np->txrxctl_bits, get_hwbase(dev) + NvRegTxRxControl);
+
+	spin_unlock_irq(&np->lock);
+}
+
 static int nv_set_features(struct net_device *dev, u32 features)
 {
 	struct fe_priv *np = netdev_priv(dev);
@@ -4503,6 +4524,9 @@
 
 		spin_unlock_irq(&np->lock);
 	}
+
+	if (changed & (NETIF_F_HW_VLAN_TX | NETIF_F_HW_VLAN_RX))
+		nv_vlan_mode(dev, features);
 
 	return 0;
 }
@@ -4879,29 +4903,6 @@
 	.self_test = nv_self_test,
 };
 
-static void nv_vlan_rx_register(struct net_device *dev, struct vlan_group *grp)
-{
-	struct fe_priv *np = get_nvpriv(dev);
-
-	spin_lock_irq(&np->lock);
-
-	/* save vlan group */
-	np->vlangrp = grp;
-
-	if (grp) {
-		/* enable vlan on MAC */
-		np->txrxctl_bits |= NVREG_TXRXCTL_VLANSTRIP | NVREG_TXRXCTL_VLANINS;
-	} else {
-		/* disable vlan on MAC */
-		np->txrxctl_bits &= ~NVREG_TXRXCTL_VLANSTRIP;
-		np->txrxctl_bits &= ~NVREG_TXRXCTL_VLANINS;
-	}
-
-	writel(np->txrxctl_bits, get_hwbase(dev) + NvRegTxRxControl);
-
-	spin_unlock_irq(&np->lock);
-}
-
 /* The mgmt unit and driver use a semaphore to access the phy during init */
 static int nv_mgmt_acquire_sema(struct net_device *dev)
 {
@@ -5208,7 +5209,6 @@
 	.ndo_validate_addr	= eth_validate_addr,
 	.ndo_set_mac_address	= nv_set_mac_address,
 	.ndo_set_multicast_list	= nv_set_multicast,
-	.ndo_vlan_rx_register	= nv_vlan_rx_register,
 #ifdef CONFIG_NET_POLL_CONTROLLER
 	.ndo_poll_controller	= nv_poll_controller,
 #endif
@@ -5226,7 +5226,6 @@
 	.ndo_validate_addr	= eth_validate_addr,
 	.ndo_set_mac_address	= nv_set_mac_address,
 	.ndo_set_multicast_list	= nv_set_multicast,
-	.ndo_vlan_rx_register	= nv_vlan_rx_register,
 #ifdef CONFIG_NET_POLL_CONTROLLER
 	.ndo_poll_controller	= nv_poll_controller,
 #endif
@@ -5339,14 +5338,15 @@
 		np->txrxctl_bits |= NVREG_TXRXCTL_RXCHECK;
 		dev->hw_features |= NETIF_F_IP_CSUM | NETIF_F_SG |
 			NETIF_F_TSO | NETIF_F_RXCSUM;
-		dev->features |= dev->hw_features;
 	}
 
 	np->vlanctl_bits = 0;
 	if (id->driver_data & DEV_HAS_VLAN) {
 		np->vlanctl_bits = NVREG_VLANCONTROL_ENABLE;
-		dev->features |= NETIF_F_HW_VLAN_RX | NETIF_F_HW_VLAN_TX;
-	}
+		dev->hw_features |= NETIF_F_HW_VLAN_RX | NETIF_F_HW_VLAN_TX;
+	}
+
+	dev->features |= dev->hw_features;
 
 	np->pause_flags = NV_PAUSEFRAME_RX_CAPABLE | NV_PAUSEFRAME_RX_REQ | NV_PAUSEFRAME_AUTONEG;
 	if ((id->driver_data & DEV_HAS_PAUSEFRAME_TX_V1) ||
@@ -5615,12 +5615,9 @@
 		goto out_error;
 	}
 
-<<<<<<< HEAD
-=======
 	if (id->driver_data & DEV_HAS_VLAN)
 		nv_vlan_mode(dev, dev->features);
 
->>>>>>> 205fd78f
 	netif_carrier_off(dev);
 
 	dev_info(&pci_dev->dev, "ifname %s, PHY OUI 0x%x @ %d, addr %pM\n",
