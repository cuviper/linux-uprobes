--- conflicted
+++ resolved
@@ -3424,13 +3424,8 @@
 
 config NETCONSOLE_DYNAMIC
 	bool "Dynamic reconfiguration of logging targets"
-<<<<<<< HEAD
-	depends on NETCONSOLE
-	select CONFIGFS_FS
-=======
 	depends on NETCONSOLE && SYSFS && CONFIGFS_FS && \
 			!(NETCONSOLE=y && CONFIGFS_FS=m)
->>>>>>> 38b3d7fb
 	help
 	  This option enables the ability to dynamically reconfigure target
 	  parameters (interface, IP addresses, port numbers, MAC addresses)
