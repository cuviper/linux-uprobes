--- conflicted
+++ resolved
@@ -1181,10 +1181,7 @@
 void gfar_init_sysfs(struct net_device *dev);
 int gfar_set_features(struct net_device *dev, u32 features);
 extern void gfar_check_rx_parser_mode(struct gfar_private *priv);
-<<<<<<< HEAD
-=======
 extern void gfar_vlan_mode(struct net_device *dev, u32 features);
->>>>>>> 55f9c40f
 
 extern const struct ethtool_ops gfar_ethtool_ops;
 
