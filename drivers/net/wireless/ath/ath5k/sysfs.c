#include <linux/device.h>
#include <linux/pci.h>

#include "base.h"
#include "ath5k.h"
#include "reg.h"

#define SIMPLE_SHOW_STORE(name, get, set)				\
static ssize_t ath5k_attr_show_##name(struct device *dev,		\
			struct device_attribute *attr,			\
			char *buf)					\
{									\
	struct ieee80211_hw *hw = dev_get_drvdata(dev);			\
<<<<<<< HEAD
	struct ath5k_softc *sc = hw->priv;				\
	return snprintf(buf, PAGE_SIZE, "%d\n", get); 			\
=======
	struct ath5k_hw *ah = hw->priv;				\
	return snprintf(buf, PAGE_SIZE, "%d\n", get);			\
>>>>>>> 55f9c40f
}									\
									\
static ssize_t ath5k_attr_store_##name(struct device *dev,		\
			struct device_attribute *attr,			\
			const char *buf, size_t count)			\
{									\
	struct ieee80211_hw *hw = dev_get_drvdata(dev);			\
<<<<<<< HEAD
	struct ath5k_softc *sc = hw->priv;				\
	int val;							\
=======
	struct ath5k_hw *ah = hw->priv;				\
	int val, ret;							\
>>>>>>> 55f9c40f
									\
	ret = kstrtoint(buf, 10, &val);					\
	if (ret < 0)							\
		return ret;						\
	set(ah, val);						\
	return count;							\
}									\
static DEVICE_ATTR(name, S_IRUGO | S_IWUSR,				\
		   ath5k_attr_show_##name, ath5k_attr_store_##name)

#define SIMPLE_SHOW(name, get)						\
static ssize_t ath5k_attr_show_##name(struct device *dev,		\
			struct device_attribute *attr,			\
			char *buf)					\
{									\
	struct ieee80211_hw *hw = dev_get_drvdata(dev);			\
<<<<<<< HEAD
	struct ath5k_softc *sc = hw->priv;				\
	return snprintf(buf, PAGE_SIZE, "%d\n", get); 			\
=======
	struct ath5k_hw *ah = hw->priv;				\
	return snprintf(buf, PAGE_SIZE, "%d\n", get);			\
>>>>>>> 55f9c40f
}									\
static DEVICE_ATTR(name, S_IRUGO, ath5k_attr_show_##name, NULL)

/*** ANI ***/

SIMPLE_SHOW_STORE(ani_mode, ah->ani_state.ani_mode, ath5k_ani_init);
SIMPLE_SHOW_STORE(noise_immunity_level, ah->ani_state.noise_imm_level,
			ath5k_ani_set_noise_immunity_level);
SIMPLE_SHOW_STORE(spur_level, ah->ani_state.spur_level,
			ath5k_ani_set_spur_immunity_level);
SIMPLE_SHOW_STORE(firstep_level, ah->ani_state.firstep_level,
			ath5k_ani_set_firstep_level);
SIMPLE_SHOW_STORE(ofdm_weak_signal_detection, ah->ani_state.ofdm_weak_sig,
			ath5k_ani_set_ofdm_weak_signal_detection);
SIMPLE_SHOW_STORE(cck_weak_signal_detection, ah->ani_state.cck_weak_sig,
			ath5k_ani_set_cck_weak_signal_detection);
SIMPLE_SHOW(spur_level_max, ah->ani_state.max_spur_level);

static ssize_t ath5k_attr_show_noise_immunity_level_max(struct device *dev,
			struct device_attribute *attr,
			char *buf)
{
	return snprintf(buf, PAGE_SIZE, "%d\n", ATH5K_ANI_MAX_NOISE_IMM_LVL);
}
static DEVICE_ATTR(noise_immunity_level_max, S_IRUGO,
		   ath5k_attr_show_noise_immunity_level_max, NULL);

static ssize_t ath5k_attr_show_firstep_level_max(struct device *dev,
			struct device_attribute *attr,
			char *buf)
{
	return snprintf(buf, PAGE_SIZE, "%d\n", ATH5K_ANI_MAX_FIRSTEP_LVL);
}
static DEVICE_ATTR(firstep_level_max, S_IRUGO,
		   ath5k_attr_show_firstep_level_max, NULL);

static struct attribute *ath5k_sysfs_entries_ani[] = {
	&dev_attr_ani_mode.attr,
	&dev_attr_noise_immunity_level.attr,
	&dev_attr_spur_level.attr,
	&dev_attr_firstep_level.attr,
	&dev_attr_ofdm_weak_signal_detection.attr,
	&dev_attr_cck_weak_signal_detection.attr,
	&dev_attr_noise_immunity_level_max.attr,
	&dev_attr_spur_level_max.attr,
	&dev_attr_firstep_level_max.attr,
	NULL
};

static struct attribute_group ath5k_attribute_group_ani = {
	.name = "ani",
	.attrs = ath5k_sysfs_entries_ani,
};


/*** register / unregister ***/

int
ath5k_sysfs_register(struct ath5k_hw *ah)
{
	struct device *dev = ah->dev;
	int err;

	err = sysfs_create_group(&dev->kobj, &ath5k_attribute_group_ani);
	if (err) {
		ATH5K_ERR(ah, "failed to create sysfs group\n");
		return err;
	}

	return 0;
}

void
ath5k_sysfs_unregister(struct ath5k_hw *ah)
{
	struct device *dev = ah->dev;

	sysfs_remove_group(&dev->kobj, &ath5k_attribute_group_ani);
}<|MERGE_RESOLUTION|>--- conflicted
+++ resolved
@@ -11,13 +11,8 @@
 			char *buf)					\
 {									\
 	struct ieee80211_hw *hw = dev_get_drvdata(dev);			\
-<<<<<<< HEAD
-	struct ath5k_softc *sc = hw->priv;				\
-	return snprintf(buf, PAGE_SIZE, "%d\n", get); 			\
-=======
 	struct ath5k_hw *ah = hw->priv;				\
 	return snprintf(buf, PAGE_SIZE, "%d\n", get);			\
->>>>>>> 55f9c40f
 }									\
 									\
 static ssize_t ath5k_attr_store_##name(struct device *dev,		\
@@ -25,13 +20,8 @@
 			const char *buf, size_t count)			\
 {									\
 	struct ieee80211_hw *hw = dev_get_drvdata(dev);			\
-<<<<<<< HEAD
-	struct ath5k_softc *sc = hw->priv;				\
-	int val;							\
-=======
 	struct ath5k_hw *ah = hw->priv;				\
 	int val, ret;							\
->>>>>>> 55f9c40f
 									\
 	ret = kstrtoint(buf, 10, &val);					\
 	if (ret < 0)							\
@@ -48,13 +38,8 @@
 			char *buf)					\
 {									\
 	struct ieee80211_hw *hw = dev_get_drvdata(dev);			\
-<<<<<<< HEAD
-	struct ath5k_softc *sc = hw->priv;				\
-	return snprintf(buf, PAGE_SIZE, "%d\n", get); 			\
-=======
 	struct ath5k_hw *ah = hw->priv;				\
 	return snprintf(buf, PAGE_SIZE, "%d\n", get);			\
->>>>>>> 55f9c40f
 }									\
 static DEVICE_ATTR(name, S_IRUGO, ath5k_attr_show_##name, NULL)
 
