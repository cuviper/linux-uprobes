--- conflicted
+++ resolved
@@ -1,11 +1,7 @@
 menuconfig WL12XX
 	tristate "TI wl12xx driver support"
-<<<<<<< HEAD
-	depends on MAC80211 && WLAN_80211 && EXPERIMENTAL
+	depends on MAC80211 && EXPERIMENTAL
 	depends on 0
-=======
-	depends on MAC80211 && EXPERIMENTAL
->>>>>>> 6035ccd8
 	---help---
 	  This will enable TI wl12xx driver support. The drivers make
 	  use of the mac80211 stack.
