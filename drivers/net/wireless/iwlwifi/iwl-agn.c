--- conflicted
+++ resolved
@@ -1094,7 +1094,6 @@
  ******************************************************************************/
 
 static void iwl_free_fw_desc(struct pci_dev *pci_dev, struct fw_desc *desc)
-<<<<<<< HEAD
 {
 	if (desc->v_addr)
 		dma_free_coherent(&pci_dev->dev, desc->len,
@@ -1128,41 +1127,6 @@
 
 static void iwl_dealloc_ucode_pci(struct iwl_priv *priv)
 {
-=======
-{
-	if (desc->v_addr)
-		dma_free_coherent(&pci_dev->dev, desc->len,
-				  desc->v_addr, desc->p_addr);
-	desc->v_addr = NULL;
-	desc->len = 0;
-}
-
-static void iwl_free_fw_img(struct pci_dev *pci_dev, struct fw_img *img)
-{
-	iwl_free_fw_desc(pci_dev, &img->code);
-	iwl_free_fw_desc(pci_dev, &img->data);
-}
-
-static int iwl_alloc_fw_desc(struct pci_dev *pci_dev, struct fw_desc *desc,
-			     const void *data, size_t len)
-{
-	if (!len) {
-		desc->v_addr = NULL;
-		return -EINVAL;
-	}
-
-	desc->v_addr = dma_alloc_coherent(&pci_dev->dev, len,
-					  &desc->p_addr, GFP_KERNEL);
-	if (!desc->v_addr)
-		return -ENOMEM;
-	desc->len = len;
-	memcpy(desc->v_addr, data, len);
-	return 0;
-}
-
-static void iwl_dealloc_ucode_pci(struct iwl_priv *priv)
-{
->>>>>>> 5e152b4c
 	iwl_free_fw_img(priv->pci_dev, &priv->ucode_rt);
 	iwl_free_fw_img(priv->pci_dev, &priv->ucode_init);
 }
