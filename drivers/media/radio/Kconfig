#
# Multimedia Video device configuration
#

menuconfig RADIO_ADAPTERS
	bool "Radio Adapters"
	depends on VIDEO_V4L2
	default y
	---help---
	  Say Y here to enable selecting AM/FM radio adapters.

if RADIO_ADAPTERS && VIDEO_V4L2

config RADIO_CADET
	tristate "ADS Cadet AM/FM Tuner"
	depends on ISA && VIDEO_V4L2
	---help---
	  Choose Y here if you have one of these AM/FM radio cards, and then
	  fill in the port address below.

	  In order to control your radio card, you will need to use programs
	  that are compatible with the Video For Linux API.  Information on
	  this API and pointers to "v4l" programs may be found at
	  <file:Documentation/video4linux/API.html>.

	  Further documentation on this driver can be found on the WWW at
	  <http://linux.blackhawke.net/cadet/>.

	  To compile this driver as a module, choose M here: the
	  module will be called radio-cadet.

config RADIO_RTRACK
	tristate "AIMSlab RadioTrack (aka RadioReveal) support"
	depends on ISA && VIDEO_V4L2
	depends on 0
	---help---
	  Choose Y here if you have one of these FM radio cards, and then fill
	  in the port address below.

	  Note that newer AIMSlab RadioTrack cards have a different chipset
	  and are not supported by this driver.  For these cards, use the
	  RadioTrack II driver below.

	  If you have a GemTeks combined (PnP) sound- and radio card you must
	  use this driver as a module and setup the card with isapnptools.
	  You must also pass the module a suitable io parameter, 0x248 has
	  been reported to be used by these cards.

	  In order to control your radio card, you will need to use programs
	  that are compatible with the Video For Linux API.  Information on
	  this API and pointers to "v4l" programs may be found at
	  <file:Documentation/video4linux/API.html>. More information is
	  contained in the file
	  <file:Documentation/video4linux/radiotrack.txt>.

	  To compile this driver as a module, choose M here: the
	  module will be called radio-aimslab.

config RADIO_RTRACK_PORT
	hex "RadioTrack i/o port (0x20f or 0x30f)"
	depends on RADIO_RTRACK=y
	default "20f"
	help
	  Enter either 0x30f or 0x20f here.  The card default is 0x30f, if you
	  haven't changed the jumper setting on the card.

config RADIO_RTRACK2
	tristate "AIMSlab RadioTrack II support"
	depends on ISA && VIDEO_V4L2
	---help---
	  Choose Y here if you have this FM radio card, and then fill in the
	  port address below.

	  In order to control your radio card, you will need to use programs
	  that are compatible with the Video For Linux API.  Information on
	  this API and pointers to "v4l" programs may be found at
	  <file:Documentation/video4linux/API.html>.

	  To compile this driver as a module, choose M here: the
	  module will be called radio-rtrack2.

config RADIO_RTRACK2_PORT
	hex "RadioTrack II i/o port (0x20c or 0x30c)"
	depends on RADIO_RTRACK2=y
	default "30c"
	help
	  Enter either 0x30c or 0x20c here.  The card default is 0x30c, if you
	  haven't changed the jumper setting on the card.

config RADIO_AZTECH
	tristate "Aztech/Packard Bell Radio"
	depends on ISA && VIDEO_V4L2
	---help---
	  Choose Y here if you have one of these FM radio cards, and then fill
	  in the port address below.

	  In order to control your radio card, you will need to use programs
	  that are compatible with the Video For Linux API.  Information on
	  this API and pointers to "v4l" programs may be found at
	  <file:Documentation/video4linux/API.html>.

	  To compile this driver as a module, choose M here: the
	  module will be called radio-aztech.

config RADIO_AZTECH_PORT
	hex "Aztech/Packard Bell I/O port (0x350 or 0x358)"
	depends on RADIO_AZTECH=y
	default "350"
	help
	  Enter either 0x350 or 0x358 here.  The card default is 0x350, if you
	  haven't changed the setting of jumper JP3 on the card.  Removing the
	  jumper sets the card to 0x358.

config RADIO_GEMTEK
	tristate "GemTek Radio card (or compatible) support"
	depends on ISA && VIDEO_V4L2
	---help---
	  Choose Y here if you have this FM radio card, and then fill in the
	  I/O port address and settings below. The following cards either have
	  GemTek Radio tuner or are rebranded GemTek Radio cards:

	  - Sound Vision 16 Gold with FM Radio
	  - Typhoon Radio card (some models)
	  - Hama Radio card

	  In order to control your radio card, you will need to use programs
	  that are compatible with the Video For Linux API.  Information on
	  this API and pointers to "v4l" programs may be found at
	  <file:Documentation/video4linux/API.html>.

	  To compile this driver as a module, choose M here: the
	  module will be called radio-gemtek.

config RADIO_GEMTEK_PORT
	hex "Fixed I/O port (0x20c, 0x30c, 0x24c, 0x34c, 0c24c or 0x28c)"
	depends on RADIO_GEMTEK=y
	default "34c"
	help
	  Enter either 0x20c, 0x30c, 0x24c or 0x34c here. The card default is
	  0x34c, if you haven't changed the jumper setting on the card. On
	  Sound Vision 16 Gold PnP with FM Radio (ESS1869+FM Gemtek), the I/O
	  port is 0x20c, 0x248 or 0x28c.
	  If automatic I/O port probing is enabled this port will be used only
	  in case of automatic probing failure, ie. as a fallback.

config RADIO_GEMTEK_PROBE
	bool "Automatic I/O port probing"
	depends on RADIO_GEMTEK=y
	default y
	help
	  Say Y here to enable automatic probing for GemTek Radio card. The
	  following ports will be probed: 0x20c, 0x30c, 0x24c, 0x34c, 0x248 and
	  0x28c.

config RADIO_MAXIRADIO
	tristate "Guillemot MAXI Radio FM 2000 radio"
	depends on VIDEO_V4L2 && PCI
	---help---
	  Choose Y here if you have this radio card.  This card may also be
	  found as Gemtek PCI FM.

	  In order to control your radio card, you will need to use programs
	  that are compatible with the Video For Linux API.  Information on
	  this API and pointers to "v4l" programs may be found at
	  <file:Documentation/video4linux/API.html>.

	  To compile this driver as a module, choose M here: the
	  module will be called radio-maxiradio.

config RADIO_MAESTRO
	tristate "Maestro on board radio"
	depends on VIDEO_V4L2 && PCI
	---help---
	  Say Y here to directly support the on-board radio tuner on the
	  Maestro 2 or 2E sound card.

	  In order to control your radio card, you will need to use programs
	  that are compatible with the Video For Linux API.  Information on
	  this API and pointers to "v4l" programs may be found at
	  <file:Documentation/video4linux/API.html>.

	  To compile this driver as a module, choose M here: the
	  module will be called radio-maestro.

config RADIO_MIROPCM20
	tristate "miroSOUND PCM20 radio"
	depends on ISA && VIDEO_V4L2 && SND
	select SND_ISA
	select SND_MIRO
	---help---
	  Choose Y here if you have this FM radio card. You also need to enable
	  the ALSA sound system. This choice automatically selects the ALSA
	  sound card driver "Miro miroSOUND PCM1pro/PCM12/PCM20radio" as this
	  is required for the radio-miropcm20.

	  In order to control your radio card, you will need to use programs
	  that are compatible with the Video For Linux API.  Information on
	  this API and pointers to "v4l" programs may be found at
	  <file:Documentation/video4linux/API.html>.

	  To compile this driver as a module, choose M here: the
	  module will be called radio-miropcm20.

config RADIO_SF16FMI
	tristate "SF16-FMI/SF16-FMP Radio"
	depends on ISA && VIDEO_V4L2
	---help---
	  Choose Y here if you have one of these FM radio cards.

	  In order to control your radio card, you will need to use programs
	  that are compatible with the Video For Linux API.  Information on
	  this API and pointers to "v4l" programs may be found at
	  <file:Documentation/video4linux/API.html>.

	  To compile this driver as a module, choose M here: the
	  module will be called radio-sf16fmi.

config RADIO_SF16FMR2
	tristate "SF16FMR2 Radio"
	depends on ISA && VIDEO_V4L2
	---help---
	  Choose Y here if you have one of these FM radio cards.

	  In order to control your radio card, you will need to use programs
	  that are compatible with the Video For Linux API.  Information on
	  this API and pointers to "v4l" programs may be found on the WWW at
	  <http://roadrunner.swansea.uk.linux.org/v4l.shtml>.

	  To compile this driver as a module, choose M here: the
	  module will be called radio-sf16fmr2.

config RADIO_TERRATEC
	tristate "TerraTec ActiveRadio ISA Standalone"
	depends on ISA && VIDEO_V4L2
	---help---
	  Choose Y here if you have this FM radio card, and then fill in the
	  port address below. (TODO)

	  Note: This driver is in its early stages.  Right now volume and
	  frequency control and muting works at least for me, but
	  unfortunately I have not found anybody who wants to use this card
	  with Linux.  So if it is this what YOU are trying to do right now,
	  PLEASE DROP ME A NOTE!!  Rolf Offermanns <rolf@offermanns.de>.

	  In order to control your radio card, you will need to use programs
	  that are compatible with the Video For Linux API.  Information on
	  this API and pointers to "v4l" programs may be found at
	  <file:Documentation/video4linux/API.html>.

	  To compile this driver as a module, choose M here: the
	  module will be called radio-terratec.

config RADIO_TERRATEC_PORT
	hex "Terratec i/o port (normally 0x590)"
	depends on RADIO_TERRATEC=y
	default "590"
	help
	  Fill in the I/O port of your TerraTec FM radio card. If unsure, go
	  with the default.

config RADIO_TRUST
	tristate "Trust FM radio card"
	depends on ISA && VIDEO_V4L2
	help
	  This is a driver for the Trust FM radio cards. Say Y if you have
	  such a card and want to use it under Linux.

	  To compile this driver as a module, choose M here: the
	  module will be called radio-trust.

config RADIO_TRUST_PORT
	hex "Trust i/o port (usually 0x350 or 0x358)"
	depends on RADIO_TRUST=y
	default "350"
	help
	  Enter the I/O port of your Trust FM radio card. If unsure, try the
	  values "0x350" or "0x358".

config RADIO_TYPHOON
	tristate "Typhoon Radio (a.k.a. EcoRadio)"
	depends on ISA && VIDEO_V4L2
	---help---
	  Choose Y here if you have one of these FM radio cards, and then fill
	  in the port address and the frequency used for muting below.

	  In order to control your radio card, you will need to use programs
	  that are compatible with the Video For Linux API.  Information on
	  this API and pointers to "v4l" programs may be found at
	  <file:Documentation/video4linux/API.html>.

	  To compile this driver as a module, choose M here: the
	  module will be called radio-typhoon.

config RADIO_TYPHOON_PORT
	hex "Typhoon I/O port (0x316 or 0x336)"
	depends on RADIO_TYPHOON=y
	default "316"
	help
	  Enter the I/O port of your Typhoon or EcoRadio radio card.

config RADIO_TYPHOON_MUTEFREQ
	int "Typhoon frequency set when muting the device (kHz)"
	depends on RADIO_TYPHOON=y
	default "87500"
	help
	  Enter the frequency used for muting the radio. The device is never
	  completely silent. If the volume is just turned down, you can still
	  hear silent voices and music. For that reason, the frequency of the
	  radio device is set to the frequency you can enter here whenever
	  the device is muted. There should be no local radio station at that
	  frequency.

config RADIO_ZOLTRIX
	tristate "Zoltrix Radio"
	depends on ISA && VIDEO_V4L2
	---help---
	  Choose Y here if you have one of these FM radio cards, and then fill
	  in the port address below.

	  In order to control your radio card, you will need to use programs
	  that are compatible with the Video For Linux API.  Information on
	  this API and pointers to "v4l" programs may be found at
	  <file:Documentation/video4linux/API.html>.

	  To compile this driver as a module, choose M here: the
	  module will be called radio-zoltrix.

config RADIO_ZOLTRIX_PORT
	hex "ZOLTRIX I/O port (0x20c or 0x30c)"
	depends on RADIO_ZOLTRIX=y
	default "20c"
	help
	  Enter the I/O port of your Zoltrix radio card.

config I2C_SI4713
	tristate "I2C driver for Silicon Labs Si4713 device"
	depends on I2C && VIDEO_V4L2
	---help---
	  Say Y here if you want support to Si4713 I2C device.
	  This device driver supports only i2c bus.

	  To compile this driver as a module, choose M here: the
	  module will be called si4713.

config RADIO_SI4713
	tristate "Silicon Labs Si4713 FM Radio Transmitter support"
	depends on I2C && VIDEO_V4L2
	select I2C_SI4713
	---help---
	  Say Y here if you want support to Si4713 FM Radio Transmitter.
	  This device can transmit audio through FM. It can transmit
	  RDS and RBDS signals as well. This module is the v4l2 radio
	  interface for the i2c driver of this device.

	  To compile this driver as a module, choose M here: the
	  module will be called radio-si4713.

config USB_DSBR
	tristate "D-Link/GemTek USB FM radio support"
	depends on USB && VIDEO_V4L2
	---help---
	  Say Y here if you want to connect this type of radio to your
	  computer's USB port. Note that the audio is not digital, and
	  you must connect the line out connector to a sound card or a
	  set of speakers.

	  To compile this driver as a module, choose M here: the
	  module will be called dsbr100.

config RADIO_SI470X
	bool "Silicon Labs Si470x FM Radio Receiver support"
	depends on VIDEO_V4L2

source "drivers/media/radio/si470x/Kconfig"

config USB_MR800
	tristate "AverMedia MR 800 USB FM radio support"
	depends on USB && VIDEO_V4L2
	---help---
	  Say Y here if you want to connect this type of radio to your
	  computer's USB port. Note that the audio is not digital, and
	  you must connect the line out connector to a sound card or a
	  set of speakers.

	  To compile this driver as a module, choose M here: the
	  module will be called radio-mr800.

config RADIO_TEA5764
	tristate "TEA5764 I2C FM radio support"
	depends on I2C && VIDEO_V4L2
	---help---
	  Say Y here if you want to use the TEA5764 FM chip found in
	  EZX phones. This FM chip is present in EZX phones from Motorola,
	  connected to internal pxa I2C bus.

	  To compile this driver as a module, choose M here: the
	  module will be called radio-tea5764.

config RADIO_TEA5764_XTAL
	bool "TEA5764 crystal reference"
	depends on RADIO_TEA5764=y
	default y
	help
	  Say Y here if TEA5764 have a 32768 Hz crystal in circuit, say N
	  here if TEA5764 reference frequency is connected in FREQIN.

config RADIO_SAA7706H
	tristate "SAA7706H Car Radio DSP"
	depends on I2C && VIDEO_V4L2
	---help---
	  Say Y here if you want to use the SAA7706H Car radio Digital
	  Signal Processor, found for instance on the Russellville development
	  board. On the russellville the device is connected to internal
	  timberdale I2C bus.

	  To compile this driver as a module, choose M here: the
	  module will be called SAA7706H.

config RADIO_TEF6862
	tristate "TEF6862 Car Radio Enhanced Selectivity Tuner"
	depends on I2C && VIDEO_V4L2
	---help---
	  Say Y here if you want to use the TEF6862 Car Radio Enhanced
	  Selectivity Tuner, found for instance on the Russellville development
	  board. On the russellville the device is connected to internal
	  timberdale I2C bus.

	  To compile this driver as a module, choose M here: the
	  module will be called TEF6862.

config RADIO_TIMBERDALE
	tristate "Enable the Timberdale radio driver"
	depends on MFD_TIMBERDALE && VIDEO_V4L2
	depends on I2C	# for RADIO_SAA7706H
	select RADIO_TEF6862
	select RADIO_SAA7706H
	---help---
	  This is a kind of umbrella driver for the Radio Tuner and DSP
	  found behind the Timberdale FPGA on the Russellville board.
	  Enabling this driver will automatically select the DSP and tuner.

config RADIO_WL1273
	tristate "Texas Instruments WL1273 I2C FM Radio"
	depends on I2C && VIDEO_V4L2
<<<<<<< HEAD
	depends on 0
=======
	select MFD_CORE
>>>>>>> 9ca85c63
	select MFD_WL1273_CORE
	select FW_LOADER
	---help---
	  Choose Y here if you have this FM radio chip.

	  In order to control your radio card, you will need to use programs
	  that are compatible with the Video For Linux 2 API.  Information on
	  this API and pointers to "v4l2" programs may be found at
	  <file:Documentation/video4linux/API.html>.

	  To compile this driver as a module, choose M here: the
	  module will be called radio-wl1273.

# TI's ST based wl128x FM radio
source "drivers/media/radio/wl128x/Kconfig"

endif # RADIO_ADAPTERS<|MERGE_RESOLUTION|>--- conflicted
+++ resolved
@@ -442,11 +442,7 @@
 config RADIO_WL1273
 	tristate "Texas Instruments WL1273 I2C FM Radio"
 	depends on I2C && VIDEO_V4L2
-<<<<<<< HEAD
-	depends on 0
-=======
 	select MFD_CORE
->>>>>>> 9ca85c63
 	select MFD_WL1273_CORE
 	select FW_LOADER
 	---help---
