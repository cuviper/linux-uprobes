#
# X86 Platform Specific Drivers
#

menuconfig X86_PLATFORM_DEVICES
	bool "X86 Platform Specific Device Drivers"
	default y
	depends on X86
	---help---
	  Say Y here to get to see options for device drivers for various
	  x86 platforms, including vendor-specific laptop extension drivers.
	  This option alone does not add any kernel code.

	  If you say N, all options in this submenu will be skipped and disabled.

if X86_PLATFORM_DEVICES

config ACER_WMI
	tristate "Acer WMI Laptop Extras"
	depends on ACPI
	depends on LEDS_CLASS
	depends on NEW_LEDS
	depends on BACKLIGHT_CLASS_DEVICE
	depends on SERIO_I8042
	depends on RFKILL || RFKILL = n
	select ACPI_WMI
	---help---
	  This is a driver for newer Acer (and Wistron) laptops. It adds
	  wireless radio and bluetooth control, and on some laptops,
	  exposes the mail LED and LCD backlight.

	  For more information about this driver see
	  <file:Documentation/laptops/acer-wmi.txt>

	  If you have an ACPI-WMI compatible Acer/ Wistron laptop, say Y or M
	  here.

config ACERHDF
	tristate "Acer Aspire One temperature and fan driver"
	depends on THERMAL && THERMAL_HWMON && ACPI
	depends on 0
	---help---
	  This is a driver for Acer Aspire One netbooks. It allows to access
	  the temperature sensor and to control the fan.

	  After loading this driver the BIOS is still in control of the fan.
	  To let the kernel handle the fan, do:
	  echo -n enabled > /sys/class/thermal/thermal_zone0/mode

	  For more information about this driver see
	  <http://piie.net/files/acerhdf_README.txt>

	  If you have an Acer Aspire One netbook, say Y or M
	  here.

config ASUS_LAPTOP
	tristate "Asus Laptop Extras"
	depends on ACPI
	depends on !ACPI_ASUS
	select LEDS_CLASS
	select NEW_LEDS
	select BACKLIGHT_CLASS_DEVICE
	depends on INPUT
	depends on RFKILL || RFKILL = n
	select INPUT_SPARSEKMAP
	---help---
	  This is the new Linux driver for Asus laptops. It may also support some
	  MEDION, JVC or VICTOR laptops. It makes all the extra buttons generate
	  standard ACPI events and input events. It also adds
	  support for video output switching, LCD backlight control, Bluetooth and
	  Wlan control, and most importantly, allows you to blink those fancy LEDs.

	  For more information and a userspace daemon for handling the extra
	  buttons see <http://acpi4asus.sf.net>.

	  If you have an ACPI-compatible ASUS laptop, say Y or M here.

config DELL_LAPTOP
	tristate "Dell Laptop Extras (EXPERIMENTAL)"
	depends on X86
	depends on DCDBAS
	depends on EXPERIMENTAL
	depends on BACKLIGHT_CLASS_DEVICE
	depends on RFKILL || RFKILL = n
	depends on POWER_SUPPLY
	depends on SERIO_I8042
	default n
	---help---
	This driver adds support for rfkill and backlight control to Dell
	laptops.

config DELL_WMI
	tristate "Dell WMI extras"
	depends on ACPI_WMI
	depends on INPUT
	---help---
	  Say Y here if you want to support WMI-based hotkeys on Dell laptops.

	  To compile this driver as a module, choose M here: the module will
	  be called dell-wmi.

config FUJITSU_LAPTOP
	tristate "Fujitsu Laptop Extras"
	depends on ACPI
	depends on INPUT
	depends on BACKLIGHT_CLASS_DEVICE
	depends on LEDS_CLASS || LEDS_CLASS=n
	---help---
	  This is a driver for laptops built by Fujitsu:

	    * P2xxx/P5xxx/S6xxx/S7xxx series Lifebooks
	    * Possibly other Fujitsu laptop models
	    * Tested with S6410 and S7020

	  It adds support for LCD brightness control and some hotkeys.

	  If you have a Fujitsu laptop, say Y or M here.

config FUJITSU_LAPTOP_DEBUG
	bool "Verbose debug mode for Fujitsu Laptop Extras"
	depends on FUJITSU_LAPTOP
	default n
	---help---
	  Enables extra debug output from the fujitsu extras driver, at the
	  expense of a slight increase in driver size.

	  If you are not sure, say N here.

config TC1100_WMI
	tristate "HP Compaq TC1100 Tablet WMI Extras (EXPERIMENTAL)"
	depends on !X86_64
	depends on EXPERIMENTAL
	depends on ACPI
	select ACPI_WMI
	---help---
	  This is a driver for the WMI extensions (wireless and bluetooth power
	  control) of the HP Compaq TC1100 tablet.

config HP_WMI
	tristate "HP WMI extras"
	depends on ACPI_WMI
	depends on INPUT
	depends on RFKILL || RFKILL = n
	help
	 Say Y here if you want to support WMI-based hotkeys on HP laptops and
	 to read data from WMI such as docking or ambient light sensor state.

	 To compile this driver as a module, choose M here: the module will
	 be called hp-wmi.

config MSI_LAPTOP
	tristate "MSI Laptop Extras"
	depends on ACPI
	depends on BACKLIGHT_CLASS_DEVICE
	depends on RFKILL
	depends on SERIO_I8042
	---help---
	  This is a driver for laptops built by MSI (MICRO-STAR
	  INTERNATIONAL):

	  MSI MegaBook S270 (MS-1013)
	  Cytron/TCM/Medion/Tchibo MD96100/SAM2000

	  It adds support for Bluetooth, WLAN and LCD brightness control.

	  More information about this driver is available at
	  <http://0pointer.de/lennart/tchibo.html>.

	  If you have an MSI S270 laptop, say Y or M here.

config PANASONIC_LAPTOP
	tristate "Panasonic Laptop Extras"
	depends on INPUT && ACPI
	depends on BACKLIGHT_CLASS_DEVICE
	---help---
	  This driver adds support for access to backlight control and hotkeys
	  on Panasonic Let's Note laptops.

	  If you have a Panasonic Let's note laptop (such as the R1(N variant),
	  R2, R3, R5, T2, W2 and Y2 series), say Y.

config COMPAL_LAPTOP
	tristate "Compal Laptop Extras"
	depends on ACPI
	depends on BACKLIGHT_CLASS_DEVICE
	depends on RFKILL
	depends on HWMON
	depends on POWER_SUPPLY
	---help---
	  This is a driver for laptops built by Compal:

	  Compal FL90/IFL90
	  Compal FL91/IFL91
	  Compal FL92/JFL92
	  Compal FT00/IFT00

	  It adds support for Bluetooth, WLAN and LCD brightness control.

	  If you have an Compal FL9x/IFL9x/FT00 laptop, say Y or M here.

config SONY_LAPTOP
	tristate "Sony Laptop Extras"
	depends on ACPI
	select BACKLIGHT_CLASS_DEVICE
	depends on INPUT
	depends on RFKILL
	  ---help---
	  This mini-driver drives the SNC and SPIC devices present in the ACPI
	  BIOS of the Sony Vaio laptops.

	  It gives access to some extra laptop functionalities like Bluetooth,
	  screen brightness control, Fn keys and allows powering on/off some
	  devices.

	  Read <file:Documentation/laptops/sony-laptop.txt> for more information.

config SONYPI_COMPAT
	bool "Sonypi compatibility"
	depends on SONY_LAPTOP
	  ---help---
	  Build the sonypi driver compatibility code into the sony-laptop driver.

config IDEAPAD_ACPI
	tristate "Lenovo IdeaPad ACPI Laptop Extras"
	depends on ACPI
	depends on RFKILL
	help
	  This is a driver for the rfkill switches on Lenovo IdeaPad netbooks.

config THINKPAD_ACPI
	tristate "ThinkPad ACPI Laptop Extras"
	depends on ACPI
	depends on INPUT
	depends on RFKILL || RFKILL = n
	depends on SND
	select BACKLIGHT_LCD_SUPPORT
	select BACKLIGHT_CLASS_DEVICE
	select HWMON
	select NVRAM
	select NEW_LEDS
	select LEDS_CLASS
	---help---
	  This is a driver for the IBM and Lenovo ThinkPad laptops. It adds
	  support for Fn-Fx key combinations, Bluetooth control, video
	  output switching, ThinkLight control, UltraBay eject and more.
	  For more information about this driver see
	  <file:Documentation/laptops/thinkpad-acpi.txt> and
	  <http://ibm-acpi.sf.net/> .

	  This driver was formerly known as ibm-acpi.

	  Extra functionality will be available if the rfkill (CONFIG_RFKILL)
	  and/or ALSA (CONFIG_SND) subsystems are available in the kernel.
	  Note that if you want ThinkPad-ACPI to be built-in instead of
	  modular, ALSA and rfkill will also have to be built-in.

	  If you have an IBM or Lenovo ThinkPad laptop, say Y or M here.

config THINKPAD_ACPI_ALSA_SUPPORT
	bool "Console audio control ALSA interface"
	depends on THINKPAD_ACPI
	depends on SND
	depends on SND = y || THINKPAD_ACPI = SND
	default y
	---help---
	  Enables monitoring of the built-in console audio output control
	  (headphone and speakers), which is operated by the mute and (in
	  some ThinkPad models) volume hotkeys.

	  If this option is enabled, ThinkPad-ACPI will export an ALSA card
	  with a single read-only mixer control, which should be used for
	  on-screen-display feedback purposes by the Desktop Environment.

	  Optionally, the driver will also allow software control (the
	  ALSA mixer will be made read-write).  Please refer to the driver
	  documentation for details.

	  All IBM models have both volume and mute control.  Newer Lenovo
	  models only have mute control (the volume hotkeys are just normal
	  keys and volume control is done through the main HDA mixer).

config THINKPAD_ACPI_DEBUGFACILITIES
	bool "Maintainer debug facilities"
	depends on THINKPAD_ACPI
	default n
	---help---
	  Enables extra stuff in the thinkpad-acpi which is completely useless
	  for normal use.  Read the driver source to find out what it does.

	  Say N here, unless you were told by a kernel maintainer to do
	  otherwise.

config THINKPAD_ACPI_DEBUG
	bool "Verbose debug mode"
	depends on THINKPAD_ACPI
	default n
	---help---
	  Enables extra debugging information, at the expense of a slightly
	  increase in driver size.

	  If you are not sure, say N here.

config THINKPAD_ACPI_UNSAFE_LEDS
	bool "Allow control of important LEDs (unsafe)"
	depends on THINKPAD_ACPI
	default n
	---help---
	  Overriding LED state on ThinkPads can mask important
	  firmware alerts (like critical battery condition), or misled
	  the user into damaging the hardware (undocking or ejecting
	  the bay while buses are still active), etc.

	  LED control on the ThinkPad is write-only (with very few
	  exceptions on very ancient models), which makes it
	  impossible to know beforehand if important information will
	  be lost when one changes LED state.

	  Users that know what they are doing can enable this option
	  and the driver will allow control of every LED, including
	  the ones on the dock stations.

	  Never enable this option on a distribution kernel.

	  Say N here, unless you are building a kernel for your own
	  use, and need to control the important firmware LEDs.

config THINKPAD_ACPI_VIDEO
	bool "Video output control support"
	depends on THINKPAD_ACPI
	default y
	---help---
	  Allows the thinkpad_acpi driver to provide an interface to control
	  the various video output ports.

	  This feature often won't work well, depending on ThinkPad model,
	  display state, video output devices in use, whether there is a X
	  server running, phase of the moon, and the current mood of
	  Schroedinger's cat.  If you can use X.org's RandR to control
	  your ThinkPad's video output ports instead of this feature,
	  don't think twice: do it and say N here to save memory and avoid
	  bad interactions with X.org.

	  NOTE: access to this feature is limited to processes with the
	  CAP_SYS_ADMIN capability, to avoid local DoS issues in platforms
	  where it interacts badly with X.org.

	  If you are not sure, say Y here but do try to check if you could
	  be using X.org RandR instead.

config THINKPAD_ACPI_HOTKEY_POLL
	bool "Support NVRAM polling for hot keys"
	depends on THINKPAD_ACPI
	default y
	---help---
	  Some thinkpad models benefit from NVRAM polling to detect a few of
	  the hot key press events.  If you know your ThinkPad model does not
	  need to do NVRAM polling to support any of the hot keys you use,
	  unselecting this option will save about 1kB of memory.

	  ThinkPads T40 and newer, R52 and newer, and X31 and newer are
	  unlikely to need NVRAM polling in their latest BIOS versions.

	  NVRAM polling can detect at most the following keys: ThinkPad/Access
	  IBM, Zoom, Switch Display (fn+F7), ThinkLight, Volume up/down/mute,
	  Brightness up/down, Display Expand (fn+F8), Hibernate (fn+F12).

	  If you are not sure, say Y here.  The driver enables polling only if
	  it is strictly necessary to do so.

config INTEL_MENLOW
	tristate "Thermal Management driver for Intel menlow platform"
	depends on ACPI_THERMAL
	select THERMAL
	---help---
	  ACPI thermal management enhancement driver on
	  Intel Menlow platform.

	  If unsure, say N.

config EEEPC_LAPTOP
	tristate "Eee PC Hotkey Driver (EXPERIMENTAL)"
	depends on ACPI
	depends on INPUT
	depends on EXPERIMENTAL
	depends on RFKILL || RFKILL = n
	depends on HOTPLUG_PCI
	select BACKLIGHT_CLASS_DEVICE
	select HWMON
	select LEDS_CLASS
	select NEW_LEDS
	select INPUT_SPARSEKMAP
	---help---
	  This driver supports the Fn-Fx keys on Eee PC laptops.

	  It  also gives access to some extra laptop functionalities like
	  Bluetooth, backlight and allows powering on/off some other
	  devices.

	  If you have an Eee PC laptop, say Y or M here.

config EEEPC_WMI
	tristate "Eee PC WMI Hotkey Driver (EXPERIMENTAL)"
	depends on ACPI_WMI
	depends on INPUT
	depends on EXPERIMENTAL
	depends on BACKLIGHT_CLASS_DEVICE
	select INPUT_SPARSEKMAP
	---help---
	  Say Y here if you want to support WMI-based hotkeys on Eee PC laptops.

	  To compile this driver as a module, choose M here: the module will
	  be called eeepc-wmi.

config ACPI_WMI
	tristate "WMI"
	depends on ACPI
	help
	  This driver adds support for the ACPI-WMI (Windows Management
	  Instrumentation) mapper device (PNP0C14) found on some systems.

	  ACPI-WMI is a proprietary extension to ACPI to expose parts of the
	  ACPI firmware to userspace - this is done through various vendor
	  defined methods and data blocks in a PNP0C14 device, which are then
	  made available for userspace to call.

	  The implementation of this in Linux currently only exposes this to
	  other kernel space drivers.

	  This driver is a required dependency to build the firmware specific
	  drivers needed on many machines, including Acer and HP laptops.

	  It is safe to enable this driver even if your DSDT doesn't define
	  any ACPI-WMI devices.

config MSI_WMI
	tristate "MSI WMI extras"
	depends on ACPI_WMI
	depends on INPUT
	depends on BACKLIGHT_CLASS_DEVICE
	select INPUT_SPARSEKMAP
	help
	 Say Y here if you want to support WMI-based hotkeys on MSI laptops.

	 To compile this driver as a module, choose M here: the module will
	 be called msi-wmi.

config ACPI_ASUS
	tristate "ASUS/Medion Laptop Extras (DEPRECATED)"
	depends on ACPI
	select BACKLIGHT_CLASS_DEVICE
	---help---
	  This driver provides support for extra features of ACPI-compatible
	  ASUS laptops. As some of Medion laptops are made by ASUS, it may also
	  support some Medion laptops (such as 9675 for example).  It makes all
	  the extra buttons generate standard ACPI events that go through
	  /proc/acpi/events, and (on some models) adds support for changing the
	  display brightness and output, switching the LCD backlight on and off,
	  and most importantly, allows you to blink those fancy LEDs intended
	  for reporting mail and wireless status.

	  Note: display switching code is currently considered EXPERIMENTAL,
	  toying with these values may even lock your machine.

	  All settings are changed via /proc/acpi/asus directory entries. Owner
	  and group for these entries can be set with asus_uid and asus_gid
	  parameters.

	  More information and a userspace daemon for handling the extra buttons
	  at <http://acpi4asus.sf.net>.

	  If you have an ACPI-compatible ASUS laptop, say Y or M here. This
	  driver is still under development, so if your laptop is unsupported or
	  something works not quite as expected, please use the mailing list
	  available on the above page (acpi4asus-user@lists.sourceforge.net).

	  NOTE: This driver is deprecated and will probably be removed soon,
	  use asus-laptop instead.

config TOPSTAR_LAPTOP
	tristate "Topstar Laptop Extras"
	depends on ACPI
	depends on INPUT
	---help---
	  This driver adds support for hotkeys found on Topstar laptops.

	  If you have a Topstar laptop, say Y or M here.

config ACPI_TOSHIBA
	tristate "Toshiba Laptop Extras"
	depends on ACPI
	depends on INPUT
	depends on RFKILL || RFKILL = n
	select INPUT_POLLDEV
	select BACKLIGHT_CLASS_DEVICE
	---help---
	  This driver adds support for access to certain system settings
	  on "legacy free" Toshiba laptops.  These laptops can be recognized by
	  their lack of a BIOS setup menu and APM support.

	  On these machines, all system configuration is handled through the
	  ACPI.  This driver is required for access to controls not covered
	  by the general ACPI drivers, such as LCD brightness, video output,
	  etc.

	  This driver differs from the non-ACPI Toshiba laptop driver (located
	  under "Processor type and features") in several aspects.
	  Configuration is accessed by reading and writing text files in the
	  /proc tree instead of by program interface to /dev.  Furthermore, no
	  power management functions are exposed, as those are handled by the
	  general ACPI drivers.

	  More information about this driver is available at
	  <http://memebeam.org/toys/ToshibaAcpiDriver>.

	  If you have a legacy free Toshiba laptop (such as the Libretto L1
	  series), say Y.

config TOSHIBA_BT_RFKILL
	tristate "Toshiba Bluetooth RFKill switch support"
	depends on ACPI
	---help---
	  This driver adds support for Bluetooth events for the RFKill
	  switch on modern Toshiba laptops with full ACPI support and
	  an RFKill switch.

	  This driver handles RFKill events for the TOS6205 Bluetooth,
	  and re-enables it when the switch is set back to the 'on'
	  position.

	  If you have a modern Toshiba laptop with a Bluetooth and an
	  RFKill switch (such as the Portege R500), say Y.

config ACPI_CMPC
	tristate "CMPC Laptop Extras"
	depends on X86 && ACPI
<<<<<<< HEAD
	depends on RFKILL
=======
	depends on RFKILL || RFKILL=n
>>>>>>> 9ee47476
	select INPUT
	select BACKLIGHT_CLASS_DEVICE
	default n
	help
	  Support for Intel Classmate PC ACPI devices, including some
	  keys as input device, backlight device, tablet and accelerometer
	  devices.

config INTEL_SCU_IPC
	bool "Intel SCU IPC Support"
	depends on X86_MRST
	default y
	---help---
	  IPC is used to bridge the communications between kernel and SCU on
	  some embedded Intel x86 platforms. This is not needed for PC-type
	  machines.

config GPIO_INTEL_PMIC
	bool "Intel PMIC GPIO support"
	depends on INTEL_SCU_IPC && GPIOLIB
	---help---
	  Say Y here to support GPIO via the SCU IPC interface
	  on Intel MID platforms.

config RAR_REGISTER
	bool "Restricted Access Region Register Driver"
	depends on PCI && X86_MRST
	default n
	---help---
	  This driver allows other kernel drivers access to the
	  contents of the restricted access region control registers.

	  The restricted access region control registers
	  (rar_registers) are used to pass address and
	  locking information on restricted access regions
	  to other drivers that use restricted access regions.

	  The restricted access regions are regions of memory
	  on the Intel MID Platform that are not accessible to
	  the x86 processor, but are accessible to dedicated
	  processors on board peripheral devices.

	  The purpose of the restricted access regions is to
	  protect sensitive data from compromise by unauthorized
	  programs running on the x86 processor.

config INTEL_IPS
	tristate "Intel Intelligent Power Sharing"
	depends on ACPI
	---help---
	  Intel Calpella platforms support dynamic power sharing between the
	  CPU and GPU, maximizing performance in a given TDP.  This driver,
	  along with the CPU frequency and i915 drivers, provides that
	  functionality.  If in doubt, say Y here; it will only load on
	  supported platforms.

endif # X86_PLATFORM_DEVICES<|MERGE_RESOLUTION|>--- conflicted
+++ resolved
@@ -533,11 +533,7 @@
 config ACPI_CMPC
 	tristate "CMPC Laptop Extras"
 	depends on X86 && ACPI
-<<<<<<< HEAD
-	depends on RFKILL
-=======
 	depends on RFKILL || RFKILL=n
->>>>>>> 9ee47476
 	select INPUT
 	select BACKLIGHT_CLASS_DEVICE
 	default n
