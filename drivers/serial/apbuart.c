/*
 *  Driver for GRLIB serial ports (APBUART)
 *
 *  Based on linux/drivers/serial/amba.c
 *
 *  Copyright (C) 2000 Deep Blue Solutions Ltd.
 *  Copyright (C) 2003 Konrad Eisele <eiselekd@web.de>
 *  Copyright (C) 2006 Daniel Hellstrom <daniel@gaisler.com>, Aeroflex Gaisler AB
 *  Copyright (C) 2008 Gilead Kutnick <kutnickg@zin-tech.com>
 *  Copyright (C) 2009 Kristoffer Glembo <kristoffer@gaisler.com>, Aeroflex Gaisler AB
 */

#if defined(CONFIG_SERIAL_GRLIB_GAISLER_APBUART_CONSOLE) && defined(CONFIG_MAGIC_SYSRQ)
#define SUPPORT_SYSRQ
#endif

#include <linux/module.h>
#include <linux/tty.h>
#include <linux/ioport.h>
#include <linux/init.h>
#include <linux/serial.h>
#include <linux/console.h>
#include <linux/sysrq.h>
#include <linux/kthread.h>
#include <linux/device.h>
#include <linux/of.h>
#include <linux/of_device.h>
#include <linux/of_platform.h>
#include <linux/of_irq.h>
#include <linux/platform_device.h>
#include <linux/io.h>
#include <linux/serial_core.h>
#include <asm/irq.h>

#include "apbuart.h"

#define SERIAL_APBUART_MAJOR	TTY_MAJOR
#define SERIAL_APBUART_MINOR	64
#define UART_DUMMY_RSR_RX	0x8000	/* for ignore all read */

static void apbuart_tx_chars(struct uart_port *port);

static void apbuart_stop_tx(struct uart_port *port)
{
	unsigned int cr;

	cr = UART_GET_CTRL(port);
	cr &= ~UART_CTRL_TI;
	UART_PUT_CTRL(port, cr);
}

static void apbuart_start_tx(struct uart_port *port)
{
	unsigned int cr;

	cr = UART_GET_CTRL(port);
	cr |= UART_CTRL_TI;
	UART_PUT_CTRL(port, cr);

	if (UART_GET_STATUS(port) & UART_STATUS_THE)
		apbuart_tx_chars(port);
}

static void apbuart_stop_rx(struct uart_port *port)
{
	unsigned int cr;

	cr = UART_GET_CTRL(port);
	cr &= ~(UART_CTRL_RI);
	UART_PUT_CTRL(port, cr);
}

static void apbuart_enable_ms(struct uart_port *port)
{
	/* No modem status change interrupts for APBUART */
}

static void apbuart_rx_chars(struct uart_port *port)
{
	struct tty_struct *tty = port->state->port.tty;
	unsigned int status, ch, rsr, flag;
	unsigned int max_chars = port->fifosize;

	status = UART_GET_STATUS(port);

	while (UART_RX_DATA(status) && (max_chars--)) {

		ch = UART_GET_CHAR(port);
		flag = TTY_NORMAL;

		port->icount.rx++;

		rsr = UART_GET_STATUS(port) | UART_DUMMY_RSR_RX;
		UART_PUT_STATUS(port, 0);
		if (rsr & UART_STATUS_ERR) {

			if (rsr & UART_STATUS_BR) {
				rsr &= ~(UART_STATUS_FE | UART_STATUS_PE);
				port->icount.brk++;
				if (uart_handle_break(port))
					goto ignore_char;
			} else if (rsr & UART_STATUS_PE) {
				port->icount.parity++;
			} else if (rsr & UART_STATUS_FE) {
				port->icount.frame++;
			}
			if (rsr & UART_STATUS_OE)
				port->icount.overrun++;

			rsr &= port->read_status_mask;

			if (rsr & UART_STATUS_PE)
				flag = TTY_PARITY;
			else if (rsr & UART_STATUS_FE)
				flag = TTY_FRAME;
		}

		if (uart_handle_sysrq_char(port, ch))
			goto ignore_char;

		uart_insert_char(port, rsr, UART_STATUS_OE, ch, flag);


	      ignore_char:
		status = UART_GET_STATUS(port);
	}

	tty_flip_buffer_push(tty);
}

static void apbuart_tx_chars(struct uart_port *port)
{
	struct circ_buf *xmit = &port->state->xmit;
	int count;

	if (port->x_char) {
		UART_PUT_CHAR(port, port->x_char);
		port->icount.tx++;
		port->x_char = 0;
		return;
	}

	if (uart_circ_empty(xmit) || uart_tx_stopped(port)) {
		apbuart_stop_tx(port);
		return;
	}

	/* amba: fill FIFO */
	count = port->fifosize >> 1;
	do {
		UART_PUT_CHAR(port, xmit->buf[xmit->tail]);
		xmit->tail = (xmit->tail + 1) & (UART_XMIT_SIZE - 1);
		port->icount.tx++;
		if (uart_circ_empty(xmit))
			break;
	} while (--count > 0);

	if (uart_circ_chars_pending(xmit) < WAKEUP_CHARS)
		uart_write_wakeup(port);

	if (uart_circ_empty(xmit))
		apbuart_stop_tx(port);
}

static irqreturn_t apbuart_int(int irq, void *dev_id)
{
	struct uart_port *port = dev_id;
	unsigned int status;

	spin_lock(&port->lock);

	status = UART_GET_STATUS(port);
	if (status & UART_STATUS_DR)
		apbuart_rx_chars(port);
	if (status & UART_STATUS_THE)
		apbuart_tx_chars(port);

	spin_unlock(&port->lock);

	return IRQ_HANDLED;
}

static unsigned int apbuart_tx_empty(struct uart_port *port)
{
	unsigned int status = UART_GET_STATUS(port);
	return status & UART_STATUS_THE ? TIOCSER_TEMT : 0;
}

static unsigned int apbuart_get_mctrl(struct uart_port *port)
{
	/* The GRLIB APBUART handles flow control in hardware */
	return TIOCM_CAR | TIOCM_DSR | TIOCM_CTS;
}

static void apbuart_set_mctrl(struct uart_port *port, unsigned int mctrl)
{
	/* The GRLIB APBUART handles flow control in hardware */
}

static void apbuart_break_ctl(struct uart_port *port, int break_state)
{
	/* We don't support sending break */
}

static int apbuart_startup(struct uart_port *port)
{
	int retval;
	unsigned int cr;

	/* Allocate the IRQ */
	retval = request_irq(port->irq, apbuart_int, 0, "apbuart", port);
	if (retval)
		return retval;

	/* Finally, enable interrupts */
	cr = UART_GET_CTRL(port);
	UART_PUT_CTRL(port,
		      cr | UART_CTRL_RE | UART_CTRL_TE |
		      UART_CTRL_RI | UART_CTRL_TI);

	return 0;
}

static void apbuart_shutdown(struct uart_port *port)
{
	unsigned int cr;

	/* disable all interrupts, disable the port */
	cr = UART_GET_CTRL(port);
	UART_PUT_CTRL(port,
		      cr & ~(UART_CTRL_RE | UART_CTRL_TE |
			     UART_CTRL_RI | UART_CTRL_TI));

	/* Free the interrupt */
	free_irq(port->irq, port);
}

static void apbuart_set_termios(struct uart_port *port,
				struct ktermios *termios, struct ktermios *old)
{
	unsigned int cr;
	unsigned long flags;
	unsigned int baud, quot;

	/* Ask the core to calculate the divisor for us. */
	baud = uart_get_baud_rate(port, termios, old, 0, port->uartclk / 16);
	if (baud == 0)
		panic("invalid baudrate %i\n", port->uartclk / 16);

	/* uart_get_divisor calc a *16 uart freq, apbuart is *8 */
	quot = (uart_get_divisor(port, baud)) * 2;
	cr = UART_GET_CTRL(port);
	cr &= ~(UART_CTRL_PE | UART_CTRL_PS);

	if (termios->c_cflag & PARENB) {
		cr |= UART_CTRL_PE;
		if ((termios->c_cflag & PARODD))
			cr |= UART_CTRL_PS;
	}

	/* Enable flow control. */
	if (termios->c_cflag & CRTSCTS)
		cr |= UART_CTRL_FL;

	spin_lock_irqsave(&port->lock, flags);

	/* Update the per-port timeout. */
	uart_update_timeout(port, termios->c_cflag, baud);

	port->read_status_mask = UART_STATUS_OE;
	if (termios->c_iflag & INPCK)
		port->read_status_mask |= UART_STATUS_FE | UART_STATUS_PE;

	/* Characters to ignore */
	port->ignore_status_mask = 0;
	if (termios->c_iflag & IGNPAR)
		port->ignore_status_mask |= UART_STATUS_FE | UART_STATUS_PE;

	/* Ignore all characters if CREAD is not set. */
	if ((termios->c_cflag & CREAD) == 0)
		port->ignore_status_mask |= UART_DUMMY_RSR_RX;

	/* Set baud rate */
	quot -= 1;
	UART_PUT_SCAL(port, quot);
	UART_PUT_CTRL(port, cr);

	spin_unlock_irqrestore(&port->lock, flags);
}

static const char *apbuart_type(struct uart_port *port)
{
	return port->type == PORT_APBUART ? "GRLIB/APBUART" : NULL;
}

static void apbuart_release_port(struct uart_port *port)
{
	release_mem_region(port->mapbase, 0x100);
}

static int apbuart_request_port(struct uart_port *port)
{
	return request_mem_region(port->mapbase, 0x100, "grlib-apbuart")
	    != NULL ? 0 : -EBUSY;
	return 0;
}

/* Configure/autoconfigure the port */
static void apbuart_config_port(struct uart_port *port, int flags)
{
	if (flags & UART_CONFIG_TYPE) {
		port->type = PORT_APBUART;
		apbuart_request_port(port);
	}
}

/* Verify the new serial_struct (for TIOCSSERIAL) */
static int apbuart_verify_port(struct uart_port *port,
			       struct serial_struct *ser)
{
	int ret = 0;
	if (ser->type != PORT_UNKNOWN && ser->type != PORT_APBUART)
		ret = -EINVAL;
	if (ser->irq < 0 || ser->irq >= NR_IRQS)
		ret = -EINVAL;
	if (ser->baud_base < 9600)
		ret = -EINVAL;
	return ret;
}

static struct uart_ops grlib_apbuart_ops = {
	.tx_empty = apbuart_tx_empty,
	.set_mctrl = apbuart_set_mctrl,
	.get_mctrl = apbuart_get_mctrl,
	.stop_tx = apbuart_stop_tx,
	.start_tx = apbuart_start_tx,
	.stop_rx = apbuart_stop_rx,
	.enable_ms = apbuart_enable_ms,
	.break_ctl = apbuart_break_ctl,
	.startup = apbuart_startup,
	.shutdown = apbuart_shutdown,
	.set_termios = apbuart_set_termios,
	.type = apbuart_type,
	.release_port = apbuart_release_port,
	.request_port = apbuart_request_port,
	.config_port = apbuart_config_port,
	.verify_port = apbuart_verify_port,
};

static struct uart_port grlib_apbuart_ports[UART_NR];
static struct device_node *grlib_apbuart_nodes[UART_NR];

static int apbuart_scan_fifo_size(struct uart_port *port, int portnumber)
{
	int ctrl, loop = 0;
	int status;
	int fifosize;
	unsigned long flags;

	ctrl = UART_GET_CTRL(port);

	/*
	 * Enable the transceiver and wait for it to be ready to send data.
	 * Clear interrupts so that this process will not be externally
	 * interrupted in the middle (which can cause the transceiver to
	 * drain prematurely).
	 */

	local_irq_save(flags);

	UART_PUT_CTRL(port, ctrl | UART_CTRL_TE);

	while (!UART_TX_READY(UART_GET_STATUS(port)))
		loop++;

	/*
	 * Disable the transceiver so data isn't actually sent during the
	 * actual test.
	 */

	UART_PUT_CTRL(port, ctrl & ~(UART_CTRL_TE));

	fifosize = 1;
	UART_PUT_CHAR(port, 0);

	/*
	 * So long as transmitting a character increments the tranceivier FIFO
	 * length the FIFO must be at least that big. These bytes will
	 * automatically drain off of the FIFO.
	 */

	status = UART_GET_STATUS(port);
	while (((status >> 20) & 0x3F) == fifosize) {
		fifosize++;
		UART_PUT_CHAR(port, 0);
		status = UART_GET_STATUS(port);
	}

	fifosize--;

	UART_PUT_CTRL(port, ctrl);
	local_irq_restore(flags);

	if (fifosize == 0)
		fifosize = 1;

	return fifosize;
}

static void apbuart_flush_fifo(struct uart_port *port)
{
	int i;

	for (i = 0; i < port->fifosize; i++)
		UART_GET_CHAR(port);
}


/* ======================================================================== */
/* Console driver, if enabled                                               */
/* ======================================================================== */

#ifdef CONFIG_SERIAL_GRLIB_GAISLER_APBUART_CONSOLE

static void apbuart_console_putchar(struct uart_port *port, int ch)
{
	unsigned int status;
	do {
		status = UART_GET_STATUS(port);
	} while (!UART_TX_READY(status));
	UART_PUT_CHAR(port, ch);
}

static void
apbuart_console_write(struct console *co, const char *s, unsigned int count)
{
	struct uart_port *port = &grlib_apbuart_ports[co->index];
	unsigned int status, old_cr, new_cr;

	/* First save the CR then disable the interrupts */
	old_cr = UART_GET_CTRL(port);
	new_cr = old_cr & ~(UART_CTRL_RI | UART_CTRL_TI);
	UART_PUT_CTRL(port, new_cr);

	uart_console_write(port, s, count, apbuart_console_putchar);

	/*
	 *      Finally, wait for transmitter to become empty
	 *      and restore the TCR
	 */
	do {
		status = UART_GET_STATUS(port);
	} while (!UART_TX_READY(status));
	UART_PUT_CTRL(port, old_cr);
}

static void __init
apbuart_console_get_options(struct uart_port *port, int *baud,
			    int *parity, int *bits)
{
	if (UART_GET_CTRL(port) & (UART_CTRL_RE | UART_CTRL_TE)) {

		unsigned int quot, status;
		status = UART_GET_STATUS(port);

		*parity = 'n';
		if (status & UART_CTRL_PE) {
			if ((status & UART_CTRL_PS) == 0)
				*parity = 'e';
			else
				*parity = 'o';
		}

		*bits = 8;
		quot = UART_GET_SCAL(port) / 8;
		*baud = port->uartclk / (16 * (quot + 1));
	}
}

static int __init apbuart_console_setup(struct console *co, char *options)
{
	struct uart_port *port;
	int baud = 38400;
	int bits = 8;
	int parity = 'n';
	int flow = 'n';

	pr_debug("apbuart_console_setup co=%p, co->index=%i, options=%s\n",
		 co, co->index, options);

	/*
	 * Check whether an invalid uart number has been specified, and
	 * if so, search for the first available port that does have
	 * console support.
	 */
	if (co->index >= grlib_apbuart_port_nr)
		co->index = 0;

	port = &grlib_apbuart_ports[co->index];

	spin_lock_init(&port->lock);

	if (options)
		uart_parse_options(options, &baud, &parity, &bits, &flow);
	else
		apbuart_console_get_options(port, &baud, &parity, &bits);

	return uart_set_options(port, co, baud, parity, bits, flow);
}

static struct uart_driver grlib_apbuart_driver;

static struct console grlib_apbuart_console = {
	.name = "ttyS",
	.write = apbuart_console_write,
	.device = uart_console_device,
	.setup = apbuart_console_setup,
	.flags = CON_PRINTBUFFER,
	.index = -1,
	.data = &grlib_apbuart_driver,
};


static int grlib_apbuart_configure(void);

static int __init apbuart_console_init(void)
{
	if (grlib_apbuart_configure())
		return -ENODEV;
	register_console(&grlib_apbuart_console);
	return 0;
}

console_initcall(apbuart_console_init);

#define APBUART_CONSOLE	(&grlib_apbuart_console)
#else
#define APBUART_CONSOLE	NULL
#endif

static struct uart_driver grlib_apbuart_driver = {
	.owner = THIS_MODULE,
	.driver_name = "serial",
	.dev_name = "ttyS",
	.major = SERIAL_APBUART_MAJOR,
	.minor = SERIAL_APBUART_MINOR,
	.nr = UART_NR,
	.cons = APBUART_CONSOLE,
};


/* ======================================================================== */
/* OF Platform Driver                                                       */
/* ======================================================================== */

static int __devinit apbuart_probe(struct platform_device *op,
				   const struct of_device_id *match)
{
	int i = -1;
	struct uart_port *port = NULL;

	i = 0;
	for (i = 0; i < grlib_apbuart_port_nr; i++) {
		if (op->dev.of_node == grlib_apbuart_nodes[i])
			break;
	}

	port = &grlib_apbuart_ports[i];
	port->dev = &op->dev;

	uart_add_one_port(&grlib_apbuart_driver, (struct uart_port *) port);

	apbuart_flush_fifo((struct uart_port *) port);

	printk(KERN_INFO "grlib-apbuart at 0x%llx, irq %d\n",
	       (unsigned long long) port->mapbase, port->irq);
	return 0;
}

static struct of_device_id __initdata apbuart_match[] = {
	{
	 .name = "GAISLER_APBUART",
	 },
	{
	 .name = "01_00c",
	 },
	{},
};

static struct of_platform_driver grlib_apbuart_of_driver = {
	.probe = apbuart_probe,
	.driver = {
		.owner = THIS_MODULE,
		.name = "grlib-apbuart",
		.of_match_table = apbuart_match,
	},
};


static int grlib_apbuart_configure(void)
{
	struct device_node *np, *rp;
	const u32 *prop;
	int freq_khz, line = 0;

	/* Get bus frequency */
	rp = of_find_node_by_path("/");
	if (!rp)
		return -ENODEV;
	rp = of_get_next_child(rp, NULL);
	if (!rp)
		return -ENODEV;
	prop = of_get_property(rp, "clock-frequency", NULL);
	if (!prop)
		return -ENODEV;
	freq_khz = *prop;

	for_each_matching_node(np, apbuart_match) {
<<<<<<< HEAD
		const int *irqs = of_get_property(np, "interrupts", NULL);
		const struct amba_prom_registers *regs;
		struct uart_port *port;

		regs = of_get_property(np, "reg", NULL);

		if (!irqs || !regs)
			return -ENODEV;

		grlib_apbuart_nodes[line] = np;

		port = &grlib_apbuart_ports[line];
		port->mapbase = regs->phys_addr;
		port->membase = ioremap(regs->phys_addr,
					sizeof(struct grlib_apbuart_regs_map));
=======
		const int *irqs, *ampopts;
		const struct amba_prom_registers *regs;
		struct uart_port *port;
		unsigned long addr;

		ampopts = of_get_property(np, "ampopts", NULL);
		if (ampopts && (*ampopts == 0))
			continue; /* Ignore if used by another OS instance */

		irqs = of_get_property(np, "interrupts", NULL);
		regs = of_get_property(np, "reg", NULL);

		if (!irqs || !regs)
			continue;

		grlib_apbuart_nodes[line] = np;

		addr = regs->phys_addr;

		port = &grlib_apbuart_ports[line];

		port->mapbase = addr;
		port->membase = ioremap(addr, sizeof(struct grlib_apbuart_regs_map));
>>>>>>> c56eb8fb
		port->irq = *irqs;
		port->iotype = UPIO_MEM;
		port->ops = &grlib_apbuart_ops;
		port->flags = UPF_BOOT_AUTOCONF;
		port->line = line;
		port->uartclk = freq_khz * 1000;
		port->fifosize =
			apbuart_scan_fifo_size((struct uart_port *) port, line);
		line++;

		/* We support maximum UART_NR uarts ... */
		if (line == UART_NR)
			break;
	}

	grlib_apbuart_driver.nr = grlib_apbuart_port_nr = line;
	return line ? 0 : -ENODEV;
}

static int __init grlib_apbuart_init(void)
{
	int ret;

	/* Find all APBUARTS in device the tree and initialize their ports */
	ret = grlib_apbuart_configure();
	if (ret)
		return ret;

	printk(KERN_INFO "Serial: GRLIB APBUART driver\n");

	ret = uart_register_driver(&grlib_apbuart_driver);

	if (ret) {
		printk(KERN_ERR "%s: uart_register_driver failed (%i)\n",
		       __FILE__, ret);
		return ret;
	}

	ret = of_register_platform_driver(&grlib_apbuart_of_driver);
	if (ret) {
		printk(KERN_ERR
		       "%s: of_register_platform_driver failed (%i)\n",
		       __FILE__, ret);
		uart_unregister_driver(&grlib_apbuart_driver);
		return ret;
	}

	return ret;
}

static void __exit grlib_apbuart_exit(void)
{
	int i;

	for (i = 0; i < grlib_apbuart_port_nr; i++)
		uart_remove_one_port(&grlib_apbuart_driver,
				     &grlib_apbuart_ports[i]);

	uart_unregister_driver(&grlib_apbuart_driver);
	of_unregister_platform_driver(&grlib_apbuart_of_driver);
}

module_init(grlib_apbuart_init);
module_exit(grlib_apbuart_exit);

MODULE_AUTHOR("Aeroflex Gaisler AB");
MODULE_DESCRIPTION("GRLIB APBUART serial driver");
MODULE_VERSION("2.1");
MODULE_LICENSE("GPL");<|MERGE_RESOLUTION|>--- conflicted
+++ resolved
@@ -616,23 +616,6 @@
 	freq_khz = *prop;
 
 	for_each_matching_node(np, apbuart_match) {
-<<<<<<< HEAD
-		const int *irqs = of_get_property(np, "interrupts", NULL);
-		const struct amba_prom_registers *regs;
-		struct uart_port *port;
-
-		regs = of_get_property(np, "reg", NULL);
-
-		if (!irqs || !regs)
-			return -ENODEV;
-
-		grlib_apbuart_nodes[line] = np;
-
-		port = &grlib_apbuart_ports[line];
-		port->mapbase = regs->phys_addr;
-		port->membase = ioremap(regs->phys_addr,
-					sizeof(struct grlib_apbuart_regs_map));
-=======
 		const int *irqs, *ampopts;
 		const struct amba_prom_registers *regs;
 		struct uart_port *port;
@@ -656,15 +639,13 @@
 
 		port->mapbase = addr;
 		port->membase = ioremap(addr, sizeof(struct grlib_apbuart_regs_map));
->>>>>>> c56eb8fb
 		port->irq = *irqs;
 		port->iotype = UPIO_MEM;
 		port->ops = &grlib_apbuart_ops;
 		port->flags = UPF_BOOT_AUTOCONF;
 		port->line = line;
 		port->uartclk = freq_khz * 1000;
-		port->fifosize =
-			apbuart_scan_fifo_size((struct uart_port *) port, line);
+		port->fifosize = apbuart_scan_fifo_size((struct uart_port *) port, line);
 		line++;
 
 		/* We support maximum UART_NR uarts ... */
